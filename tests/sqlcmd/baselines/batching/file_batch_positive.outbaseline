--- conflicted
+++ resolved
@@ -1,38 +1,39 @@
-<<<<<<< HEAD
 
 drop table t if exists;
-=======
-drop table t if exists;
+Command succeeded.
+
 drop table s if exists;
+Command succeeded.
 
 file -batch ./scripts/batching/file_batch_positive.sqlfile
+Batch command succeeded.
 
 insert into t values (0, 'cats');
+(Returned 1 rows in #.##s)
+
 insert into t values (1, 'dogs');
+(Returned 1 rows in #.##s)
 
 insert into s values (2, 'aardvarks');
+(Returned 1 rows in #.##s)
+
 insert into s values (3, 'platypii');
+(Returned 1 rows in #.##s)
 
 select * from t order by i;
-
-select * from s order by i;
-Command succeeded.
-Command succeeded.
-Batch command succeeded.
-(Returned 1 rows in #.##s)
-(Returned 1 rows in #.##s)
-(Returned 1 rows in #.##s)
-(Returned 1 rows in #.##s)
 I  VC   
 -- -----
  0 cats 
  1 dogs 
 
 (Returned 2 rows in #.##s)
+
+select * from s order by i;
 I  VCC       
 -- ----------
  2 aardvarks 
  3 platypii  
 
 (Returned 2 rows in #.##s)
->>>>>>> a1b4dde0
+
+drop table t if exists;