/* This file is part of VoltDB.
 * Copyright (C) 2008-2012 VoltDB Inc.
 *
 * Permission is hereby granted, free of charge, to any person obtaining
 * a copy of this software and associated documentation files (the
 * "Software"), to deal in the Software without restriction, including
 * without limitation the rights to use, copy, modify, merge, publish,
 * distribute, sublicense, and/or sell copies of the Software, and to
 * permit persons to whom the Software is furnished to do so, subject to
 * the following conditions:
 *
 * The above copyright notice and this permission notice shall be
 * included in all copies or substantial portions of the Software.
 *
 * THE SOFTWARE IS PROVIDED "AS IS", WITHOUT WARRANTY OF ANY KIND,
 * EXPRESS OR IMPLIED, INCLUDING BUT NOT LIMITED TO THE WARRANTIES OF
 * MERCHANTABILITY, FITNESS FOR A PARTICULAR PURPOSE AND NONINFRINGEMENT.
 * IN NO EVENT SHALL THE AUTHORS BE LIABLE FOR ANY CLAIM, DAMAGES OR
 * OTHER LIABILITY, WHETHER IN AN ACTION OF CONTRACT, TORT OR OTHERWISE,
 * ARISING FROM, OUT OF OR IN CONNECTION WITH THE SOFTWARE OR THE USE OR
 * OTHER DEALINGS IN THE SOFTWARE.
 */

#include "harness.h"
#include "common/TupleSchema.h"
#include "common/types.h"
#include "common/NValue.hpp"
#include "common/ValueFactory.hpp"
#include "common/ValuePeeker.hpp"
#include "execution/VoltDBEngine.h"
#include "storage/persistenttable.h"
#include "storage/tablefactory.h"
#include "storage/tableutil.h"
#include "indexes/tableindex.h"
#include "storage/tableiterator.h"
#include "storage/CopyOnWriteIterator.h"
#include "common/DefaultTupleSerializer.h"
#include "stx/btree_set.h"

#include <vector>
#include <string>
#include <stdint.h>
#include <boost/scoped_array.hpp>
#include <boost/foreach.hpp>

using namespace voltdb;

/**
 * Counter for unique primary key values
 */
static int32_t m_primaryKeyIndex = 0;

/**
 * The strategy of this test is to create a table with 5 blocks of tuples with the first column (primary key)
 * sequentially numbered, serialize the whole thing to a block of memory, go COW and start serializing tuples
 * from the table while doing random updates, inserts, and deletes, then take that serialization output, sort it, and
 * then compare it to the original serialization output. They should be bit equivalent. Repeat this process another two
 * times.
 */
class CompactionTest : public Test {
public:
    CompactionTest() {
        m_primaryKeyIndex = 0;
        m_tuplesInserted = 0;
        m_tuplesUpdated = 0;
        m_tuplesDeleted = 0;
        m_tuplesInsertedInLastUndo = 0;
        m_tuplesDeletedInLastUndo = 0;
        m_engine = new voltdb::VoltDBEngine();
        m_engine->initialize(1,1, 0, 0, "", DEFAULT_TEMP_TABLE_MEMORY, 1);

        m_columnNames.push_back("1");
        m_columnNames.push_back("2");
        m_columnNames.push_back("3");
        m_columnNames.push_back("4");
        m_columnNames.push_back("5");
        m_columnNames.push_back("6");
        m_columnNames.push_back("7");
        m_columnNames.push_back("8");
        m_columnNames.push_back("9");

        m_tableSchemaTypes.push_back(voltdb::VALUE_TYPE_INTEGER);
        m_tableSchemaTypes.push_back(voltdb::VALUE_TYPE_INTEGER);
        //Filler columns
        m_tableSchemaTypes.push_back(voltdb::VALUE_TYPE_BIGINT);
        m_tableSchemaTypes.push_back(voltdb::VALUE_TYPE_BIGINT);
        m_tableSchemaTypes.push_back(voltdb::VALUE_TYPE_BIGINT);
        m_tableSchemaTypes.push_back(voltdb::VALUE_TYPE_BIGINT);
        m_tableSchemaTypes.push_back(voltdb::VALUE_TYPE_BIGINT);
        m_tableSchemaTypes.push_back(voltdb::VALUE_TYPE_BIGINT);
        m_tableSchemaTypes.push_back(voltdb::VALUE_TYPE_BIGINT);

        m_tableSchemaColumnSizes.push_back(NValue::getTupleStorageSize(voltdb::VALUE_TYPE_INTEGER));
        m_tableSchemaColumnSizes.push_back(NValue::getTupleStorageSize(voltdb::VALUE_TYPE_INTEGER));

        m_tableSchemaColumnSizes.push_back(NValue::getTupleStorageSize(voltdb::VALUE_TYPE_BIGINT));
        m_tableSchemaColumnSizes.push_back(NValue::getTupleStorageSize(voltdb::VALUE_TYPE_BIGINT));
        m_tableSchemaColumnSizes.push_back(NValue::getTupleStorageSize(voltdb::VALUE_TYPE_BIGINT));
        m_tableSchemaColumnSizes.push_back(NValue::getTupleStorageSize(voltdb::VALUE_TYPE_BIGINT));
        m_tableSchemaColumnSizes.push_back(NValue::getTupleStorageSize(voltdb::VALUE_TYPE_BIGINT));
        m_tableSchemaColumnSizes.push_back(NValue::getTupleStorageSize(voltdb::VALUE_TYPE_BIGINT));
        m_tableSchemaColumnSizes.push_back(NValue::getTupleStorageSize(voltdb::VALUE_TYPE_BIGINT));

        m_tableSchemaAllowNull.push_back(false);
        m_tableSchemaAllowNull.push_back(false);

        m_primaryKeyIndexColumns.push_back(0);

        m_undoToken = 0;
    }

    ~CompactionTest() {
        delete m_engine;
        delete m_table;
    }

    void initTable(bool allowInlineStrings) {
        m_tableSchema = voltdb::TupleSchema::createTupleSchema(m_tableSchemaTypes,
                                                               m_tableSchemaColumnSizes,
                                                               m_tableSchemaAllowNull,
                                                               allowInlineStrings);

<<<<<<< HEAD
        voltdb::TableIndexScheme indexScheme = voltdb::TableIndexScheme("BinaryTreeUniqueIndex",
                                                                        voltdb::BALANCED_TREE_INDEX,
                                                                        m_primaryKeyIndexColumns,
                                                                        TableIndex::indexColumnsDirectly(),
                                                                        true, true, false, m_tableSchema);
        std::vector<voltdb::TableIndexScheme> indexes;

        voltdb::TableIndexScheme indexScheme1 = voltdb::TableIndexScheme("BinaryTreeMultimapIndex",
                                                                        voltdb::BALANCED_TREE_INDEX,
                                                                        m_primaryKeyIndexColumns,
                                                                        TableIndex::indexColumnsDirectly(),
                                                                        false, true, false, m_tableSchema);
        indexes.push_back(indexScheme1);
        voltdb::TableIndexScheme indexScheme2 = voltdb::TableIndexScheme("HashUniqueIndex",
                                                                        voltdb::HASH_TABLE_INDEX,
                                                                        m_primaryKeyIndexColumns,
                                                                        TableIndex::indexColumnsDirectly(),
                                                                        true, false, false, m_tableSchema);
        indexes.push_back(indexScheme2);
        voltdb::TableIndexScheme indexScheme3 = voltdb::TableIndexScheme("HashMultimapIndex",
                                                                        voltdb::HASH_TABLE_INDEX,
                                                                        m_primaryKeyIndexColumns,
                                                                        TableIndex::indexColumnsDirectly(),
                                                                        false, false, false, m_tableSchema);
=======
        voltdb::TableIndexScheme indexScheme("BinaryTreeUniqueIndex",
                                             voltdb::BALANCED_TREE_INDEX,
                                             m_primaryKeyIndexColumns,
                                             TableIndex::simplyIndexColumns(),
                                             true, true, m_tableSchema);
        std::vector<voltdb::TableIndexScheme> indexes;

        voltdb::TableIndexScheme indexScheme1("BinaryTreeMultimapIndex",
                                             voltdb::BALANCED_TREE_INDEX,
                                             m_primaryKeyIndexColumns,
                                             TableIndex::simplyIndexColumns(),
                                             false, true, m_tableSchema);
        indexes.push_back(indexScheme1);
        voltdb::TableIndexScheme indexScheme2("HashUniqueIndex",
                                             voltdb::HASH_TABLE_INDEX,
                                             m_primaryKeyIndexColumns,
                                             TableIndex::simplyIndexColumns(),
                                             true, false, m_tableSchema);
        indexes.push_back(indexScheme2);
        voltdb::TableIndexScheme indexScheme3("HashMultimapIndex",
                                             voltdb::HASH_TABLE_INDEX,
                                             m_primaryKeyIndexColumns,
                                             TableIndex::simplyIndexColumns(),
                                             false, false, m_tableSchema);
>>>>>>> 2a338156
        indexes.push_back(indexScheme3);



        m_table = dynamic_cast<voltdb::PersistentTable*>(
            voltdb::TableFactory::getPersistentTable(0, "Foo", m_tableSchema, m_columnNames, 0));

        TableIndex *pkeyIndex = TableIndexFactory::TableIndexFactory::getInstance(indexScheme);
        assert(pkeyIndex);
        m_table->addIndex(pkeyIndex);
        m_table->setPrimaryKeyIndex(pkeyIndex);

        // add other indexes
        BOOST_FOREACH(TableIndexScheme &scheme, indexes) {
            TableIndex *index = TableIndexFactory::getInstance(scheme);
            assert(index);
            m_table->addIndex(index);
        }
    }

    void addRandomUniqueTuples(Table *table, int numTuples) {
        TableTuple tuple = table->tempTuple();
        for (int ii = 0; ii < numTuples; ii++) {
            tuple.setNValue(0, ValueFactory::getIntegerValue(m_primaryKeyIndex++));
            tuple.setNValue(1, ValueFactory::getIntegerValue(rand()));
            table->insertTuple(tuple);
        }
    }

    void doRandomUndo() {
        int rand = ::rand();
        int op = rand % 2;
        switch (op) {

        /*
         * Undo the last quantum
         */
        case 0: {
            m_engine->undoUndoToken(m_undoToken);
            m_tuplesDeleted -= m_tuplesDeletedInLastUndo;
            m_tuplesInserted -= m_tuplesInsertedInLastUndo;
            break;
        }

        /*
         * Release the last quantum
         */
        case 1: {
            m_engine->releaseUndoToken(m_undoToken);
            break;
        }
        }
        m_engine->setUndoToken(++m_undoToken);
        m_engine->getExecutorContext()->setupForPlanFragments(m_engine->getCurrentUndoQuantum(), 0, 0);
        m_tuplesDeletedInLastUndo = 0;
        m_tuplesInsertedInLastUndo = 0;
    }

    void doRandomTableMutation(Table *table) {
        int rand = ::rand();
        int op = rand % 3;
        switch (op) {

        /*
         * Delete a tuple
         */
        case 0: {
            TableTuple tuple(table->schema());
            if (tableutil::getRandomTuple(table, tuple)) {
                table->deleteTuple(tuple, true);
                m_tuplesDeleted++;
                m_tuplesDeletedInLastUndo++;
            }
            break;
        }

        /*
         * Insert a tuple
         */
        case 1: {
            addRandomUniqueTuples(table, 1);
            m_tuplesInserted++;
            m_tuplesInsertedInLastUndo++;
            break;
        }

        /*
         * Update a random tuple
         */
        case 2: {
            voltdb::TableTuple tuple(table->schema());
            voltdb::TableTuple tempTuple = table->tempTuple();
            if (tableutil::getRandomTuple(table, tuple)) {
                tempTuple.copy(tuple);
                tempTuple.setNValue(1, ValueFactory::getIntegerValue(::rand()));
                table->updateTuple(tuple, tempTuple);
                m_tuplesUpdated++;
            }
            break;
        }
        default:
            assert(false);
            break;
        }
    }

    voltdb::VoltDBEngine *m_engine;
    voltdb::TupleSchema *m_tableSchema;
    voltdb::PersistentTable *m_table;
    std::vector<std::string> m_columnNames;
    std::vector<voltdb::ValueType> m_tableSchemaTypes;
    std::vector<int32_t> m_tableSchemaColumnSizes;
    std::vector<bool> m_tableSchemaAllowNull;
    std::vector<int> m_primaryKeyIndexColumns;

    int32_t m_tuplesInserted ;
    int32_t m_tuplesUpdated;
    int32_t m_tuplesDeleted;

    int32_t m_tuplesInsertedInLastUndo;
    int32_t m_tuplesDeletedInLastUndo;

    int64_t m_undoToken;
};

TEST_F(CompactionTest, BasicCompaction) {
    initTable(true);
#ifdef MEMCHECK
    int tupleCount = 1000;
#else
    int tupleCount = 645260;
#endif
    addRandomUniqueTuples( m_table, tupleCount);

#ifdef MEMCHECK
    ASSERT_EQ( tupleCount, m_table->m_data.size());
#else
    ASSERT_EQ(20, m_table->m_data.size());
#endif

    stx::btree_set<int32_t> pkeysNotDeleted;
    std::vector<int32_t> pkeysToDelete;
    for (int ii = 0; ii < tupleCount; ii ++) {
        if (ii % 2 == 0) {
            pkeysToDelete.push_back(ii);
        } else {
            pkeysNotDeleted.insert(ii);
        }
    }

    voltdb::TableIndex *pkeyIndex = m_table->primaryKeyIndex();
    TableTuple key(pkeyIndex->getKeySchema());
    boost::scoped_array<char> backingStore(new char[pkeyIndex->getKeySchema()->tupleLength()]);
    key.moveNoHeader(backingStore.get());
    for (std::vector<int32_t>::iterator ii = pkeysToDelete.begin(); ii != pkeysToDelete.end(); ii++) {
        key.setNValue(0, ValueFactory::getIntegerValue(*ii));
        ASSERT_TRUE(pkeyIndex->moveToKey(&key));
        TableTuple tuple = pkeyIndex->nextValueAtKey();
        m_table->deleteTuple(tuple, true);
    }

    m_table->doForcedCompaction();

    stx::btree_set<int32_t> pkeysFoundAfterDelete;
    TableIterator& iter = m_table->iterator();
    TableTuple tuple(m_table->schema());
    while (iter.next(tuple)) {
        int32_t pkey = ValuePeeker::peekAsInteger(tuple.getNValue(0));
        key.setNValue(0, ValueFactory::getIntegerValue(pkey));
        for (int ii = 0; ii < 4; ii++) {
            ASSERT_TRUE(m_table->m_indexes[ii]->moveToKey(&key));
            TableTuple indexTuple = m_table->m_indexes[ii]->nextValueAtKey();
            ASSERT_EQ(indexTuple.address(), tuple.address());
        }
        pkeysFoundAfterDelete.insert(pkey);
    }

    std::vector<int32_t> diff;
    std::insert_iterator<std::vector<int32_t> > ii( diff, diff.begin());
    std::set_difference(pkeysNotDeleted.begin(), pkeysNotDeleted.end(), pkeysFoundAfterDelete.begin(), pkeysFoundAfterDelete.end(), ii);
    for (int ii = 0; ii < diff.size(); ii++) {
        printf("Key that was not deleted, but wasn't found is %d\n", diff[ii]);
    }

    diff.clear();
    ii = std::insert_iterator<std::vector<int32_t> >(diff, diff.begin());
    std::set_difference( pkeysFoundAfterDelete.begin(), pkeysFoundAfterDelete.end(), pkeysNotDeleted.begin(), pkeysNotDeleted.end(), ii);
    for (int ii = 0; ii < diff.size(); ii++) {
        printf("Key that was found after deletes, but shouldn't have been there was %d\n", diff[ii]);
    }

    ASSERT_EQ(pkeysFoundAfterDelete.size(), pkeysNotDeleted.size());
    ASSERT_TRUE(pkeysFoundAfterDelete == pkeysNotDeleted);
//    std::cout << "Have " << m_table->m_data.size() << " blocks left " << m_table->allocatedTupleCount() << ", " << m_table->activeTupleCount() << std::endl;
#ifdef MEMCHECK
    ASSERT_EQ( m_table->m_data.size(), 500);
#else
    ASSERT_EQ( m_table->m_data.size(), 13);
#endif

    for (stx::btree_set<int32_t>::iterator ii = pkeysNotDeleted.begin(); ii != pkeysNotDeleted.end(); ii++) {
        key.setNValue(0, ValueFactory::getIntegerValue(*ii));
        ASSERT_TRUE(pkeyIndex->moveToKey(&key));
        TableTuple tuple = pkeyIndex->nextValueAtKey();
        m_table->deleteTuple(tuple, true);
    }
    m_table->doForcedCompaction();
    ASSERT_EQ( m_table->m_data.size(), 0);
    ASSERT_EQ( m_table->activeTupleCount(), 0);
}

TEST_F(CompactionTest, CompactionWithCopyOnWrite) {
    initTable(true);
#ifdef MEMCHECK
    int tupleCount = 1000;
#else
    int tupleCount = 645260;
#endif
    addRandomUniqueTuples( m_table, tupleCount);

#ifdef MEMCHECK
    ASSERT_EQ( tupleCount, m_table->m_data.size());
#else
    ASSERT_EQ(20, m_table->m_data.size());
#endif

    stx::btree_set<int32_t> pkeysNotDeleted[3];
    std::vector<int32_t> pkeysToDelete[3];
    for (int ii = 0; ii < tupleCount; ii ++) {
        int foo = ii % 3;
        pkeysToDelete[foo].push_back(ii);
        if (ii % 3 == 0) {
            //All keys deleted
        } else if (ii % 3 == 1) {
            pkeysNotDeleted[0].insert(ii);
        } else {
            pkeysNotDeleted[0].insert(ii);
            pkeysNotDeleted[1].insert(ii);
        }
    }
    //std::cout << pkeysToDelete[0].size() << "," << pkeysToDelete[1].size() << "," << pkeysToDelete[2].size() << std::endl;

    stx::btree_set<int32_t> COWTuples;
    int totalInsertedCOWTuples = 0;
    DefaultTupleSerializer serializer;
    m_table->activateCopyOnWrite(&serializer, 0);
    for (int qq = 0; qq < 3; qq++) {
#ifdef MEMCHECK
        int serializationBufferSize = 22700;
#else
        int serializationBufferSize = 131072;
#endif
        char serializationBuffer[serializationBufferSize];
        while (true) {
            ReferenceSerializeOutput out( serializationBuffer, serializationBufferSize);
            m_table->serializeMore(&out);
            const int serialized = static_cast<int>(out.position());
            if (out.position() == 0) {
                break;
            }
            int ii = 16;//skip partition id and row count and first tuple length
            while (ii < (serialized - 4)) {
                int32_t value = ntohl(*reinterpret_cast<int32_t*>(&serializationBuffer[ii]));
                const bool inserted =
                        COWTuples.insert(value).second;
                if (!inserted) {
                    printf("Failed in iteration %d, total inserted %d, with pkey %d\n", qq, totalInsertedCOWTuples, value);
                }
                ASSERT_TRUE(inserted);
                totalInsertedCOWTuples++;
                ii += 68;
            }
            if (qq == 0) {
                if (totalInsertedCOWTuples > (tupleCount / 3)) {
                    break;
                }
            } else if (qq == 1) {
                if (totalInsertedCOWTuples > ((tupleCount / 3) * 2)) {
                    break;
                }
            }
        }

        voltdb::TableIndex *pkeyIndex = m_table->primaryKeyIndex();
        TableTuple key(pkeyIndex->getKeySchema());
        boost::scoped_array<char> backingStore(new char[pkeyIndex->getKeySchema()->tupleLength()]);
        key.moveNoHeader(backingStore.get());
        for (std::vector<int32_t>::iterator ii = pkeysToDelete[qq].begin(); ii != pkeysToDelete[qq].end(); ii++) {
            key.setNValue(0, ValueFactory::getIntegerValue(*ii));
            ASSERT_TRUE(pkeyIndex->moveToKey(&key));
            TableTuple tuple = pkeyIndex->nextValueAtKey();
            m_table->deleteTuple(tuple, true);
        }

        //std::cout << "Allocated tuple count before idle compactions " << m_table->allocatedTupleCount() << std::endl;
        m_table->doIdleCompaction();
        m_table->doIdleCompaction();
        //std::cout << "Allocated tuple count after idle compactions " << m_table->allocatedTupleCount() << std::endl;
        m_table->doForcedCompaction();

        stx::btree_set<int32_t> pkeysFoundAfterDelete;
        TableIterator& iter = m_table->iterator();
        TableTuple tuple(m_table->schema());
        while (iter.next(tuple)) {
            int32_t pkey = ValuePeeker::peekAsInteger(tuple.getNValue(0));
            key.setNValue(0, ValueFactory::getIntegerValue(pkey));
            for (int ii = 0; ii < 4; ii++) {
                ASSERT_TRUE(m_table->m_indexes[ii]->moveToKey(&key));
                TableTuple indexTuple = m_table->m_indexes[ii]->nextValueAtKey();
                ASSERT_EQ(indexTuple.address(), tuple.address());
            }
            pkeysFoundAfterDelete.insert(pkey);
        }

        std::vector<int32_t> diff;
        std::insert_iterator<std::vector<int32_t> > ii( diff, diff.begin());
        std::set_difference(pkeysNotDeleted[qq].begin(), pkeysNotDeleted[qq].end(), pkeysFoundAfterDelete.begin(), pkeysFoundAfterDelete.end(), ii);
        for (int ii = 0; ii < diff.size(); ii++) {
            printf("Key that was not deleted, but wasn't found is %d\n", diff[ii]);
        }

        diff.clear();
        ii = std::insert_iterator<std::vector<int32_t> >(diff, diff.begin());
        std::set_difference( pkeysFoundAfterDelete.begin(), pkeysFoundAfterDelete.end(), pkeysNotDeleted[qq].begin(), pkeysNotDeleted[qq].end(), ii);
        for (int ii = 0; ii < diff.size(); ii++) {
            printf("Key that was found after deletes, but shouldn't have been there was %d\n", diff[ii]);
        }

//        ASSERT_EQ(pkeysFoundAfterDelete.size(), pkeysNotDeleted.size());
//        ASSERT_TRUE(pkeysFoundAfterDelete == pkeysNotDeleted);
    //    std::cout << "Have " << m_table->m_data.size() << " blocks left " << m_table->allocatedTupleCount() << ", " << m_table->activeTupleCount() << std::endl;
//        ASSERT_EQ( m_table->m_data.size(), 13);
//
//        for (stx::btree_set<int32_t>::iterator ii = pkeysNotDeleted.begin(); ii != pkeysNotDeleted.end(); ii++) {
//            key.setNValue(0, ValueFactory::getIntegerValue(*ii));
//            ASSERT_TRUE(pkeyIndex->moveToKey(&key));
//            TableTuple tuple = pkeyIndex->nextValueAtKey();
//            m_table->deleteTuple(tuple, true);
//        }

    }
    m_table->doForcedCompaction();
    ASSERT_EQ( m_table->m_data.size(), 0);
    ASSERT_EQ( m_table->activeTupleCount(), 0);
    for (int ii = 0; ii < tupleCount; ii++) {
        ASSERT_TRUE(COWTuples.find(ii) != COWTuples.end());
    }
}

/*
 * The problem I suspect in ENG897 is that the last
 * block handled by the COW iterator is not returned back to the set of
 * blocks that are not pending snapshot. This causes that block to
 * be passed to a null COW iterator when it is compacted.
 */
#ifndef MEMCHECK
TEST_F(CompactionTest, TestENG897) {
    initTable(true);
    addRandomUniqueTuples( m_table, 32263 * 5);

    //Delete stuff to put everything in a bucket
    voltdb::TableIndex *pkeyIndex = m_table->primaryKeyIndex();
    TableTuple key(pkeyIndex->getKeySchema());
    boost::scoped_array<char> backingStore(new char[pkeyIndex->getKeySchema()->tupleLength()]);
    key.moveNoHeader(backingStore.get());
    for (int ii = 0; ii < 32263 * 5; ii++) {
        if (ii % 2 == 0) {
            key.setNValue(0, ValueFactory::getIntegerValue(ii));
            ASSERT_TRUE(pkeyIndex->moveToKey(&key));
            TableTuple tuple = pkeyIndex->nextValueAtKey();
            m_table->deleteTuple(tuple, true);
        }
    }

    //m_table->printBucketInfo();

    size_t blocksNotPendingSnapshot = m_table->getBlocksNotPendingSnapshotCount();
    ASSERT_EQ(5, blocksNotPendingSnapshot);
    DefaultTupleSerializer serializer;

    m_table->activateCopyOnWrite(&serializer, 0);
    for (int ii = 0; ii < 16130; ii++) {
        if (ii % 2 == 0) {
            continue;
        }
        key.setNValue(0, ValueFactory::getIntegerValue(ii));
        ASSERT_TRUE(pkeyIndex->moveToKey(&key));
        TableTuple tuple = pkeyIndex->nextValueAtKey();
        m_table->deleteTuple(tuple, true);
    }

    //m_table->printBucketInfo();
    //std::cout << "Starting snapshot serialization" << std::endl;
    char serializationBuffer[2097152];
    while (true) {
        ReferenceSerializeOutput out( serializationBuffer, 2097152);
        m_table->serializeMore(&out);
        if (out.position() == 0) {
            break;
        }
        //m_table->printBucketInfo();
    }
    ASSERT_EQ( blocksNotPendingSnapshot, m_table->getBlocksNotPendingSnapshotCount());

    //std::cout << "Finished snapshot serialization" << std::endl;

    for (int ii = 16130; ii < 32261; ii++) {
        if (ii % 2 == 0) {
            continue;
        }
        key.setNValue(0, ValueFactory::getIntegerValue(ii));
        ASSERT_TRUE(pkeyIndex->moveToKey(&key));
        TableTuple tuple = pkeyIndex->nextValueAtKey();
        m_table->deleteTuple(tuple, true);
    }

    //std::cout << "Before idle compaction" << std::endl;
    //m_table->printBucketInfo();
    m_table->activateCopyOnWrite(&serializer, 0);
    //std::cout << "Activated COW" << std::endl;
    //m_table->printBucketInfo();
    m_table->doIdleCompaction();
    //m_table->printBucketInfo();
}
#endif
int main() {
    return TestSuite::globalInstance()->runAll();
}<|MERGE_RESOLUTION|>--- conflicted
+++ resolved
@@ -120,32 +120,6 @@
                                                                m_tableSchemaAllowNull,
                                                                allowInlineStrings);
 
-<<<<<<< HEAD
-        voltdb::TableIndexScheme indexScheme = voltdb::TableIndexScheme("BinaryTreeUniqueIndex",
-                                                                        voltdb::BALANCED_TREE_INDEX,
-                                                                        m_primaryKeyIndexColumns,
-                                                                        TableIndex::indexColumnsDirectly(),
-                                                                        true, true, false, m_tableSchema);
-        std::vector<voltdb::TableIndexScheme> indexes;
-
-        voltdb::TableIndexScheme indexScheme1 = voltdb::TableIndexScheme("BinaryTreeMultimapIndex",
-                                                                        voltdb::BALANCED_TREE_INDEX,
-                                                                        m_primaryKeyIndexColumns,
-                                                                        TableIndex::indexColumnsDirectly(),
-                                                                        false, true, false, m_tableSchema);
-        indexes.push_back(indexScheme1);
-        voltdb::TableIndexScheme indexScheme2 = voltdb::TableIndexScheme("HashUniqueIndex",
-                                                                        voltdb::HASH_TABLE_INDEX,
-                                                                        m_primaryKeyIndexColumns,
-                                                                        TableIndex::indexColumnsDirectly(),
-                                                                        true, false, false, m_tableSchema);
-        indexes.push_back(indexScheme2);
-        voltdb::TableIndexScheme indexScheme3 = voltdb::TableIndexScheme("HashMultimapIndex",
-                                                                        voltdb::HASH_TABLE_INDEX,
-                                                                        m_primaryKeyIndexColumns,
-                                                                        TableIndex::indexColumnsDirectly(),
-                                                                        false, false, false, m_tableSchema);
-=======
         voltdb::TableIndexScheme indexScheme("BinaryTreeUniqueIndex",
                                              voltdb::BALANCED_TREE_INDEX,
                                              m_primaryKeyIndexColumns,
@@ -170,7 +144,6 @@
                                              m_primaryKeyIndexColumns,
                                              TableIndex::simplyIndexColumns(),
                                              false, false, m_tableSchema);
->>>>>>> 2a338156
         indexes.push_back(indexScheme3);
 
 
