--- conflicted
+++ resolved
@@ -311,9 +311,6 @@
         SeqScanPlanNode seqScan;
         NestLoopPlanNode nlj;
 
-<<<<<<< HEAD
-        apl = compileToFragments("select * FROM P1 LABEL LEFT JOIN R2 USING(A) WHERE A > 0 and R2.C >= 5");
-=======
         apl = compileToFragments("select * FROM P1 LABEL JOIN R2 USING(A) WHERE A > 0 and R2.C >= 5");
         pn = apl.get(1);
         node = pn.getChild(0);
@@ -340,7 +337,6 @@
         assertEquals(ExpressionType.COMPARE_GREATERTHAN, seqScan.getPredicate().getExpressionType());
 
         apl = compileToFragments("select * FROM R2 LABEL RIGHT JOIN P1 USING(A) WHERE A > 0");
->>>>>>> 943afbdb
         pn = apl.get(1);
         node = pn.getChild(0);
         assertTrue(node instanceof NestLoopPlanNode);
