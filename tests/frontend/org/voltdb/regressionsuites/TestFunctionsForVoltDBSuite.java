--- conflicted
+++ resolved
@@ -989,17 +989,6 @@
         try {
             cr = client.callProcedure("@AdHoc", "select SINCE_EPOCH (MICROS, 'I am a timestamp')  from P2 where id = 5");
             fail();
-<<<<<<< HEAD
-        } catch (Exception ex) {
-            assertTrue(ex.getMessage().contains("PlanningErrorException"));
-            assertTrue(ex.getMessage().contains("incompatible data type in conversion"));
-        }
-
-        try {
-            cr = client.callProcedure("@AdHoc", "select SINCE_EPOCH (MICROS, '2013-7-2 2:34:12')  from P2 where id = 5");
-            fail();
-=======
->>>>>>> 1d067c86
         } catch (Exception ex) {
             assertTrue(ex.getMessage().contains("PlanningErrorException"));
             assertTrue(ex.getMessage().contains("incompatible data type in conversion"));
