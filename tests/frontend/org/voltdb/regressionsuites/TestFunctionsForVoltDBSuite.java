--- conflicted
+++ resolved
@@ -419,7 +419,7 @@
         // use DECODE as integer input to operator, with used incompatible option
         try {
             cr = client.callProcedure("@AdHoc", "select id + DECODE(id, 1, 0, 'incompatible') from P1 where id = 2");
-            fail();
+            fail("failed to except incompatible option");
         } catch (ProcCallException pce) {
             String message = pce.getMessage();
             // It's about that string argument to the addition operator.
@@ -564,14 +564,9 @@
             fail("document validity check failed");
         }
         catch(ProcCallException pcex) {
-<<<<<<< HEAD
             assertTrue(pcex.getMessage().contains(
                     "Invalid JSON * Line 1, Column 9"
                     ));
-=======
-            String msg = pcex.getMessage();
-            assertTrue(msg.contains("'{\"id\":1 \"bool\": false}' is not valid JSON"));
->>>>>>> 655d7db3
         }
         try {
             cr = client.callProcedure("BadIdFieldProc", 2, "id", "2");
