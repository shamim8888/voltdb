--- conflicted
+++ resolved
@@ -44,22 +44,15 @@
                         false,
                         mockConnection,
                         AdmissionControlGroup.getDummy());
-<<<<<<< HEAD
-        long handle = dut.getHandle(true, 7, 31337, 10, 10l, "foo", false);
-=======
-        long handle = dut.getHandle(true, 7, 31337, 10, 10l, "foo", 0, false);
->>>>>>> bbcd7672
+
+        long handle = dut.getHandle(true, 7, 31337, 10, 10l, "foo", 0, false, false);
         assertEquals(7, ClientInterfaceHandleManager.getPartIdFromHandle(handle));
         assertEquals(0, ClientInterfaceHandleManager.getSeqNumFromHandle(handle));
         ClientInterfaceHandleManager.Iv2InFlight inflight = dut.findHandle(handle);
         assertEquals(handle, inflight.m_ciHandle);
         assertEquals(31337, inflight.m_clientHandle);
 
-<<<<<<< HEAD
-        handle = dut.getHandle(false, 12, 31338, 10, 10l, "yankees", false);
-=======
-        handle = dut.getHandle(false, 12, 31338, 10, 10l, "yankees", 0, true);
->>>>>>> bbcd7672
+        handle = dut.getHandle(false, 12, 31338, 10, 10l, "yankees", 0, true, false);
         assertEquals(ClientInterfaceHandleManager.MP_PART_ID,
                 ClientInterfaceHandleManager.getPartIdFromHandle(handle));
         assertEquals(0, ClientInterfaceHandleManager.getSeqNumFromHandle(handle));
@@ -69,39 +62,6 @@
     }
 
     @Test
-<<<<<<< HEAD
-=======
-    public void testGetAndRemove() throws Exception
-    {
-        Connection mockConnection = mock(Connection.class);
-        ClientInterfaceHandleManager dut =
-                new ClientInterfaceHandleManager(
-                        false,
-                        mockConnection,
-                        AdmissionControlGroup.getDummy());
-        List<Long> handles = new ArrayList<Long>();
-        for (int i = 0; i < 10; i++) {
-            handles.add(dut.getHandle(true, 7, 31337 + i, 10, 10l, "fooyankee", 0, i % 2 == 0 ? true : false));
-        }
-        System.out.println("Removing handle: " + handles.get(5));
-        dut.removeHandle(handles.get(5));
-        for (int i = 0; i < 10; i++) {
-            System.out.println("Looking for handle: " + handles.get(i));
-            ClientInterfaceHandleManager.Iv2InFlight inflight = dut.findHandle(handles.get(i));
-            if (i != 5)
-            {
-                assertEquals(
-                        (long)handles.get(i),
-                        i % 2 == 0 ? inflight.m_ciHandle | ClientInterfaceHandleManager.READ_BIT : inflight.m_ciHandle);
-            }
-            else {
-                assertEquals(null, inflight);
-            }
-        }
-    }
-
-    @Test
->>>>>>> bbcd7672
     public void testGetSkipMissingHandles() throws Exception
     {
         Connection mockConnection = mock(Connection.class);
@@ -113,11 +73,7 @@
                         AdmissionControlGroup.getDummy());
         List<Long> handles = new ArrayList<Long>();
         for (int i = 0; i < 10; i++) {
-<<<<<<< HEAD
-            handles.add(dut.getHandle(true, 7, 31337 + i, 10, 10l, "yankeefoo", false));
-=======
-            handles.add(dut.getHandle(true, 7, 31337 + i, 10, 10l, "yankeefoo", 0, i % 2 == 0 ? true : false));
->>>>>>> bbcd7672
+            handles.add(dut.getHandle(true, 7, 31337 + i, 10, 10l, "yankeefoo", 0, i % 2 == 0 ? true : false, false));
         }
         // pretend handles 0-4 were lost
         for (int i = 5; i < 10; i++) {
