--- conflicted
+++ resolved
@@ -99,42 +99,24 @@
 
         Object leftValue   = nodes[LEFT].getValue(session);
         Object rightValue  = nodes[RIGHT].getValue(session);
-<<<<<<< HEAD
-        // A VoltDB extension to disable a subpackage dependency
-        Object escapeValue = (nodes.length < TERNARY || nodes[ESCAPE] == null) ? null
-        /* disable 1 line ...
-        Object escapeValue = nodes[ESCAPE] == null ? null
-        ... disabled 1 line */
-        // End of VoltDB extension
-=======
 // A VoltDB extension to disable LIKE pattern escape characters
         Object escapeValue = (nodes.length < TERNARY || nodes[ESCAPE] == null) ? null
 /* disable 1 line ...
         Object escapeValue = nodes[ESCAPE] == null ? null
 ... disabled 1 line */
 // End of VoltDB extension
->>>>>>> 00e3a875
                                                    : nodes[ESCAPE].getValue(
                                                        session);
 
         if (likeObject.isVariable) {
             synchronized (likeObject) {
                 likeObject.setPattern(session, rightValue, escapeValue,
-<<<<<<< HEAD
-                        // A VoltDB extension to disable a subpackage dependency
-                        (nodes.length == TERNARY) && (nodes[ESCAPE] != null));
-                        /* disable 1 line ...
-                                      nodes[ESCAPE] != null);
-                        ... disabled 1 line */
-                        // End of VoltDB extension
-=======
 // A VoltDB extension to disable LIKE pattern escape characters
                         (nodes.length == TERNARY) && (nodes[ESCAPE] != null));
 /* disable 1 line ...
                                       nodes[ESCAPE] != null);
 ... disabled 1 line */
 // End of VoltDB extension
->>>>>>> 00e3a875
 
                 return likeObject.compare(session, leftValue);
             }
@@ -226,11 +208,7 @@
             throw Error.error(ErrorCode.X_42565);
         }
 
-<<<<<<< HEAD
-        // A VoltDB extension to disable a subpackage dependency
-=======
-// A VoltDB extension to disable LIKE pattern escape characters
->>>>>>> 00e3a875
+// A VoltDB extension to disable LIKE pattern escape characters
         /*
          * Remove the unused escape node
          */
@@ -240,11 +218,7 @@
             nodes[LEFT] = oldNodes[LEFT];
             nodes[RIGHT] = oldNodes[RIGHT];
         }
-<<<<<<< HEAD
-        // End of VoltDB extension
-=======
-// End of VoltDB extension
->>>>>>> 00e3a875
+// End of VoltDB extension
         likeObject.dataType = nodes[LEFT].dataType;
 
         boolean isRightArgFixedConstant = nodes[RIGHT].opType == OpTypes.VALUE;
@@ -261,22 +235,14 @@
         if (isRightArgFixedConstant && isEscapeFixedConstant) {
             likeObject.isVariable = false;
         } else {
-<<<<<<< HEAD
-        // A VoltDB extension to disable a subpackage dependency
-=======
-// A VoltDB extension to disable LIKE pattern escape characters
->>>>>>> 00e3a875
+// A VoltDB extension to disable LIKE pattern escape characters
             /*
              * Can guarantee this won't work with an escape in the EE
              */
             if (nodes.length > 2) {
                 throw new RuntimeException("Like with an escape is not supported in parameterized queries");
             }
-<<<<<<< HEAD
-        // End of VoltDB extension
-=======
-// End of VoltDB extension
->>>>>>> 00e3a875
+// End of VoltDB extension
             return;
         }
 
@@ -284,40 +250,22 @@
                          ? nodes[RIGHT].getConstantValue(session)
                          : null;
         boolean constantEscape = isEscapeFixedConstant
-<<<<<<< HEAD
-        // A VoltDB extension to disable a subpackage dependency
-                                 && (nodes.length > 2);
-        /* disable 1 line ...
-                                 && nodes[ESCAPE] != null;
-        ... disabled 1 line */
-        // End of VoltDB extension
-=======
 // A VoltDB extension to disable LIKE pattern escape characters
                                  && (nodes.length > 2);
 /* disable 1 line ...
                                  && nodes[ESCAPE] != null;
 ... disabled 1 line */
 // End of VoltDB extension
->>>>>>> 00e3a875
         Object escape = constantEscape
                         ? nodes[ESCAPE].getConstantValue(session)
                         : null;
 
-<<<<<<< HEAD
-        // A VoltDB extension to disable a subpackage dependency
-        likeObject.setPattern(session, pattern, escape, (nodes.length > 2));
-        /* disable 1 line ...
-        likeObject.setPattern(session, pattern, escape, nodes[ESCAPE] != null);
-        ... disabled 1 line */
-        // End of VoltDB extension
-=======
 // A VoltDB extension to disable LIKE pattern escape characters
         likeObject.setPattern(session, pattern, escape, (nodes.length > 2));
 /* disable 1 line ...
         likeObject.setPattern(session, pattern, escape, nodes[ESCAPE] != null);
 ... disabled 1 line */
 // End of VoltDB extension
->>>>>>> 00e3a875
 
         if (noOptimisation) {
             return;
@@ -369,22 +317,14 @@
             }
 
             if (!between && !larger) {
-<<<<<<< HEAD
-                // A VoltDB extension to disable a subpackage dependency
-=======
-// A VoltDB extension to disable LIKE pattern escape characters
->>>>>>> 00e3a875
+// A VoltDB extension to disable LIKE pattern escape characters
                 /*
                  * Escape is not supported in the EE yet
                  */
                 if (nodes.length > 2) {
                     throw new RuntimeException("Like with an escape is not supported unless it is prefix like");
                 }
-<<<<<<< HEAD
-                // End of VoltDB extension
-=======
-// End of VoltDB extension
->>>>>>> 00e3a875
+// End of VoltDB extension
                 return;
             }
 
@@ -413,22 +353,14 @@
                                                        rightBound);
                 ExpressionLike newLike = new ExpressionLike(this);
 
-<<<<<<< HEAD
-                // A VoltDB extension to disable a subpackage dependency
-=======
-// A VoltDB extension to disable LIKE pattern escape characters
->>>>>>> 00e3a875
+// A VoltDB extension to disable LIKE pattern escape characters
                 /*
                  * Escape is not supported in the EE yet
                  */
                 if (nodes.length > 2) {
                     throw new RuntimeException("Like with an escape is not supported unless it is prefix like");
                 }
-<<<<<<< HEAD
-                // End of VoltDB extension
-=======
-// End of VoltDB extension
->>>>>>> 00e3a875
+// End of VoltDB extension
                 nodes        = new Expression[BINARY];
                 likeObject   = null;
                 nodes[LEFT]  = new ExpressionLogical(OpTypes.AND, gte, lte);
@@ -445,11 +377,7 @@
                 nodes[RIGHT] = newLike;
                 opType       = OpTypes.AND;
             }
-<<<<<<< HEAD
-            // A VoltDB extension to disable a subpackage dependency
-=======
-// A VoltDB extension to disable LIKE pattern escape characters
->>>>>>> 00e3a875
+// A VoltDB extension to disable LIKE pattern escape characters
             else {
                 /*
                  * Escape is not supported in the EE yet
@@ -458,11 +386,7 @@
                     throw new RuntimeException("Like with an escape is not supported unless it is prefix like");
                 }
             }
-<<<<<<< HEAD
-            // End of VoltDB extension
-=======
-// End of VoltDB extension
->>>>>>> 00e3a875
+// End of VoltDB extension
         }
     }
 
