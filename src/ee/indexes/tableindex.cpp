/* This file is part of VoltDB.
 * Copyright (C) 2008-2012 VoltDB Inc.
 *
 * This file contains original code and/or modifications of original code.
 * Any modifications made by VoltDB Inc. are licensed under the following
 * terms and conditions:
 *
 * VoltDB is free software: you can redistribute it and/or modify
 * it under the terms of the GNU General Public License as published by
 * the Free Software Foundation, either version 3 of the License, or
 * (at your option) any later version.
 *
 * VoltDB is distributed in the hope that it will be useful,
 * but WITHOUT ANY WARRANTY; without even the implied warranty of
 * MERCHANTABILITY or FITNESS FOR A PARTICULAR PURPOSE.  See the
 * GNU General Public License for more details.
 *
 * You should have received a copy of the GNU General Public License
 * along with VoltDB.  If not, see <http://www.gnu.org/licenses/>.
 */
/* Copyright (C) 2008 by H-Store Project
 * Brown University
 * Massachusetts Institute of Technology
 * Yale University
 *
 * Permission is hereby granted, free of charge, to any person obtaining
 * a copy of this software and associated documentation files (the
 * "Software"), to deal in the Software without restriction, including
 * without limitation the rights to use, copy, modify, merge, publish,
 * distribute, sublicense, and/or sell copies of the Software, and to
 * permit persons to whom the Software is furnished to do so, subject to
 * the following conditions:
 *
 * The above copyright notice and this permission notice shall be
 * included in all copies or substantial portions of the Software.
 *
 * THE SOFTWARE IS PROVIDED "AS IS", WITHOUT WARRANTY OF ANY KIND,
 * EXPRESS OR IMPLIED, INCLUDING BUT NOT LIMITED TO THE WARRANTIES OF
 * MERCHANTABILITY, FITNESS FOR A PARTICULAR PURPOSE AND NONINFRINGEMENT
 * IN NO EVENT SHALL THE AUTHORS BE LIABLE FOR ANY CLAIM, DAMAGES OR
 * OTHER LIABILITY, WHETHER IN AN ACTION OF CONTRACT, TORT OR OTHERWISE,
 * ARISING FROM, OUT OF OR IN CONNECTION WITH THE SOFTWARE OR THE USE OR
 * OTHER DEALINGS IN THE SOFTWARE.
 */

#include <iostream>
#include "indexes/tableindex.h"
#include "expressions/abstractexpression.h"

using namespace voltdb;

TableIndex::TableIndex(const TupleSchema *keySchema, const TableIndexScheme &scheme) :
    m_scheme(scheme),
    m_keySchema(keySchema),

    // initialize all the counters to zero
    m_lookups(0),
    m_inserts(0),
    m_deletes(0),
    m_updates(0),

    m_stats(this)
{}

TableIndex::~TableIndex()
{
<<<<<<< HEAD
    voltdb::TupleSchema::freeTupleSchema(const_cast<TupleSchema*>(m_keySchema));
=======
    TupleSchema::freeTupleSchema(const_cast<TupleSchema*>(m_keySchema));
>>>>>>> 394c152f
    const std::vector<AbstractExpression*> &indexed_expressions = getIndexedExpressions();
    for (int ii = 0; ii < indexed_expressions.size(); ++ii) {
        delete indexed_expressions[ii];
    }
}

std::string TableIndex::debug() const
{
    std::ostringstream buffer;
    buffer << getTypeName() << "(" << getName() << ")";
    buffer << (isUniqueIndex() ? " UNIQUE " : " NON-UNIQUE ");
    //
    // Columns
    //
    const std::vector<int> &column_indices_vector = getColumnIndices();
    const std::vector<AbstractExpression*> &indexed_expressions = getIndexedExpressions();

    std::string add = "";
    if (indexed_expressions.size() > 0) {
        buffer << " -> " << indexed_expressions.size() << " expressions[";
        for (int ctr = 0; ctr < indexed_expressions.size(); ctr++) {
            buffer << add << ctr << "th entry=" << indexed_expressions[ctr]->debug()
                   << " type=(" << voltdb::valueToString(m_keySchema->columnType(ctr)) << ")";
            add = ", ";
        }
        buffer << "] -> Base Columns[";
    } else {
        buffer << " -> Columns[";
    }
    add = "";
    for (int ctr = 0; ctr < column_indices_vector.size(); ctr++) {
        buffer << add << ctr << "th entry=" << column_indices_vector[ctr]
               << "th (" << voltdb::valueToString(m_keySchema->columnType(ctr))
               << ") column in parent table";
        add = ", ";
    }
    buffer << "] --- size: " << getSize();

    std::string ret(buffer.str());
    return (ret);
}

IndexStats* TableIndex::getIndexStats() {
    return &m_stats;
}

void TableIndex::printReport()
{
    std::cout << m_scheme.name << ",";
    std::cout << getTypeName() << ",";
    std::cout << m_lookups << ",";
    std::cout << m_inserts << ",";
    std::cout << m_deletes << ",";
    std::cout << m_updates << std::endl;
}

bool TableIndex::equals(const TableIndex *other) const
{
    //TODO Do something useful here!
    return true;
}<|MERGE_RESOLUTION|>--- conflicted
+++ resolved
@@ -64,11 +64,7 @@
 
 TableIndex::~TableIndex()
 {
-<<<<<<< HEAD
-    voltdb::TupleSchema::freeTupleSchema(const_cast<TupleSchema*>(m_keySchema));
-=======
     TupleSchema::freeTupleSchema(const_cast<TupleSchema*>(m_keySchema));
->>>>>>> 394c152f
     const std::vector<AbstractExpression*> &indexed_expressions = getIndexedExpressions();
     for (int ii = 0; ii < indexed_expressions.size(); ++ii) {
         delete indexed_expressions[ii];
