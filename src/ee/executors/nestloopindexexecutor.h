/* This file is part of VoltDB.
 * Copyright (C) 2008-2013 VoltDB Inc.
 *
 * This file contains original code and/or modifications of original code.
 * Any modifications made by VoltDB Inc. are licensed under the following
 * terms and conditions:
 *
 * This program is free software: you can redistribute it and/or modify
 * it under the terms of the GNU Affero General Public License as
 * published by the Free Software Foundation, either version 3 of the
 * License, or (at your option) any later version.
 *
 * This program is distributed in the hope that it will be useful,
 * but WITHOUT ANY WARRANTY; without even the implied warranty of
 * MERCHANTABILITY or FITNESS FOR A PARTICULAR PURPOSE.  See the
 * GNU Affero General Public License for more details.
 *
 * You should have received a copy of the GNU Affero General Public License
 * along with VoltDB.  If not, see <http://www.gnu.org/licenses/>.
 */
/* Copyright (C) 2008 by H-Store Project
 * Brown University
 * Massachusetts Institute of Technology
 * Yale University
 *
 * Permission is hereby granted, free of charge, to any person obtaining
 * a copy of this software and associated documentation files (the
 * "Software"), to deal in the Software without restriction, including
 * without limitation the rights to use, copy, modify, merge, publish,
 * distribute, sublicense, and/or sell copies of the Software, and to
 * permit persons to whom the Software is furnished to do so, subject to
 * the following conditions:
 *
 * The above copyright notice and this permission notice shall be
 * included in all copies or substantial portions of the Software.
 *
 * THE SOFTWARE IS PROVIDED "AS IS", WITHOUT WARRANTY OF ANY KIND,
 * EXPRESS OR IMPLIED, INCLUDING BUT NOT LIMITED TO THE WARRANTIES OF
 * MERCHANTABILITY, FITNESS FOR A PARTICULAR PURPOSE AND NONINFRINGEMENT
 * IN NO EVENT SHALL THE AUTHORS BE LIABLE FOR ANY CLAIM, DAMAGES OR
 * OTHER LIABILITY, WHETHER IN AN ACTION OF CONTRACT, TORT OR OTHERWISE,
 * ARISING FROM, OUT OF OR IN CONNECTION WITH THE SOFTWARE OR THE USE OR
 * OTHER DEALINGS IN THE SOFTWARE.
 */

#ifndef HSTORENESTLOOPINDEXEXECUTOR_H
#define HSTORENESTLOOPINDEXEXECUTOR_H

#include "common/common.h"
#include "common/valuevector.h"
#include "common/tabletuple.h"
#include "expressions/abstractexpression.h"
#include "executors/abstractexecutor.h"
#include "indexes/tableindex.h"


namespace voltdb {

class NestLoopIndexPlanNode;
class IndexScanPlanNode;
class PersistentTable;
class Table;
class TempTable;
class TableIndex;

/**
 * Nested loop for IndexScan.
 * This is the implementation of usual nestloop which receives
 * one input table (<i>outer</i> table) and repeatedly does indexscan
 * on another table (<i>inner</i> table) with inner table's index.
 * This executor is faster than HashMatchJoin and MergeJoin if only one
 * of underlying tables has low selectivity.
 */
class NestLoopIndexExecutor : public AbstractExecutor
{
public:
    NestLoopIndexExecutor(VoltDBEngine *engine, AbstractPlanNode* abstract_node)
        : AbstractExecutor(engine, abstract_node),
        index_values_backing_store(NULL)
    {
        node = NULL;
        inline_node = NULL;
        output_table = NULL;
        inner_table = NULL;
        index = NULL;
        outer_table = NULL;
        m_lookupType = INDEX_LOOKUP_TYPE_INVALID;
        m_engine = engine;
    }

    ~NestLoopIndexExecutor();

protected:
    bool p_init(AbstractPlanNode*,
                TempTableLimits* limits);
    bool p_execute(const NValueArray &params);
<<<<<<< HEAD
    inline void setStatsForLongOp(Table* targetTable) {
        if(m_engine->isPrepareStatsForLongOp()) {
            m_engine->setFragContext(planNodeToString(m_abstractNode->getPlanNodeType()),
                    targetTable->name(),
                    targetTable->activeTupleCount()
            );
            m_engine->setPrepareStatsForLongOp(false);
=======
    inline void progressUpdate(int foundTuples, Table* targetTable) {
        //Update stats in java and let java determine if we should cancel this query.
        if(m_engine->getTopend()->fragmentProgressUpdate(m_engine->getIndexInBatch(),
                planNodeToString(m_abstractNode->getPlanNodeType()),
                targetTable->name(),
                targetTable->activeTupleCount(),
                foundTuples)){
            VOLT_ERROR("Time out read only query.");
            throw SerializableEEException(VOLT_EE_EXCEPTION_TYPE_EEEXCEPTION, "Time out read only query.");
>>>>>>> 3db8179a
        }
    };

    NestLoopIndexPlanNode* node;
    IndexScanPlanNode* inline_node;
    IndexLookupType m_lookupType;
    TempTable* output_table;
    PersistentTable* inner_table;
    TableIndex *index;
    TableTuple index_values;
    Table* outer_table;
    JoinType join_type;
    std::vector<AbstractExpression*> m_outputExpressions;
    SortDirectionType m_sortDirection;
    StandAloneTupleStorage m_null_tuple;

    //So valgrind doesn't report the data as lost.
    char *index_values_backing_store;
};

}

#endif<|MERGE_RESOLUTION|>--- conflicted
+++ resolved
@@ -94,15 +94,6 @@
     bool p_init(AbstractPlanNode*,
                 TempTableLimits* limits);
     bool p_execute(const NValueArray &params);
-<<<<<<< HEAD
-    inline void setStatsForLongOp(Table* targetTable) {
-        if(m_engine->isPrepareStatsForLongOp()) {
-            m_engine->setFragContext(planNodeToString(m_abstractNode->getPlanNodeType()),
-                    targetTable->name(),
-                    targetTable->activeTupleCount()
-            );
-            m_engine->setPrepareStatsForLongOp(false);
-=======
     inline void progressUpdate(int foundTuples, Table* targetTable) {
         //Update stats in java and let java determine if we should cancel this query.
         if(m_engine->getTopend()->fragmentProgressUpdate(m_engine->getIndexInBatch(),
@@ -112,7 +103,6 @@
                 foundTuples)){
             VOLT_ERROR("Time out read only query.");
             throw SerializableEEException(VOLT_EE_EXCEPTION_TYPE_EEEXCEPTION, "Time out read only query.");
->>>>>>> 3db8179a
         }
     };
 
