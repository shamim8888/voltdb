--- conflicted
+++ resolved
@@ -46,16 +46,9 @@
 #ifndef HSTOREUNIONEXECUTOR_H
 #define HSTOREUNIONEXECUTOR_H
 
-<<<<<<< HEAD
 #include "executors/abstractexecutor.h"
 
-namespace voltdb {
-=======
 #include "boost/shared_ptr.hpp"
-
-#include "common/common.h"
-#include "common/valuevector.h"
-#include "executors/abstractexecutor.h"
 
 namespace voltdb {
 
@@ -66,30 +59,18 @@
     struct SetOperator;
 }
 
->>>>>>> 77209f07
 /**
  *
  */
 class UnionExecutor : public AbstractExecutor {
-<<<<<<< HEAD
 public:
-    UnionExecutor() { }
+    UnionExecutor();
 private:
     virtual void p_setOutputTable(TempTableLimits* limits) { setPassThroughTempOutputTable(limits); }
     bool p_init();
     bool p_execute();
-=======
-    public:
-        UnionExecutor(VoltDBEngine *engine, AbstractPlanNode* abstract_node);
 
-    protected:
-        bool p_init(AbstractPlanNode*,
-                    TempTableLimits* limits);
-        bool p_execute(const NValueArray &params);
-
-    private:
-        boost::shared_ptr<detail::SetOperator> m_setOperator;
->>>>>>> 77209f07
+    boost::shared_ptr<detail::SetOperator> m_setOperator;
 };
 
 }
