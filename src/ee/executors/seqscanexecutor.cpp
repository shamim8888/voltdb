--- conflicted
+++ resolved
@@ -131,22 +131,12 @@
 
     //
     // OPTIMIZATION: NESTED PROJECTION
-<<<<<<< HEAD
-    int num_of_columns = (int)output_table->columnCount();
-    ProjectionPlanNode* projection_node = dynamic_cast<ProjectionPlanNode*>(node->getInlinePlanNode(PLAN_NODE_TYPE_PROJECTION));
-
-=======
-    //
-    // Since we have the input params, we need to call substitute to
-    // change any nodes in our expression tree to be ready for the
-    // projection operations in execute
     //
     int num_of_columns = -1;
     ProjectionPlanNode* projection_node = dynamic_cast<ProjectionPlanNode*>(node->getInlinePlanNode(PLAN_NODE_TYPE_PROJECTION));
     if (projection_node != NULL) {
         num_of_columns = static_cast<int> (projection_node->getOutputColumnExpressions().size());
     }
->>>>>>> 869731f2
     //
     // OPTIMIZATION: NESTED LIMIT
     // How nice! We can also cut off our scanning with a nested limit!
@@ -175,11 +165,7 @@
 
         if (predicate)
         {
-<<<<<<< HEAD
             VOLT_TRACE("SCAN PREDICATE :\n%s\n", predicate->debug(true).c_str());
-=======
-            VOLT_TRACE("SCAN PREDICATE A:\n%s\n", predicate->debug(true).c_str());
->>>>>>> 869731f2
         }
 
         int limit = -1;
