--- conflicted
+++ resolved
@@ -143,21 +143,12 @@
                 temp_tuple.setNValue(ctr, expression_array[ctr]->eval(&tuple, NULL));
             }
         }
-<<<<<<< HEAD
         m_tmpOutputTable->insertTempTuple(temp_tuple);
 
         VOLT_TRACE("OUTPUT TABLE: %s\n", m_tmpOutputTable->debug().c_str());
     }
 
-    //VOLT_TRACE("PROJECTED TABLE: %s\n", m_tmpOutputTable->debug().c_str());
-=======
-        output_table->insertTupleNonVirtual(temp_tuple);
-
-        VOLT_TRACE("OUTPUT TABLE: %s\n", output_table->debug().c_str());
-    }
-
     cleanupInputTempTable(input_table);
->>>>>>> aa720911
 
     return (true);
 }
