--- conflicted
+++ resolved
@@ -210,18 +210,10 @@
         if (s_engine->loadCatalog(ntoh(cs->timestamp), string(cs->data))) {
             return kErrorCode_Success;
         }
-<<<<<<< HEAD
-    } catch (SerializableEEException &e) {
-        //TODO: Probably not advisable to just squelch a serializable exception from loadCatalog?
-    }
-=======
-    //TODO: FatalException and SerializableException should be universally caught and handled in "execute",
+    //TODO: FatalException and SerializableException should be universally caught and handled in "main",
     // rather than in hard-to-maintain "execute method" boilerplate code like this.
-    } catch (const FatalException& e) {
-        crashVoltDB(e);
     } catch (SerializableEEException &e) {} //TODO: We don't really want to quietly SQUASH non-fatal exceptions.
 
->>>>>>> 71815b2d
     return kErrorCode_Error;
 }
 
