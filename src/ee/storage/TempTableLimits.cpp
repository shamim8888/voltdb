/* This file is part of VoltDB.
 * Copyright (C) 2008-2014 VoltDB Inc.
 *
 * This program is free software: you can redistribute it and/or modify
 * it under the terms of the GNU Affero General Public License as
 * published by the Free Software Foundation, either version 3 of the
 * License, or (at your option) any later version.
 *
 * This program is distributed in the hope that it will be useful,
 * but WITHOUT ANY WARRANTY; without even the implied warranty of
 * MERCHANTABILITY or FITNESS FOR A PARTICULAR PURPOSE.  See the
 * GNU Affero General Public License for more details.
 *
 * You should have received a copy of the GNU Affero General Public License
 * along with VoltDB.  If not, see <http://www.gnu.org/licenses/>.
 */

#include "TempTableLimits.h"

#include "common/SQLException.h"
#include "logging/LogManager.h"

#include <cstdio>

namespace voltdb {

<<<<<<< HEAD
void TempTableLimits::reduceAllocated(int bytes)
=======
TempTableLimits::TempTableLimits()
    : m_currMemoryInBytes(0),
      m_peakMemoryInBytes(0),
      m_logThreshold(-1),
      m_memoryLimit(1024 * 1024 * 100),
      m_logLatch(false)
{
}

void
TempTableLimits::reduceAllocated(int bytes)
>>>>>>> 5f1559bd
{
    m_currMemoryInBytes -= bytes;
    if (m_currMemoryInBytes < m_logThreshold) {
        m_logLatch = false;
    }
}

void TempTableLimits::increaseAllocated(int bytes)
{
    m_currMemoryInBytes += bytes;
    if (m_memoryLimit > 0 && m_currMemoryInBytes > m_memoryLimit) {
        int limit_mb = static_cast<int>(m_memoryLimit / (1024 * 1024));
        char msg[1024];
        snprintf(msg, 1024,
                 "More than %d MB of temp table memory used while executing SQL.  Aborting.",
                 limit_mb);
        throw SQLException(SQLException::volt_temp_table_memory_overflow, msg);
    }
<<<<<<< HEAD
    if (!m_logLatch && m_logThreshold > 0 && m_currMemoryInBytes > m_logThreshold) {
=======

    if (m_currMemoryInBytes > m_peakMemoryInBytes) {
        m_peakMemoryInBytes = m_currMemoryInBytes;
    }

    if (!m_logLatch && m_logThreshold > 0 &&
        m_currMemoryInBytes > m_logThreshold)
    {
>>>>>>> 5f1559bd
        m_logLatch = true;
        int thresh_mb = static_cast<int>(m_logThreshold / (1024 * 1024));
        char msg[1024];
        snprintf(msg, sizeof(msg), "More than %d MB of temp table memory used while executing SQL."
                 " This may indicate an operation that should be broken into smaller chunks.",
                 thresh_mb);
        LogManager::getThreadLogger(LOGGERID_SQL)->log(LOGLEVEL_INFO, msg);
    }
}

<<<<<<< HEAD
} // namespace voltdb
=======
int64_t
TempTableLimits::getAllocated() const
{
    return m_currMemoryInBytes;
}

void
TempTableLimits::setLogThreshold(int64_t threshold)
{
    m_logThreshold = threshold;
}

int64_t
TempTableLimits::getLogThreshold() const
{
    return m_logThreshold;
}

void
TempTableLimits::setMemoryLimit(int64_t limit)
{
    m_memoryLimit = limit;
}

int64_t
TempTableLimits::getMemoryLimit() const
{
    return m_memoryLimit;
}

int64_t
TempTableLimits::getPeakMemoryInBytes() const
{
    return m_peakMemoryInBytes;
}

void
TempTableLimits::resetPeakMemory()
{
    m_peakMemoryInBytes = m_currMemoryInBytes;
}
>>>>>>> 5f1559bd
<|MERGE_RESOLUTION|>--- conflicted
+++ resolved
@@ -24,21 +24,7 @@
 
 namespace voltdb {
 
-<<<<<<< HEAD
 void TempTableLimits::reduceAllocated(int bytes)
-=======
-TempTableLimits::TempTableLimits()
-    : m_currMemoryInBytes(0),
-      m_peakMemoryInBytes(0),
-      m_logThreshold(-1),
-      m_memoryLimit(1024 * 1024 * 100),
-      m_logLatch(false)
-{
-}
-
-void
-TempTableLimits::reduceAllocated(int bytes)
->>>>>>> 5f1559bd
 {
     m_currMemoryInBytes -= bytes;
     if (m_currMemoryInBytes < m_logThreshold) {
@@ -57,70 +43,21 @@
                  limit_mb);
         throw SQLException(SQLException::volt_temp_table_memory_overflow, msg);
     }
-<<<<<<< HEAD
-    if (!m_logLatch && m_logThreshold > 0 && m_currMemoryInBytes > m_logThreshold) {
-=======
 
     if (m_currMemoryInBytes > m_peakMemoryInBytes) {
         m_peakMemoryInBytes = m_currMemoryInBytes;
     }
 
-    if (!m_logLatch && m_logThreshold > 0 &&
-        m_currMemoryInBytes > m_logThreshold)
-    {
->>>>>>> 5f1559bd
-        m_logLatch = true;
-        int thresh_mb = static_cast<int>(m_logThreshold / (1024 * 1024));
-        char msg[1024];
-        snprintf(msg, sizeof(msg), "More than %d MB of temp table memory used while executing SQL."
-                 " This may indicate an operation that should be broken into smaller chunks.",
-                 thresh_mb);
-        LogManager::getThreadLogger(LOGGERID_SQL)->log(LOGLEVEL_INFO, msg);
+    if ( m_logLatch || m_logThreshold <= 0 || m_currMemoryInBytes <= m_logThreshold) {
+        return;
     }
+
+    m_logLatch = true;
+    int thresh_mb = static_cast<int>(m_logThreshold / (1024 * 1024));
+    char msg[1024];
+    snprintf(msg, sizeof(msg), "More than %d MB of temp table memory used while executing SQL."
+             " This may indicate an operation that should be broken into smaller chunks.", thresh_mb);
+    LogManager::getThreadLogger(LOGGERID_SQL)->log(LOGLEVEL_INFO, msg);
 }
 
-<<<<<<< HEAD
-} // namespace voltdb
-=======
-int64_t
-TempTableLimits::getAllocated() const
-{
-    return m_currMemoryInBytes;
-}
-
-void
-TempTableLimits::setLogThreshold(int64_t threshold)
-{
-    m_logThreshold = threshold;
-}
-
-int64_t
-TempTableLimits::getLogThreshold() const
-{
-    return m_logThreshold;
-}
-
-void
-TempTableLimits::setMemoryLimit(int64_t limit)
-{
-    m_memoryLimit = limit;
-}
-
-int64_t
-TempTableLimits::getMemoryLimit() const
-{
-    return m_memoryLimit;
-}
-
-int64_t
-TempTableLimits::getPeakMemoryInBytes() const
-{
-    return m_peakMemoryInBytes;
-}
-
-void
-TempTableLimits::resetPeakMemory()
-{
-    m_peakMemoryInBytes = m_currMemoryInBytes;
-}
->>>>>>> 5f1559bd
+} // namespace voltdb