/* This file is part of VoltDB.
 * Copyright (C) 2008-2013 VoltDB Inc.
 *
 * This file contains original code and/or modifications of original code.
 * Any modifications made by VoltDB Inc. are licensed under the following
 * terms and conditions:
 *
 * This program is free software: you can redistribute it and/or modify
 * it under the terms of the GNU Affero General Public License as
 * published by the Free Software Foundation, either version 3 of the
 * License, or (at your option) any later version.
 *
 * This program is distributed in the hope that it will be useful,
 * but WITHOUT ANY WARRANTY; without even the implied warranty of
 * MERCHANTABILITY or FITNESS FOR A PARTICULAR PURPOSE.  See the
 * GNU Affero General Public License for more details.
 *
 * You should have received a copy of the GNU Affero General Public License
 * along with VoltDB.  If not, see <http://www.gnu.org/licenses/>.
 */
/* Copyright (C) 2008 by H-Store Project
 * Brown University
 * Massachusetts Institute of Technology
 * Yale University
 *
 * Permission is hereby granted, free of charge, to any person obtaining
 * a copy of this software and associated documentation files (the
 * "Software"), to deal in the Software without restriction, including
 * without limitation the rights to use, copy, modify, merge, publish,
 * distribute, sublicense, and/or sell copies of the Software, and to
 * permit persons to whom the Software is furnished to do so, subject to
 * the following conditions:
 *
 * The above copyright notice and this permission notice shall be
 * included in all copies or substantial portions of the Software.
 *
 * THE SOFTWARE IS PROVIDED "AS IS", WITHOUT WARRANTY OF ANY KIND,
 * EXPRESS OR IMPLIED, INCLUDING BUT NOT LIMITED TO THE WARRANTIES OF
 * MERCHANTABILITY, FITNESS FOR A PARTICULAR PURPOSE AND NONINFRINGEMENT
 * IN NO EVENT SHALL THE AUTHORS BE LIABLE FOR ANY CLAIM, DAMAGES OR
 * OTHER LIABILITY, WHETHER IN AN ACTION OF CONTRACT, TORT OR OTHERWISE,
 * ARISING FROM, OUT OF OR IN CONNECTION WITH THE SOFTWARE OR THE USE OR
 * OTHER DEALINGS IN THE SOFTWARE.
 */

#ifndef VOLTDBENGINE_H
#define VOLTDBENGINE_H

#include <map>
#include <set>
#include <string>
#include <vector>
#include <cassert>

#include <boost/ptr_container/ptr_vector.hpp>
#include "json_spirit/json_spirit.h"
#include "boost/shared_ptr.hpp"
#include <boost/multi_index_container.hpp>
#include <boost/multi_index/hashed_index.hpp>
#include <boost/multi_index/member.hpp>
#include <boost/multi_index/mem_fun.hpp>
#include "catalog/database.h"
#include "common/ids.h"
#include "common/serializeio.h"
#include "common/types.h"
#include "common/valuevector.h"
#include "common/Pool.hpp"
#include "common/UndoLog.h"
#include "common/SerializableEEException.h"
#include "common/Topend.h"
#include "common/DefaultTupleSerializer.h"
#include "common/TupleOutputStream.h"
#include "common/TheHashinator.h"
#include "execution/FragmentManager.h"
#include "logging/LogManager.h"
#include "logging/LogProxy.h"
#include "logging/StdoutLogProxy.h"
#include "plannodes/plannodefragment.h"
#include "stats/StatsAgent.h"
#include "storage/TempTableLimits.h"
#include "common/ThreadLocalPool.h"

// shorthand for ExecutionEngine versions generated by javah
#define ENGINE_ERRORCODE_SUCCESS 0
#define ENGINE_ERRORCODE_ERROR 1

#define MAX_BATCH_COUNT 1000
#define MAX_PARAM_COUNT 1000 // or whatever

namespace catalog {
class Catalog;
class PlanFragment;
class Table;
class Statement;
class Cluster;
}

class VoltDBIPC;

namespace voltdb {

class AbstractExecutor;
class AbstractPlanNode;
class SerializeInput;
class SerializeOutput;
class PersistentTable;
class Table;
class CatalogDelegate;
class PlanNodeFragment;
class ExecutorContext;
class RecoveryProtoMsg;

const int64_t DEFAULT_TEMP_TABLE_MEMORY = 1024 * 1024 * 100;
const size_t PLAN_CACHE_SIZE = 1024 * 10;

/**
 * Represents an Execution Engine which holds catalog objects (i.e. table) and executes
 * plans on the objects. Every operation starts from this object.
 * This class is designed to be single-threaded.
 */
// TODO(evanj): Used by JNI so must be exported. Remove when we only one .so
class __attribute__((visibility("default"))) VoltDBEngine {
    public:

        typedef std::pair<std::string, CatalogDelegate*> LabeledCDPair;

        /** Constructor for test code: this does not enable JNI callbacks. */
        VoltDBEngine() :
          m_currentUndoQuantum(NULL),
          m_hashinator(NULL),
          m_staticParams(MAX_PARAM_COUNT),
          m_currentOutputDepId(-1),
          m_currentInputDepId(-1),
          m_isELEnabled(false),
          m_numResultDependencies(0),
          m_logManager(new StdoutLogProxy()), m_templateSingleLongTable(NULL), m_topend(NULL)
        {
        }

        VoltDBEngine(Topend *topend, LogProxy *logProxy);
        bool initialize(int32_t clusterIndex,
                        int64_t siteId,
                        int32_t partitionId,
                        int32_t hostId,
                        std::string hostname,
                        int64_t tempTableMemoryLimit,
                        HashinatorType type,
                        char *hashinatorConfig);
        virtual ~VoltDBEngine();

        inline int32_t getClusterIndex() const { return m_clusterIndex; }
        inline int64_t getSiteId() const { return m_siteId; }

        // ------------------------------------------------------------------
        // OBJECT ACCESS FUNCTIONS
        // ------------------------------------------------------------------
        catalog::Catalog *getCatalog() const;

        Table* getTable(int32_t tableId) const;
        Table* getTable(std::string name) const;
        // Serializes table_id to out. Returns true if successful.
        bool serializeTable(int32_t tableId, SerializeOutput* out) const;

        // -------------------------------------------------
        // Execution Functions
        // -------------------------------------------------
        int executeQuery(int64_t planfragmentId, int32_t outputDependencyId, int32_t inputDependencyId,
                         const NValueArray &params, int64_t spHandle, int64_t lastCommittedSpHandle, int64_t uniqueId, bool first, bool last);

        inline int getUsedParamcnt() const { return m_usedParamcnt;}
        inline void setUsedParamcnt(int usedParamcnt) { m_usedParamcnt = usedParamcnt;}


        // Created to transition existing unit tests to context abstraction.
        // If using this somewhere new, consider if you're being lazy.
        ExecutorContext *getExecutorContext();

        // -------------------------------------------------
        // Dependency Transfer Functions
        // -------------------------------------------------
        bool send(Table* dependency);
        int loadNextDependency(Table* destination);

        // -------------------------------------------------
        // Catalog Functions
        // -------------------------------------------------
        bool loadCatalog(const int64_t timestamp, const std::string &catalogPayload);
        bool updateCatalog(const int64_t timestamp, const std::string &catalogPayload);
        bool processCatalogAdditions(bool addAll, int64_t timestamp);


        /**
        * Load table data into a persistent table specified by the tableId parameter.
        * This must be called at most only once before any data is loaded in to the table.
        */
        bool loadTable(int32_t tableId,
                       ReferenceSerializeInput &serializeIn,
                       int64_t spHandle, int64_t lastCommittedSpHandle);

        void resetReusedResultOutputBuffer(const size_t headerSize = 0);
        inline ReferenceSerializeOutput* getResultOutputSerializer() { return &m_resultOutput; }
        inline ReferenceSerializeOutput* getExceptionOutputSerializer() { return &m_exceptionOutput; }
        void setBuffers(char *parameter_buffer, int m_parameterBuffercapacity,
                char *resultBuffer, int resultBufferCapacity,
                char *exceptionBuffer, int exceptionBufferCapacity);
        inline const char* getParameterBuffer() const { return m_parameterBuffer;}
        /** Returns the size of buffer for passing parameters to EE. */
        inline int getParameterBufferCapacity() const { return m_parameterBufferCapacity;}

        /**
         * Retrieves the size in bytes of the data that has been placed in the reused result buffer
         */
        int getResultsSize() const;

        /** Returns the buffer for receiving result tables from EE. */
        inline char* getReusedResultBuffer() const { return m_reusedResultBuffer;}
        /** Returns the size of buffer for receiving result tables from EE. */
        inline int getReusedResultBufferCapacity() const { return m_reusedResultCapacity;}

        NValueArray& getParameterContainer() { return m_staticParams; }
        int64_t* getBatchFragmentIdsContainer() { return m_batchFragmentIdsContainer; }

        /** are we sending tuples to another database? */
        bool isELEnabled() { return m_isELEnabled; }

        /** check if this value hashes to the local partition */
        bool isLocalSite(const NValue& value);

        // -------------------------------------------------
        // Non-transactional work methods
        // -------------------------------------------------

        /** Perform once per second, non-transactional work. */
        void tick(int64_t timeInMillis, int64_t lastCommittedSpHandle);

        /** flush active work (like EL buffers) */
        void quiesce(int64_t lastCommittedSpHandle);

        // -------------------------------------------------
        // Save and Restore Table to/from disk functions
        // -------------------------------------------------

        /**
         * Save the table specified by catalog id tableId to the
         * absolute path saveFilePath
         *
         * @param tableGuid the GUID of the table in the catalog
         * @param saveFilePath the full path of the desired savefile
         * @return true if successful, false if save failed
         */
        bool saveTableToDisk(int32_t clusterId, int32_t databaseId, int32_t tableId, std::string saveFilePath);

        /**
         * Restore the table from the absolute path saveFilePath
         *
         * @param restoreFilePath the full path of the file with the
         * table to restore
         * @return true if successful, false if save failed
         */
        bool restoreTableFromDisk(std::string restoreFilePath);

        // -------------------------------------------------
        // Debug functions
        // -------------------------------------------------
        std::string debug(void) const;

        /** Counts tuples modified by a plan fragment */
        int64_t m_tuplesModified;
        /** True if any fragments in a batch have modified any tuples */
        bool m_dirtyFragmentBatch;

        std::string m_stmtName;
        std::string m_fragName;

        std::map<std::string, int*> m_indexUsage;

        // -------------------------------------------------
        // Statistics functions
        // -------------------------------------------------
        voltdb::StatsAgent& getStatsManager();

        /**
         * Retrieve a set of statistics and place them into the result buffer as a set of VoltTables.
         * @param selector StatisticsSelectorType indicating what set of statistics should be retrieved
         * @param locators Integer identifiers specifying what subset of possible statistical sources should be polled. Probably a CatalogId
         *                 Can be NULL in which case all possible sources for the selector should be included.
         * @param numLocators Size of locators array.
         * @param interval Whether to return counters since the beginning or since the last time this was called
         * @param Timestamp to embed in each row
         * @return Number of result tables, 0 on no results, -1 on failure.
         */
        int getStats(
                int selector,
                int locators[],
                int numLocators,
                bool interval,
                int64_t now);

        inline Pool* getStringPool() { return &m_stringPool; }

        inline LogManager* getLogManager() {
            return &m_logManager;
        }

        inline void setUndoToken(int64_t nextUndoToken) {
            if (nextUndoToken == INT64_MAX) { return; }
            if (m_currentUndoQuantum != NULL) {
                if (m_currentUndoQuantum->getUndoToken() == nextUndoToken) {
                    return;
                }
                assert(nextUndoToken > m_currentUndoQuantum->getUndoToken());
            }
            setCurrentUndoQuantum(m_undoLog.generateUndoQuantum(nextUndoToken));
        }

        inline void releaseUndoToken(int64_t undoToken) {
            if (m_currentUndoQuantum != NULL && m_currentUndoQuantum->getUndoToken() == undoToken) {
                m_currentUndoQuantum = NULL;
            }
            m_undoLog.release(undoToken);
        }
        inline void undoUndoToken(int64_t undoToken) {
            m_undoLog.undo(undoToken);
            m_currentUndoQuantum = NULL;
        }

        inline voltdb::UndoQuantum* getCurrentUndoQuantum() { return m_currentUndoQuantum; }

        inline Topend* getTopend() { return m_topend; }

        /**
         * Activate a table stream of the specified type for the specified table.
         * Returns true on success and false on failure
         */
        bool activateTableStream(
                const CatalogId tableId,
                const TableStreamType streamType,
                ReferenceSerializeInput &serializeIn);

        /**
         * Serialize tuples to output streams from a table in COW mode.
         * Overload that serializes a stream position array.
         * Returns:
         *  0-n: remaining tuple count
         *  -1: streaming was completed by the previous call
         *  -2: error, e.g. when no longer in COW mode.
         * Note that -1 is only returned once after the previous call serialized all
         * remaining tuples. Further calls are considered errors and will return -2.
         */
        int64_t tableStreamSerializeMore(const CatalogId tableId,
                                         const TableStreamType streamType,
                                         ReferenceSerializeInput &serializeIn);

        /**
         * Serialize tuples to output streams from a table in COW mode.
         * Overload that populates a position vector provided by the caller.
         * Returns:
         *  0-n: remaining tuple count
         *  -1: streaming was completed by the previous call
         *  -2: error, e.g. when no longer in COW mode.
         * Note that -1 is only returned once after the previous call serialized all
         * remaining tuples. Further calls are considered errors and will return -2.
         */
        int64_t tableStreamSerializeMore(const CatalogId tableId,
                                         const TableStreamType streamType,
                                         ReferenceSerializeInput &serializeIn,
                                         std::vector<int> &retPositions);

        /*
         * Apply the updates in a recovery message.
         */
        void processRecoveryMessage(RecoveryProtoMsg *message);

        /**
         * Perform an action on behalf of Export.
         *
         * @param if syncAction is true, the stream offset being set for a table
         * @param the catalog version qualified id of the table to which this action applies
         * @return the universal offset for any poll results (results
         * returned separatedly via QueryResults buffer)
         */
        int64_t exportAction(bool syncAction, int64_t ackOffset, int64_t seqNo, std::string tableSignature);

        void getUSOForExportTable(size_t &ackOffset, int64_t &seqNo, std::string tableSignature);

        /**
         * Retrieve a hash code for the specified table
         */
        size_t tableHashCode(int32_t tableId);

        void updateHashinator(HashinatorType type, const char *config);

    private:

        void setCurrentUndoQuantum(voltdb::UndoQuantum* undoQuantum);

        std::string getClusterNameFromTable(voltdb::Table *table);
        std::string getDatabaseNameFromTable(voltdb::Table *table);

        // -------------------------------------------------
        // Initialization Functions
        // -------------------------------------------------
        bool initPlanFragment(const int64_t fragId, const std::string planNodeTree);
        bool initPlanNode(const int64_t fragId,
                          AbstractPlanNode* node,
                          TempTableLimits* limits);
        bool initCluster();
        void processCatalogDeletes(int64_t timestamp);
        void rebuildTableCollections();
        void initMaterializedViews(bool addAll);
        bool updateCatalogDatabaseReference();

        bool hasSameSchema(catalog::Table *t1, voltdb::Table *t2);

        void printReport();

        /**
         * Keep a list of executors for runtime - intentionally near the top of VoltDBEngine
         */
        struct ExecutorVector {
            ExecutorVector(int64_t fragmentId,
                           int64_t logThreshold,
                           int64_t memoryLimit,
                           PlanNodeFragment *fragment) : fragId(fragmentId), planFragment(fragment)
            {
                limits.setLogThreshold(logThreshold);
                limits.setMemoryLimit(memoryLimit);
            }

            int64_t getFragId() const { return fragId; }

            const int64_t fragId;
            boost::shared_ptr<PlanNodeFragment> planFragment;
            std::vector<AbstractExecutor*> list;
            TempTableLimits limits;
        };

        /**
         * The set of plan bytes is explicitly maintained in MRU-first order,
         * while also indexed by the plans' bytes. Here lie boost-related dragons.
         */
        typedef boost::multi_index::multi_index_container<
            boost::shared_ptr<ExecutorVector>,
            boost::multi_index::indexed_by<
                boost::multi_index::sequenced<>,
                boost::multi_index::hashed_unique<
                    boost::multi_index::const_mem_fun<ExecutorVector,int64_t,&ExecutorVector::getFragId>
                >
            >
        > PlanSet;
        PlanSet m_plans;

        /**
         * Get a vector of executors for a given fragment id.
         * Get the vector from the cache if the fragment id is there.
         * If not, get a plan from the Java topend and load it up,
         * putting it in the cache and possibly bumping something else.
         */
        ExecutorVector *getExecutorVectorForFragmentId(const int64_t fragId);

        voltdb::UndoLog m_undoLog;
        voltdb::UndoQuantum *m_currentUndoQuantum;

        // -------------------------------------------------
        // Data Members
        // -------------------------------------------------
        int64_t m_siteId;
        int32_t m_partitionId;
        int32_t m_clusterIndex;
        boost::scoped_ptr<TheHashinator> m_hashinator;
        size_t m_startOfResultBuffer;
        int64_t m_tempTableMemoryLimit;

        /*
         * Catalog delegates hashed by path.
         */
        std::map<std::string, CatalogDelegate*> m_catalogDelegates;
        std::map<std::string, CatalogDelegate*> m_delegatesByName;

        // map catalog table id to table pointers
        std::map<CatalogId, Table*> m_tables;

        // map catalog table name to table pointers
        std::map<std::string, Table*> m_tablesByName;

        /*
         * Map of catalog table ids to snapshotting tables.
         * Note that these tableIds are the ids when the snapshot
         * was initiated. The snapshot processor in Java does not
         * update tableIds when the catalog changes. The point of
         * reference, therefore, is consistently the catalog at
         * the point of snapshot initiation. It is always invalid
         * to try to map this tableId back to catalog::Table via
         * the catalog, at least w/o comparing table names.
         */
<<<<<<< HEAD
        std::map<CatalogId, Table*> m_snapshottingTables;
=======
        std::map<int32_t, PersistentTable*> m_snapshottingTables;
>>>>>>> 83c0f050

        /*
         * Map of table signatures to exporting tables.
         */
        std::map<std::string, Table*> m_exportingTables;

        /**
         * System Catalog.
         */
        boost::shared_ptr<catalog::Catalog> m_catalog;
        catalog::Database *m_database;

        /** reused parameter container. */
        NValueArray m_staticParams;
        /** TODO : should be passed as execute() parameter..*/
        int m_usedParamcnt;

        /** buffer object for result tables. set when the result table is sent out to localsite. */
        FallbackSerializeOutput m_resultOutput;

        /** buffer object for exceptions generated by the EE **/
        ReferenceSerializeOutput m_exceptionOutput;

        /** buffer object to pass parameters to EE. */
        const char* m_parameterBuffer;
        /** size of parameter_buffer. */
        int m_parameterBufferCapacity;

        char *m_exceptionBuffer;

        int m_exceptionBufferCapacity;

        /** buffer object to receive result tables from EE. */
        char* m_reusedResultBuffer;
        /** size of reused_result_buffer. */
        int m_reusedResultCapacity;

        int64_t m_batchFragmentIdsContainer[MAX_BATCH_COUNT];

        /** number of plan fragments executed so far */
        int m_pfCount;

        // used for sending and recieving deps
        // set by the executeQuery / executeFrag type methods
        int m_currentOutputDepId;
        int m_currentInputDepId;

        /** EL subsystem on/off, pulled from catalog */
        bool m_isELEnabled;

        /** Stats manager for this execution engine **/
        voltdb::StatsAgent m_statsManager;

        /*
         * Pool for short lived strings that will not live past the return back to Java.
         */
        Pool m_stringPool;

        /*
         * When executing a plan fragment this is set to the number of result dependencies
         * that have been serialized into the m_resultOutput
         */
        int32_t m_numResultDependencies;

        LogManager m_logManager;

        char *m_templateSingleLongTable;

        const static int m_templateSingleLongTableSize
          = 4 // depid
          + 4 // table size
          + 1 // status code
          + 4 // header size
          + 2 // column count
          + 1 // column type
          + 4 + 15 // column name (length + modified_tuples)
          + 4 // tuple count
          + 4 // first row size
          + 8;// modified tuples

        Topend *m_topend;

        // For data from engine that must be shared/distributed to
        // other components. (Components MUST NOT depend on VoltDBEngine.h).
        ExecutorContext *m_executorContext;

        DefaultTupleSerializer m_tupleSerializer;

    private:
        ThreadLocalPool m_tlPool;
};

inline void VoltDBEngine::resetReusedResultOutputBuffer(const size_t headerSize) {
    m_resultOutput.initializeWithPosition(m_reusedResultBuffer, m_reusedResultCapacity, headerSize);
    m_exceptionOutput.initializeWithPosition(m_exceptionBuffer, m_exceptionBufferCapacity, headerSize);
    *reinterpret_cast<int32_t*>(m_exceptionBuffer) = voltdb::VOLT_EE_EXCEPTION_TYPE_NONE;
}

} // namespace voltdb

#endif // VOLTDBENGINE_H<|MERGE_RESOLUTION|>--- conflicted
+++ resolved
@@ -493,11 +493,7 @@
          * to try to map this tableId back to catalog::Table via
          * the catalog, at least w/o comparing table names.
          */
-<<<<<<< HEAD
-        std::map<CatalogId, Table*> m_snapshottingTables;
-=======
         std::map<int32_t, PersistentTable*> m_snapshottingTables;
->>>>>>> 83c0f050
 
         /*
          * Map of table signatures to exporting tables.
