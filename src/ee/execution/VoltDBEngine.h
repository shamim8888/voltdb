/* This file is part of VoltDB.
 * Copyright (C) 2008-2014 VoltDB Inc.
 *
 * This file contains original code and/or modifications of original code.
 * Any modifications made by VoltDB Inc. are licensed under the following
 * terms and conditions:
 *
 * This program is free software: you can redistribute it and/or modify
 * it under the terms of the GNU Affero General Public License as
 * published by the Free Software Foundation, either version 3 of the
 * License, or (at your option) any later version.
 *
 * This program is distributed in the hope that it will be useful,
 * but WITHOUT ANY WARRANTY; without even the implied warranty of
 * MERCHANTABILITY or FITNESS FOR A PARTICULAR PURPOSE.  See the
 * GNU Affero General Public License for more details.
 *
 * You should have received a copy of the GNU Affero General Public License
 * along with VoltDB.  If not, see <http://www.gnu.org/licenses/>.
 */
/* Copyright (C) 2008 by H-Store Project
 * Brown University
 * Massachusetts Institute of Technology
 * Yale University
 *
 * Permission is hereby granted, free of charge, to any person obtaining
 * a copy of this software and associated documentation files (the
 * "Software"), to deal in the Software without restriction, including
 * without limitation the rights to use, copy, modify, merge, publish,
 * distribute, sublicense, and/or sell copies of the Software, and to
 * permit persons to whom the Software is furnished to do so, subject to
 * the following conditions:
 *
 * The above copyright notice and this permission notice shall be
 * included in all copies or substantial portions of the Software.
 *
 * THE SOFTWARE IS PROVIDED "AS IS", WITHOUT WARRANTY OF ANY KIND,
 * EXPRESS OR IMPLIED, INCLUDING BUT NOT LIMITED TO THE WARRANTIES OF
 * MERCHANTABILITY, FITNESS FOR A PARTICULAR PURPOSE AND NONINFRINGEMENT
 * IN NO EVENT SHALL THE AUTHORS BE LIABLE FOR ANY CLAIM, DAMAGES OR
 * OTHER LIABILITY, WHETHER IN AN ACTION OF CONTRACT, TORT OR OTHERWISE,
 * ARISING FROM, OUT OF OR IN CONNECTION WITH THE SOFTWARE OR THE USE OR
 * OTHER DEALINGS IN THE SOFTWARE.
 */

#ifndef VOLTDBENGINE_H
#define VOLTDBENGINE_H

#include "common/DefaultTupleSerializer.h"
#include "common/Pool.hpp"
#include "common/serializeio.h"
#include "common/ThreadLocalPool.h"
#include "common/UndoLog.h"
#include "common/valuevector.h"
#include "logging/LogManager.h"
#include "logging/LogProxy.h"
#include "logging/StdoutLogProxy.h"
#include "stats/StatsAgent.h"
#include "storage/DRTupleStream.h"
#include "storage/BinaryLogSink.h"

#include "boost/scoped_ptr.hpp"
#include "boost/unordered_map.hpp"

#include <map>
#include <string>
#include <vector>
#include <cassert>

// shorthand for ExecutionEngine versions generated by javah
#define ENGINE_ERRORCODE_SUCCESS 0
#define ENGINE_ERRORCODE_ERROR 1

#define MAX_BATCH_COUNT 1000
#define MAX_PARAM_COUNT 1025 // keep in synch with value in CompiledPlan.java

namespace catalog {
class Catalog;
class Database;
class Table;
}

namespace voltdb {

class AbstractExecutor;
class AbstractPlanNode;
class CatalogDelegate;
class EnginePlanSet;  // Locally defined in VoltDBEngine.cpp
class ExecutorContext;
class ExecutorVector; // Locally defined in VoltDBEngine.cpp
class PersistentTable;
class RecoveryProtoMsg;
class Table;
class TableCatalogDelegate;
class TempTableLimits;
class Topend;
class TheHashinator;

const int64_t DEFAULT_TEMP_TABLE_MEMORY = 1024 * 1024 * 100;

/**
 * Represents an Execution Engine which holds catalog objects (i.e. table) and executes
 * plans on the objects. Every operation starts from this object.
 * This class is designed to be single-threaded.
 */
// TODO(evanj): Used by JNI so must be exported. Remove when we only one .so
class __attribute__((visibility("default"))) VoltDBEngine {
    public:
<<<<<<< HEAD

        typedef std::pair<std::string, CatalogDelegate*> LabeledCDPair;

        /** Constructor for test code: this does not enable JNI callbacks. */
        VoltDBEngine() :
          m_currentIndexInBatch(0),
          m_allTuplesScanned(0),
          m_tuplesProcessedInBatch(0),
          m_tuplesProcessedInFragment(0),
          m_tuplesProcessedSinceReport(0),
          m_tupleReportThreshold(LONG_OP_THRESHOLD),
          m_lastAccessedTable(NULL),
          m_lastAccessedExec(NULL),
          m_currentUndoQuantum(NULL),
          m_hashinator(NULL),
          m_staticParams(MAX_PARAM_COUNT),
          m_currentInputDepId(-1),
          m_numResultDependencies(0),
          m_logManager(new StdoutLogProxy()),
          m_templateSingleLongTable(NULL),
          m_topend(NULL),
          m_compactionThreshold(95)
        {
        }

        VoltDBEngine(Topend *topend, LogProxy *logProxy);
=======
        /** The defaults apply to test code which does not enable JNI/IPC callbacks. */
        VoltDBEngine(Topend *topend = NULL, LogProxy *logProxy = new StdoutLogProxy());
>>>>>>> 02b4b6a6
        bool initialize(int32_t clusterIndex,
                        int64_t siteId,
                        int32_t partitionId,
                        int32_t hostId,
                        std::string hostname,
                        int64_t tempTableMemoryLimit,
                        int32_t compactionThreshold = 95);
        virtual ~VoltDBEngine();

        // ------------------------------------------------------------------
        // OBJECT ACCESS FUNCTIONS
        // ------------------------------------------------------------------
        catalog::Catalog *getCatalog() const; // Only used in tests.

        Table* getTable(int32_t tableId) const;
        Table* getTable(std::string name) const;
        // Serializes table_id to out. Throws a fatal exception if unsuccessful.
        void serializeTable(int32_t tableId, SerializeOutput& out) const;

        TableCatalogDelegate* getTableDelegate(std::string name) const;
        catalog::Database* getDatabase() const { return m_database; }
        catalog::Table* getCatalogTable(std::string name) const;

        // -------------------------------------------------
        // Execution Functions
        // -------------------------------------------------

        /**
         * Execute a list of plan fragments, with the params yet-to-be deserialized.
         */
        int executePlanFragments(int32_t numFragments,
                                 int64_t planfragmentIds[],
                                 int64_t inputDependencyIds[],
                                 ReferenceSerializeInputBE &serialize_in,
                                 int64_t txnId,
                                 int64_t spHandle,
                                 int64_t lastCommittedSpHandle,
                                 int64_t uniqueId,
                                 int64_t undoToken);

        int getUsedParamcnt() const { return m_usedParamcnt; }

        // Created to transition existing unit tests to context abstraction.
        // If using this somewhere new, consider if you're being lazy.
        void updateExecutorContextUndoQuantumForTest();

        // Executors can call this to note a certain number of tuples have been
        // scanned or processed.index
        inline int64_t pullTuplesRemainingUntilProgressReport(AbstractExecutor* exec, Table* target_table);
        inline int64_t pushTuplesProcessedForProgressMonitoring(int64_t tuplesProcessed);
        inline void pushFinalTuplesProcessedForProgressMonitoring(int64_t tuplesProcessed);

        // -------------------------------------------------
        // Dependency Transfer Functions
        // -------------------------------------------------
        bool send(Table* dependency);
        int loadNextDependency(Table* destination);

        // -------------------------------------------------
        // Catalog Functions
        // -------------------------------------------------
        bool loadCatalog(const int64_t timestamp, const std::string &catalogPayload);
        bool updateCatalog(const int64_t timestamp, const std::string &catalogPayload);
        bool processCatalogAdditions(int64_t timestamp);

        /**
        * Load table data into a persistent table specified by the tableId parameter.
        * This must be called at most only once before any data is loaded in to the table.
        */
        bool loadTable(int32_t tableId,
                       ReferenceSerializeInputBE &serializeIn,
                       int64_t txnId,
                       int64_t spHandle, int64_t lastCommittedSpHandle,
                       bool returnUniqueViolations,
                       bool shouldDRStream);

        void resetReusedResultOutputBuffer(const size_t headerSize = 0);
        ReferenceSerializeOutput* getExceptionOutputSerializer() { return &m_exceptionOutput; }
        void setBuffers(char *parameter_buffer, int m_parameterBuffercapacity,
                char *resultBuffer, int resultBufferCapacity,
                char *exceptionBuffer, int exceptionBufferCapacity);
        const char* getParameterBuffer() const { return m_parameterBuffer; }
        /** Returns the size of buffer for passing parameters to EE. */
        int getParameterBufferCapacity() const { return m_parameterBufferCapacity; }

        /**
         * Retrieves the size in bytes of the data that has been placed in the reused result buffer
         */
        int getResultsSize() const;

        /** Returns the buffer for receiving result tables from EE. */
        char* getReusedResultBuffer() const { return m_reusedResultBuffer; }
        /** Returns the size of buffer for receiving result tables from EE. */
        int getReusedResultBufferCapacity() const { return m_reusedResultCapacity; }

        NValueArray& getParameterContainer() { return m_staticParams; }
        const NValueArray& getParameterContainer() const { return m_staticParams; }
        int64_t* getBatchFragmentIdsContainer() { return m_batchFragmentIdsContainer; }
        int64_t* getBatchDepIdsContainer() { return m_batchDepIdsContainer; }

        /** check if this value hashes to the local partition */
        bool isLocalSite(const NValue& value);

        // -------------------------------------------------
        // Non-transactional work methods
        // -------------------------------------------------

        /** Perform once per second, non-transactional work. */
        void tick(int64_t timeInMillis, int64_t lastCommittedSpHandle);

        /** flush active work (like EL buffers) */
        void quiesce(int64_t lastCommittedSpHandle);

        // -------------------------------------------------
        // Debug functions
        // -------------------------------------------------
        std::string debug(void) const;

        /** Counts tuples modified by a plan fragment */
        int64_t m_tuplesModified;

        // -------------------------------------------------
        // Statistics functions
        // -------------------------------------------------
        voltdb::StatsAgent& getStatsManager() { return m_statsManager; }

        /**
         * Retrieve a set of statistics and place them into the result buffer as a set of VoltTables.
         * @param selector StatisticsSelectorType indicating what set of statistics should be retrieved
         * @param locators Integer identifiers specifying what subset of possible statistical sources should be polled. Probably a CatalogId
         *                 Can be NULL in which case all possible sources for the selector should be included.
         * @param numLocators Size of locators array.
         * @param interval Whether to return counters since the beginning or since the last time this was called
         * @param Timestamp to embed in each row
         * @return Number of result tables, 0 on no results, -1 on failure.
         */
        int getStats(
                int selector,
                int locators[],
                int numLocators,
                bool interval,
                int64_t now);

        Pool* getStringPool() { return &m_stringPool; }

        LogManager* getLogManager() { return &m_logManager; }

        void setUndoToken(int64_t nextUndoToken)
        {
            if (nextUndoToken == INT64_MAX) {
                return;
            }
            if (m_currentUndoQuantum != NULL) {
                if (m_currentUndoQuantum->getUndoToken() == nextUndoToken) {
                    return;
                }
                assert(nextUndoToken > m_currentUndoQuantum->getUndoToken());
            }
            setCurrentUndoQuantum(m_undoLog.generateUndoQuantum(nextUndoToken));
        }

        void releaseUndoToken(int64_t undoToken)
        {
            if (m_currentUndoQuantum != NULL && m_currentUndoQuantum->getUndoToken() == undoToken) {
                m_currentUndoQuantum = NULL;
            }
            m_undoLog.release(undoToken);
        }

        void undoUndoToken(int64_t undoToken)
        {
            m_undoLog.undo(undoToken);
            m_currentUndoQuantum = NULL;
        }

        voltdb::UndoQuantum* getCurrentUndoQuantum() { return m_currentUndoQuantum; }

        Topend* getTopend() { return m_topend; }

        /**
         * Activate a table stream of the specified type for the specified table.
         * Returns true on success and false on failure
         */
        bool activateTableStream(
                const CatalogId tableId,
                const TableStreamType streamType,
                int64_t undoToken,
                ReferenceSerializeInputBE &serializeIn);

        /**
         * Serialize tuples to output streams from a table in COW mode.
         * Overload that serializes a stream position array.
         * Return remaining tuple count, 0 if done, or TABLE_STREAM_SERIALIZATION_ERROR on error.
         */
        int64_t tableStreamSerializeMore(const CatalogId tableId,
                                         const TableStreamType streamType,
                                         ReferenceSerializeInputBE &serializeIn);

        /**
         * Serialize tuples to output streams from a table in COW mode.
         * Overload that populates a position vector provided by the caller.
         * Return remaining tuple count, 0 if done, or TABLE_STREAM_SERIALIZATION_ERROR on error.
         */
        int64_t tableStreamSerializeMore(const CatalogId tableId,
                                         const TableStreamType streamType,
                                         ReferenceSerializeInputBE &serializeIn,
                                         std::vector<int> &retPositions);

        /*
         * Apply the updates in a recovery message.
         */
        void processRecoveryMessage(RecoveryProtoMsg *message);

        /**
         * Perform an action on behalf of Export.
         *
         * @param if syncAction is true, the stream offset being set for a table
         * @param the catalog version qualified id of the table to which this action applies
         * @return the universal offset for any poll results
         * (results returned separately via QueryResults buffer)
         */
        int64_t exportAction(bool syncAction, int64_t ackOffset, int64_t seqNo,
                             std::string tableSignature);

        void getUSOForExportTable(size_t &ackOffset, int64_t &seqNo, std::string tableSignature);

        /**
         * Retrieve a hash code for the specified table
         */
        size_t tableHashCode(int32_t tableId);

        void updateHashinator(HashinatorType type, const char *config,
                              int32_t *configPtr, uint32_t numTokens);

        /*
         * Execute an arbitrary task represented by the task id and serialized parameters.
         * Returns serialized representation of the results
         */
        void executeTask(TaskType taskType, const char* taskParams);

        void rebuildTableCollections();

    private:
        /*
         * Tasks dispatched by executeTask
         */
        void dispatchValidatePartitioningTask(const char *taskParams);

        void setCurrentUndoQuantum(voltdb::UndoQuantum* undoQuantum);

        // -------------------------------------------------
        // Initialization Functions
        // -------------------------------------------------
        void initPlanNode(const int64_t fragId, AbstractPlanNode* node, TempTableLimits* limits);
        void processCatalogDeletes(int64_t timestamp);
        void initMaterializedViews();
        bool updateCatalogDatabaseReference();

        /**
         * Call into the topend with information about how executing a plan fragment is going.
         */
        void reportProgessToTopend();

        /**
         * Execute a single plan fragment.
         */
        int executePlanFragment(int64_t planfragmentId,
                                int64_t inputDependencyId,
                                int64_t txnId,
                                int64_t spHandle,
                                int64_t lastCommittedSpHandle,
                                int64_t uniqueId,
                                bool first,
                                bool last);

        /**
         * Get a vector of executors for a given fragment id.
         * Get the vector from the cache if the fragment id is there.
         * If not, get a plan from the Java topend and load it up,
         * putting it in the cache and possibly bumping something else.
         */
        ExecutorVector *getExecutorVectorForFragmentId(const int64_t fragId);

        bool checkTempTableCleanup(ExecutorVector * execsForFrag);
        void cleanupExecutors(ExecutorVector * execsForFrag);

        // -------------------------------------------------
        // Data Members
        // -------------------------------------------------
        /** True if any fragments in a batch have modified any tuples */
        bool m_dirtyFragmentBatch;
        int m_currentIndexInBatch;
        int64_t m_allTuplesScanned;
        int64_t m_tuplesProcessedInBatch;
        int64_t m_tuplesProcessedInFragment;
        int64_t m_tuplesProcessedSinceReport;
        int64_t m_tupleReportThreshold;
        Table *m_lastAccessedTable;
        AbstractExecutor* m_lastAccessedExec;

        boost::scoped_ptr<EnginePlanSet> m_plans;
        voltdb::UndoLog m_undoLog;
        voltdb::UndoQuantum *m_currentUndoQuantum;

        int64_t m_siteId;
        int32_t m_partitionId;
        int32_t m_clusterIndex;
        boost::scoped_ptr<TheHashinator> m_hashinator;
        size_t m_startOfResultBuffer;
        int64_t m_tempTableMemoryLimit;

        /*
         * Catalog delegates hashed by path.
         */
        std::map<std::string, CatalogDelegate*> m_catalogDelegates;
        std::map<std::string, CatalogDelegate*> m_delegatesByName;

        // map catalog table id to table pointers
        std::map<CatalogId, Table*> m_tables;

        // map catalog table name to table pointers
        std::map<std::string, Table*> m_tablesByName;

        /*
         * Map of catalog table ids to snapshotting tables.
         * Note that these tableIds are the ids when the snapshot
         * was initiated. The snapshot processor in Java does not
         * update tableIds when the catalog changes. The point of
         * reference, therefore, is consistently the catalog at
         * the point of snapshot initiation. It is always invalid
         * to try to map this tableId back to catalog::Table via
         * the catalog, at least w/o comparing table names.
         */
        std::map<int32_t, PersistentTable*> m_snapshottingTables;

        /*
         * Map of table signatures to exporting tables.
         */
        std::map<std::string, Table*> m_exportingTables;

        /*
         * Only includes non-materialized tables
         */
        boost::unordered_map<int64_t, PersistentTable*> m_tablesBySignatureHash;

        /**
         * System Catalog.
         */
        boost::scoped_ptr<catalog::Catalog> m_catalog;
        catalog::Database *m_database;

        /** reused parameter container. */
        NValueArray m_staticParams;
        /** TODO : should be passed as execute() parameter..*/
        int m_usedParamcnt;

        /** buffer object for result tables. set when the result table is sent out to localsite. */
        FallbackSerializeOutput m_resultOutput;

        /** buffer object for exceptions generated by the EE **/
        ReferenceSerializeOutput m_exceptionOutput;

        /** buffer object to pass parameters to EE. */
        const char* m_parameterBuffer;
        /** size of parameter_buffer. */
        int m_parameterBufferCapacity;

        char *m_exceptionBuffer;

        int m_exceptionBufferCapacity;

        /** buffer object to receive result tables from EE. */
        char* m_reusedResultBuffer;
        /** size of reused_result_buffer. */
        int m_reusedResultCapacity;

        // arrays to hold fragment ids and dep ids from java
        // n.b. these are 8k each, should be boost shared arrays?
        int64_t m_batchFragmentIdsContainer[MAX_BATCH_COUNT];
        int64_t m_batchDepIdsContainer[MAX_BATCH_COUNT];

        /** number of plan fragments executed so far (diagnostic?) */
        int m_pfCount;

        // used for sending and recieving deps
        // set by the executeQuery / executeFrag type methods
        int m_currentInputDepId;

        /** Stats manager for this execution engine **/
        voltdb::StatsAgent m_statsManager;

        /*
         * Pool for short lived strings that will not live past the return back to Java.
         */
        Pool m_stringPool;

        /*
         * When executing a plan fragment this is set to the number of result dependencies
         * that have been serialized into the m_resultOutput
         */
        int32_t m_numResultDependencies;

        LogManager m_logManager;

        char *m_templateSingleLongTable;

        const static int m_templateSingleLongTableSize
          = 4 // depid
          + 4 // table size
          + 1 // status code
          + 4 // header size
          + 2 // column count
          + 1 // column type
          + 4 + 15 // column name (length + modified_tuples)
          + 4 // tuple count
          + 4 // first row size
          + 8;// modified tuples

        Topend *m_topend;

        // For data from engine that must be shared/distributed to
        // other components. (Components MUST NOT depend on VoltDBEngine.h).
        ExecutorContext *m_executorContext;

        DefaultTupleSerializer m_tupleSerializer;

        int32_t m_compactionThreshold;

        //Stream of DR data generated by this engine
        DRTupleStream m_drStream;

        //Sink for applying DR binary logs
        BinaryLogSink m_binaryLogSink;

        /** current ExecutorVector **/
        ExecutorVector *m_currExecutorVec;

        // This stateless member acts as a counted reference to keep the ThreadLocalPool alive
        // just while this VoltDBEngine is alive. That simplifies valgrind-compliant process shutdown.
        ThreadLocalPool m_tlPool;
};

inline void VoltDBEngine::resetReusedResultOutputBuffer(const size_t headerSize)
{
    m_resultOutput.initializeWithPosition(m_reusedResultBuffer, m_reusedResultCapacity, headerSize);
    m_exceptionOutput.initializeWithPosition(m_exceptionBuffer, m_exceptionBufferCapacity, headerSize);
    *reinterpret_cast<int32_t*>(m_exceptionBuffer) = voltdb::VOLT_EE_EXCEPTION_TYPE_NONE;
}

/**
 * Track total tuples accessed for this query.
 * Set up statistics for long running operations thru m_engine if total tuples accessed passes the threshold.
 */
inline int64_t VoltDBEngine::pullTuplesRemainingUntilProgressReport(AbstractExecutor* exec,
                                                                    Table* target_table)
{
    if (target_table) {
        m_lastAccessedTable = target_table;
    }
    m_lastAccessedExec = exec;
    return m_tupleReportThreshold - m_tuplesProcessedSinceReport;
}

inline int64_t VoltDBEngine::pushTuplesProcessedForProgressMonitoring(int64_t tuplesProcessed)
{
    m_tuplesProcessedSinceReport += tuplesProcessed;
    if (m_tuplesProcessedSinceReport >= m_tupleReportThreshold) {
        reportProgessToTopend();
    }
    return m_tupleReportThreshold; // size of next batch
}

inline void VoltDBEngine::pushFinalTuplesProcessedForProgressMonitoring(int64_t tuplesProcessed)
{
    pushTuplesProcessedForProgressMonitoring(tuplesProcessed);
    m_lastAccessedExec = NULL;
}

} // namespace voltdb

#endif // VOLTDBENGINE_H<|MERGE_RESOLUTION|>--- conflicted
+++ resolved
@@ -106,37 +106,8 @@
 // TODO(evanj): Used by JNI so must be exported. Remove when we only one .so
 class __attribute__((visibility("default"))) VoltDBEngine {
     public:
-<<<<<<< HEAD
-
-        typedef std::pair<std::string, CatalogDelegate*> LabeledCDPair;
-
-        /** Constructor for test code: this does not enable JNI callbacks. */
-        VoltDBEngine() :
-          m_currentIndexInBatch(0),
-          m_allTuplesScanned(0),
-          m_tuplesProcessedInBatch(0),
-          m_tuplesProcessedInFragment(0),
-          m_tuplesProcessedSinceReport(0),
-          m_tupleReportThreshold(LONG_OP_THRESHOLD),
-          m_lastAccessedTable(NULL),
-          m_lastAccessedExec(NULL),
-          m_currentUndoQuantum(NULL),
-          m_hashinator(NULL),
-          m_staticParams(MAX_PARAM_COUNT),
-          m_currentInputDepId(-1),
-          m_numResultDependencies(0),
-          m_logManager(new StdoutLogProxy()),
-          m_templateSingleLongTable(NULL),
-          m_topend(NULL),
-          m_compactionThreshold(95)
-        {
-        }
-
-        VoltDBEngine(Topend *topend, LogProxy *logProxy);
-=======
         /** The defaults apply to test code which does not enable JNI/IPC callbacks. */
         VoltDBEngine(Topend *topend = NULL, LogProxy *logProxy = new StdoutLogProxy());
->>>>>>> 02b4b6a6
         bool initialize(int32_t clusterIndex,
                         int64_t siteId,
                         int32_t partitionId,
