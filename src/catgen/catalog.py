#!/usr/bin/env python

# This file is part of VoltDB.
# Copyright (C) 2008-2014 VoltDB Inc.
#
# This program is free software: you can redistribute it and/or modify
# it under the terms of the GNU Affero General Public License as
# published by the Free Software Foundation, either version 3 of the
# License, or (at your option) any later version.
#
# This program is distributed in the hope that it will be useful,
# but WITHOUT ANY WARRANTY; without even the implied warranty of
# MERCHANTABILITY or FITNESS FOR A PARTICULAR PURPOSE.  See the
# GNU Affero General Public License for more details.
#
# You should have received a copy of the GNU Affero General Public License
# along with VoltDB.  If not, see <http://www.gnu.org/licenses/>.

"""
VoltDB catalog code generator.
"""

from catalog_utils import *
from string import Template
from subprocess import Popen

#
# Code generation (shared).
#

def writer( f ):
    def write( *args ):
        f.write( ' '.join( map( str, args ) ) + '\n' )
    return write

def interp(text, params = locals()):
    t = Template(text)
    #return t.safe_substitute(params)
    return t.substitute(params)

#
# Java code generation.
#

def javatypify( x ):
    if x == 'string': return 'String'
    elif x == 'int': return 'int'
    elif x == 'bool': return 'boolean'
    elif x[-1] == '*': return 'CatalogMap<%s>' % x.rstrip('*')
    elif x[-1] == '?': return x.rstrip('?')
    else: raise Exception( 'bad type: ' + x )

def javaobjectify( x ):
    if x == 'string': return 'String'
    elif x == 'int': return 'Integer'
    elif x == 'bool': return 'Boolean'
    elif x[-1] == '*': return 'CatalogMap<%s>' % x.rstrip('*')
    elif x[-1] == '?': return x.rstrip('?')
    else: raise Exception( 'bad type: ' + x )

def genjava( classes, prepath, postpath, package ):
    ##########
    # SETUP
    ##########
    pkgdir = package.replace('.', '/')
    os.system( interp( "rm -rf $postpath/*", locals() ) )
    os.system( interp( "mkdir -p $postpath/", locals() ) )
    os.system( interp( "cp $prepath/Catalog.java $postpath", locals() ) )
    os.system( interp( "cp $prepath/CatalogType.java $postpath", locals() ) )
    os.system( interp( "cp $prepath/CatalogMap.java $postpath", locals() ) )
    os.system( interp( "cp $prepath/CatalogException.java $postpath", locals() ) )
<<<<<<< HEAD
    os.system( interp( "cp $prepath/CatalogDiffEngine.java $postpath", locals() ) )
    os.system( interp( "cp $prepath/CatalogChangeGroup.java $postpath", locals() ) )

=======
    os.system( interp( "cp $prepath/CatalogChangeGroup.java $postpath", locals() ) )
    os.system( interp( "cp $prepath/CatalogDiffEngine.java $postpath", locals() ) )
>>>>>>> a56090db

    ##########
    # WRITE THE SOURCE FILES
    ##########

    for cls in classes:
        clsname = cls.name
        javapath = postpath + "/" + clsname + '.java'
        #ensure_relative_path_exists(postpath + "/" + pkgdir)
        f = file( javapath, 'w' )
        if not f:
            raise OSError("Can't create file %s for writing" % javapath)
        write = writer( f )
        write (gpl_header)
        write (auto_gen_warning)
        write('package', package + ';\n')

        if cls.has_comment():
            write('/**\n *', cls.comment)
            write(' */')

        write( interp( 'public class $clsname extends CatalogType {\n', locals() ) )

        # fields
        for field in cls.fields:
            ftype = javatypify( field.type )
            fname = field.name
            #realtype = field.type[:-1]
            #methname = fname.capitalize()
            if ftype == "String":
                write( interp( '    String m_$fname = new String();', locals() ) )
            elif field.type[-1] == '?':
                pass # don't keep local cached vars for references
            else:
                write( interp( '    $ftype m_$fname;', locals() ) )
        write( '' )

        # setBaseValues
        write( '    void setBaseValues(Catalog catalog, CatalogType parent, String path, String name) {' )
        write( '        super.setBaseValues(catalog, parent, path, name);')
        for field in cls.fields:
            ftype = javatypify( field.type )
            fname = field.name
            realtype = field.type[:-1]
            #methname = fname.capitalize()
            if field.type[-1] == '*':
                write( interp( '        m_$fname = new $ftype(catalog, this, path + "/" + "$fname", $realtype.class);', locals() ) )
                write( interp( '        m_childCollections.put("$fname", m_$fname);', locals() ) )
            elif field.type[-1] == '?':
                write( interp( '        m_fields.put("$fname", null);', locals() ) )
            else:
                write( interp( '        m_fields.put("$fname", m_$fname);', locals() ) )
        write( '    }\n' )

        # update
        write ( '    void update() {' )
        for field in cls.fields:
            ftype = javatypify( field.type )
            fobjtype = javaobjectify( field.type )
            fname = field.name
            realtype = field.type[:-1]
            methname = fname.capitalize()
            if field.type[-1] == '?':
                pass # don't keep local cached vars for references
            elif field.type[-1] != '*':
                write( interp( '        m_$fname = ($fobjtype) m_fields.get("$fname");', locals() ) )
        write( '    }\n' )

        # getter methods
        for field in cls.fields:
            ftype = javatypify( field.type )
            fname = field.name
            realtype = field.type[:-1]
            methname = fname.capitalize()
            if field.has_comment():
                write('    /** GETTER:', field.comment, '*/')
            write( interp( '    public $ftype get$methname() {', locals() ) )
            if field.type[-1] == '?':
                write( interp( '        Object o = getField("$fname");', locals() ) )
                write( interp( '        if (o instanceof UnresolvedInfo) {', locals() ) )
                write( interp( '            UnresolvedInfo ui = (UnresolvedInfo) o;', locals() ) )
                write( interp( '            $ftype retval = ($ftype) m_catalog.getItemForRef(ui.path);', locals() ) )
                write( interp( '            assert(retval != null);', locals() ) )
                write( interp( '            m_fields.put("$fname", retval);', locals() ) )
                write( interp( '            return retval;', locals() ) )
                write( interp( '        }', locals() ) )
                write( interp( '        return ($ftype) o;', locals() ) )
            else:
                write( interp( '        return m_$fname;', locals() ) )
            write( '    }\n' )

        # setter methods
        for field in cls.fields:
            ftype = javatypify( field.type )
            fname = field.name
            realtype = field.type[:-1]
            methname = fname.capitalize()
            if field.type[-1] == '*':
                continue
            if field.has_comment():
                write('    /** SETTER:', field.comment, '*/')
            write( interp( '    public void set$methname($ftype value) {', locals() ) )
            if field.type[-1] == '?':
                write( interp( '        m_fields.put("$fname", value);', locals() ) )
            else:
                write( interp( '        m_$fname = value; m_fields.put("$fname", value);', locals() ) )
            write( '    }\n' )

        # wrap up
        write( '}' )

#
# C++ code generation.
#

def cpptypify( x ):
    if x == 'string': return 'std::string'
    elif x == 'int': return 'int32_t'
    elif x == 'bool': return 'bool'
    elif x[-1] == '*': return 'CatalogMap<%s>' % x.rstrip('*')
    elif x[-1] == '?': return 'CatalogType*'
    else: raise Exception( 'bad type: ' + x )

def gencpp( classes, prepath, postpath ):
    ##########
    # SETUP
    ##########
    os.system( interp( "rm -rf $postpath/*", locals() ) )
    os.system( interp( "mkdir -p $postpath/", locals() ) )
    os.system( interp( "cp $prepath/catalog.h $postpath", locals() ) )
    os.system( interp( "cp $prepath/catalogtype.h $postpath", locals() ) )
    os.system( interp( "cp $prepath/catalogmap.h $postpath", locals() ) )
    os.system( interp( "cp $prepath/catalog.cpp $postpath", locals() ) )
    os.system( interp( "cp $prepath/catalogtype.cpp $postpath", locals() ) )

    ##########
    # WRITE THE SOURCE FILES
    ##########
    for cls in reversed( classes ):
        clsname = cls.name

        referencedClasses = []
        for field in cls.fields:
            classType = field.type[:-1]
            if (field.type[-1] == "*") or (field.type[-1] == '?'):
                if classType not in referencedClasses:
                    referencedClasses.append(classType)
        if cls.name in referencedClasses:
            referencedClasses.remove(cls.name)

        ##########
        # WRITE THE HEADER FILE
        ##########

        f = file( postpath + "/" + clsname.lower() + ".h", 'w' )
        write = writer( f )

        write (gpl_header)
        write (auto_gen_warning)
        pp_unique_str = "CATALOG_" + clsname.upper() + "_H_"
        write("#ifndef", pp_unique_str);
        write("#define", pp_unique_str);
        write("")

        write('#include <string>')
        write('#include "catalogtype.h"')
        write('#include "catalogmap.h"\n')
        write('namespace catalog {\n')

        for classType in referencedClasses:
            write("class " + classType + ";")

        if cls.has_comment():
            write('/**\n *', cls.comment)
            write(' */')

        write( interp( 'class $clsname : public CatalogType {', locals() ) )
        write( '    friend class Catalog;' )
        write( interp( '    friend class CatalogMap<$clsname>;', locals() ) )

        # protected section
        write( '\nprotected:')

        # constructor
        write( '    ' + clsname + '(Catalog * catalog, CatalogType * parent, const std::string &path, const std::string &name);' )

        # Field Member variables.
        for field in cls.fields:
            ftype = cpptypify( field.type )
            privname = 'm_' + field.name
            write( interp( '    $ftype $privname;', locals() ) )

        # update method
        write("\n    virtual void update();\n")

        # add method
        write("    virtual CatalogType * addChild(const std::string &collectionName, const std::string &name);")

        # getChild method
        write("    virtual CatalogType * getChild(const std::string &collectionName, const std::string &childName) const;")

        # removeChild method
        write("    virtual bool removeChild(const std::string &collectionName, const std::string &childName);")

        # public section
        write("\npublic:")

        # destructor
        write('    ~' + clsname + '();\n');

        # getter methods
        for field in cls.fields:
            ftype = cpptypify( field.type )
            privname = 'm_' + field.name
            pubname = field.name
            Pubname = pubname.capitalize()
            if field.has_comment():
                write('    /** GETTER:', field.comment, '*/')
            if field.type == 'string':
                write ( interp( '    const std::string & $pubname() const;', locals() ) )
            elif field.type[-1] == '?':
                write ( "    const " + field.type[:-1] + " * " + pubname + "() const;")
            elif field.type[-1] == '*':
                write ( interp( '    const $ftype & $pubname() const;', locals() ) )
            else:
                write ( interp( '    $ftype $pubname() const;', locals() ) )

        write( '};\n' )

        write( '} // namespace catalog\n' )

        write ("#endif // ", pp_unique_str)

        ##########
        # WRITE THE CPP FILE
        ##########

        f = file( postpath + "/" + clsname.lower() + ".cpp", 'w' )
        write = writer( f )

        write (gpl_header)
        write (auto_gen_warning)
        filename = clsname.lower()
        write ( '#include <cassert>' )
        write ( interp( '#include "$filename.h"', locals() ) )
        write ( '#include "catalog.h"' )
        otherhdrs = ['#include "%s.h"' % field.type[:-1].lower() for field in cls.fields if field.type[-1] in ['*', '?'] ]
        uniques = {}
        for hdr in otherhdrs:
            uniques[hdr] = hdr
        for hdr in uniques.keys():
            write( hdr )
        write ( '\nusing namespace catalog;' )
        write ( 'using namespace std;\n' )

        # write the constructor
        mapcons = ["m_%s(catalog)" % field.name for field in cls.fields if field.type[-1] == '*']
        write ( interp( '$clsname::$clsname(Catalog *catalog, CatalogType *parent, const string &path, const string &name)', locals() ) )
        comma = ''
        if len(mapcons): comma = ','
        write ( interp( ': CatalogType(catalog, parent, path, name)$comma', locals()))

        mapcons = ["m_%s(catalog, this, path + \"/\" + \"%s\")" % (field.name, field.name) for field in cls.fields if field.type[-1] == '*']
        if len(mapcons) > 0:
            write( "  " + ", ".join(mapcons))
        write('{')

        # init the fields and childCollections
        write( '    CatalogValue value;' )
        for field in cls.fields:
            ftype = cpptypify( field.type )
            privname = 'm_' + field.name
            pubname = field.name
            if field.type[-1] == '*':
                write( interp( '    m_childCollections["$pubname"] = &$privname;', locals() ) )
            else:
                write( interp( '    m_fields["$pubname"] = value;', locals() ) )
        write ( "}\n" )

        # write the destructor
        write(clsname + '::~' + clsname + '() {');
        for field in cls.fields:
            if field.type[-1] == '*':
                ftype = field.type.rstrip('*')
                itr = ftype.lower() + '_iter'
                privname = 'm_' + field.name
                tab = '   '
                write(interp('$tab std::map<std::string, $ftype*>::const_iterator $itr = $privname.begin();', locals()))
                write(interp('$tab while ($itr != $privname.end()) {', locals()))
                write(interp('$tab $tab delete $itr->second;', locals()))
                write(interp('$tab $tab $itr++;', locals()))
                write(interp('$tab }', locals()))
                write(interp('$tab $privname.clear();\n', locals()))
        write('}\n')

        # write update()
        write ( interp( 'void $clsname::update() {', locals() ) )
        for field in cls.fields:
            ftype = cpptypify( field.type )
            privname = 'm_' + field.name
            pubname = field.name
            if field.type[-1] == '?':
                ext = "typeValue"
                write( interp( '    $privname = m_fields["$pubname"].$ext;', locals() ) )
            elif field.type[-1] != '*':
                ext = "intValue"
                if (ftype == 'std::string'):
                    ext = "strValue.c_str()"
                write( interp( '    $privname = m_fields["$pubname"].$ext;', locals() ) )
        write ( "}\n" )

        # write add(...)
        write ( interp( 'CatalogType * $clsname::addChild(const std::string &collectionName, const std::string &childName) {', locals() ) )
        for field in cls.fields:
            if field.type[-1] == "*":
                privname = 'm_' + field.name
                pubname = field.name
                write ( interp( '    if (collectionName.compare("$pubname") == 0) {', locals() ) )
                write ( interp( '        CatalogType *exists = $privname.get(childName);', locals() ) )
                write ( '        if (exists)\n            return NULL;' )
                write ( interp( '        return $privname.add(childName);\n    }', locals() ) )
        write ( '    return NULL;\n}\n' )

        # write getChild(...)
        write ( interp( 'CatalogType * $clsname::getChild(const std::string &collectionName, const std::string &childName) const {', locals() ) )
        for field in cls.fields:
            if field.type[-1] == "*":
                privname = 'm_' + field.name
                pubname = field.name
                write ( interp( '    if (collectionName.compare("$pubname") == 0)', locals() ) )
                write ( interp( '        return $privname.get(childName);', locals() ) )
        write ( '    return NULL;\n}\n' )

        # write removeChild(...)
        write ( interp( 'bool $clsname::removeChild(const std::string &collectionName, const std::string &childName) {', locals() ) )
        write ( interp( '    assert (m_childCollections.find(collectionName) != m_childCollections.end());', locals() ) )
        for field in cls.fields:
            if field.type[-1] == "*":
                privname = 'm_' + field.name
                pubname = field.name
                write ( interp( '    if (collectionName.compare("$pubname") == 0) {', locals() ) )
                write ( interp( '        return $privname.remove(childName);', locals() ) )
                write ( interp( '    }', locals() ) )
        write ( interp( '    return false;', locals() ) )
        write ( '}\n' )

        # write field getters
        for field in cls.fields:
            ftype = cpptypify( field.type )
            privname = 'm_' + field.name
            pubname = field.name
            outertype = field.type[:-1]
            if field.type == 'string':
                write ( interp( 'const string & $clsname::$pubname() const {\n    return $privname;\n}\n', locals() ) )
            elif field.type[-1] == '?':
                write ( interp( 'const $outertype * $clsname::$pubname() const {', locals() ) )
                write ( interp( '    return dynamic_cast<$outertype*>($privname);\n}\n', locals() ) )
            elif field.type[-1] == '*':
                write ( interp( 'const $ftype & $clsname::$pubname() const {\n    return $privname;\n}\n', locals() ) )
            else:
                write ( interp( '$ftype $clsname::$pubname() const {\n    return $privname;\n}\n', locals() ) )

#
# Main.
#

def main():
    specpath = "spec.txt"
    javapkg = 'org.voltdb.catalog'
    cpp_postpath = 'out/cppsrc'
    cpp_prepath = 'in/cppsrc'
    java_prepath = 'in/javasrc'
    java_postpath = 'out/javasrc'
    f =  file( specpath )
    classes = parse( f.read() )
    genjava( classes, java_prepath, java_postpath, javapkg )
    gencpp( classes, cpp_prepath, cpp_postpath )

main()<|MERGE_RESOLUTION|>--- conflicted
+++ resolved
@@ -69,14 +69,9 @@
     os.system( interp( "cp $prepath/CatalogType.java $postpath", locals() ) )
     os.system( interp( "cp $prepath/CatalogMap.java $postpath", locals() ) )
     os.system( interp( "cp $prepath/CatalogException.java $postpath", locals() ) )
-<<<<<<< HEAD
-    os.system( interp( "cp $prepath/CatalogDiffEngine.java $postpath", locals() ) )
-    os.system( interp( "cp $prepath/CatalogChangeGroup.java $postpath", locals() ) )
-
-=======
     os.system( interp( "cp $prepath/CatalogChangeGroup.java $postpath", locals() ) )
     os.system( interp( "cp $prepath/CatalogDiffEngine.java $postpath", locals() ) )
->>>>>>> a56090db
+    os.system( interp( "cp $prepath/FilteredCatalogDiffEngine.java $postpath", locals() ) )
 
     ##########
     # WRITE THE SOURCE FILES
