/* This file is part of VoltDB.
 * Copyright (C) 2008-2012 VoltDB Inc.
 *
 * VoltDB is free software: you can redistribute it and/or modify
 * it under the terms of the GNU General Public License as published by
 * the Free Software Foundation, either version 3 of the License, or
 * (at your option) any later version.
 *
 * VoltDB is distributed in the hope that it will be useful,
 * but WITHOUT ANY WARRANTY; without even the implied warranty of
 * MERCHANTABILITY or FITNESS FOR A PARTICULAR PURPOSE.  See the
 * GNU General Public License for more details.
 *
 * You should have received a copy of the GNU General Public License
 * along with VoltDB.  If not, see <http://www.gnu.org/licenses/>.
 */

package org.voltdb.plannodes;

import java.util.ArrayList;
import java.util.Arrays;
import java.util.HashMap;
import java.util.HashSet;
import java.util.Iterator;
import java.util.List;
import java.util.Map;
import java.util.Map.Entry;
import java.util.Set;

import org.json_voltpatches.JSONArray;
import org.json_voltpatches.JSONException;
import org.json_voltpatches.JSONObject;
import org.json_voltpatches.JSONString;
import org.json_voltpatches.JSONStringer;
import org.voltdb.catalog.Cluster;
import org.voltdb.catalog.Database;
import org.voltdb.compiler.DatabaseEstimates;
import org.voltdb.compiler.ScalarValueHints;
import org.voltdb.planner.PlanStatistics;
import org.voltdb.planner.StatsField;
import org.voltdb.types.PlanNodeType;

public abstract class AbstractPlanNode implements JSONString, Comparable<AbstractPlanNode> {

    /**
     * Internal PlanNodeId counter. Note that this member is static, which means
     * all PlanNodes will have a unique id
     */
    private static int NEXT_PLAN_NODE_ID = 1;

    /*
     * IDs only need to be unique for a single plan.
     * Reset between plans
     */
    public static final void resetPlanNodeIds() {
        NEXT_PLAN_NODE_ID = 1;
    }

    public enum Members {
        ID,
        PLAN_NODE_TYPE,
        INLINE_NODES,
        CHILDREN_IDS,
        PARENT_IDS,
        OUTPUT_SCHEMA;
    }

    protected int m_id = -1;
    protected List<AbstractPlanNode> m_children = new ArrayList<AbstractPlanNode>();
    protected List<AbstractPlanNode> m_parents = new ArrayList<AbstractPlanNode>();
    protected Set<AbstractPlanNode> m_dominators = new HashSet<AbstractPlanNode>();

    // TODO: planner accesses this data directly. Should be protected.
    protected List<ScalarValueHints> m_outputColumnHints = new ArrayList<ScalarValueHints>();
    protected long m_estimatedOutputTupleCount = 0;

    // The output schema for this node
    protected NodeSchema m_outputSchema;

    /**
     * Some PlanNodes can take advantage of inline PlanNodes to perform
     * certain additional tasks while performing their main operation, rather than
     * having to re-read tuples from intermediate results
     */
    protected Map<PlanNodeType, AbstractPlanNode> m_inlineNodes =
        new HashMap<PlanNodeType, AbstractPlanNode>();
    protected boolean m_isInline = false;

    /**
     * The textual explanation of why the plan may fail to have a deterministic result or effect when replayed.
     */
    protected String  m_nondeterminismDetail = "the query result does not guarantee a consistent ordering";

    /**
     * Instantiates a new plan node.
     */
    protected AbstractPlanNode() {
        m_id = NEXT_PLAN_NODE_ID++;
    }

    public void overrideId(int newId) {
        m_id = newId;
    }

    /**
     * Create a PlanNode that clones the configuration information but
     * is not inserted in the plan graph and has a unique plan node id.
     */
    protected void produceCopyForTransformation(AbstractPlanNode copy) {
        copy.m_outputSchema = m_outputSchema;
        copy.m_outputColumnHints = m_outputColumnHints;
        copy.m_estimatedOutputTupleCount = m_estimatedOutputTupleCount;
        copy.m_outputSchema = m_outputSchema;

        // clone is not yet implemented for every node.
        assert(m_inlineNodes.size() == 0);
        assert(m_isInline == false);

        // the api requires the copy is not (yet) connected
        assert (copy.m_parents.size() == 0);
        assert (copy.m_children.size() == 0);
    }

    public abstract PlanNodeType getPlanNodeType();

    /**
     * Generate the output schema for this node based on the
     * output schemas of its children.  The generated schema consists of
     * the complete set of columns but is not yet ordered.
     *
     * Right now it's best to call this on every node after it gets added
     * and linked to the top of the current plan graph.
     *
     * Many nodes will need to override this method in order to take whatever
     * action is appropriate (so, joins will combine two schemas, projections
     * will already have schemas defined and do nothing, etc)
     * @param db  A reference to the Database object from the catalog.
     */
    public void generateOutputSchema(Database db)
    {
        // default behavior: just copy the input schema
        // to the output schema
        assert(m_children.size() == 1);
        m_children.get(0).generateOutputSchema(db);
        // Replace the expressions in our children's columns with TVEs.  When
        // we resolve the indexes in these TVEs they will point back at the
        // correct input column, which we are assuming that the child node
        // has filled in with whatever expression was here before the replacement.
        m_outputSchema =
            m_children.get(0).getOutputSchema().copyAndReplaceWithTVE();
    }

    /**
     * Recursively iterate through the plan and resolve the column_idx value for
     * every TupleValueExpression in every AbstractExpression in every PlanNode.
     * Few enough common cases so we force every AbstractPlanNode subclass to
     * implement this.  After index resolution, this method also sorts
     * the columns in the output schema appropriately, depending upon what
     * sort of node it is, so that its parent will be able to resolve
     * its indexes successfully.
     *
     * Should get called on the plan graph after any optimizations but before
     * the plan gets fragmented.
     */
    public abstract void resolveColumnIndexes();

    public void validate() throws Exception {
        //
        // Make sure our children have us listed as their parents
        //
        for (AbstractPlanNode child : m_children) {
            if (!child.m_parents.contains(this)) {
                throw new Exception("ERROR: The child PlanNode '" + child.toString() + "' does not " +
                                    "have its parent PlanNode '" + toString() + "' in its parents list");
            }
            child.validate();
        }
        //
        // Inline PlanNodes
        //
        if (!m_inlineNodes.isEmpty()) {
            for (AbstractPlanNode node : m_inlineNodes.values()) {
                //
                // Make sure that we're not attached to some kind of tree somewhere...
                //
                if (!node.m_children.isEmpty()) {
                    throw new Exception("ERROR: The inline PlanNode '" + node + "' has children inside of PlanNode '" + this + "'");
                } else if (!node.m_parents.isEmpty()) {
                    throw new Exception("ERROR: The inline PlanNode '" + node + "' has parents inside of PlanNode '" + this + "'");
                } else if (!node.isInline()) {
                    throw new Exception("ERROR: The inline PlanNode '" + node + "' was not marked as inline for PlanNode '" + this + "'");
                } else if (!node.getInlinePlanNodes().isEmpty()) {
                    throw new Exception("ERROR: The inline PlanNode '" + node + "' has its own inline PlanNodes inside of PlanNode '" + this + "'");
                }
                node.validate();
            }
        }
    }

    /**
     * Does the (sub)plan guarantee an identical result/effect when "replayed"
     * against the same database state, such as during replication or CL recovery.
     * @return
     */
    public boolean isOrderDeterministic() {
        // Leaf nodes need to re-implement this test.
        assert(m_children != null);
        for (AbstractPlanNode child : m_children) {
            if (! child.isOrderDeterministic()) {
                m_nondeterminismDetail = child.m_nondeterminismDetail;
                return false;
            }
        }
        return true;
    }

    /**
     * Does the (sub)plan guarantee an identical result/effect (except possibly for ordering)
     * when "replayed" against the same database state, such as during replication or CL recovery.
     * @return
     */
    public boolean isContentDeterministic() {
        // Leaf nodes need to re-implement this test.
        assert(m_children != null);
        for (AbstractPlanNode child : m_children) {
            if (! child.isContentDeterministic()) {
                return false;
            }
        }
        return true;
    }

    /**
     * Accessor for description of plan non-determinism.
     * @return the field
     */
    public String nondeterminismDetail() {
        return m_nondeterminismDetail;
    }

    @Override
    public final String toString() {
        return getPlanNodeType() + "[" + m_id + "]";
    }

    public boolean computeEstimatesRecursively(PlanStatistics stats, Cluster cluster, Database db, DatabaseEstimates estimates, ScalarValueHints[] paramHints) {
        assert(estimates != null);

        m_outputColumnHints.clear();
        m_estimatedOutputTupleCount = 0;

        // recursively compute and collect stats from children
        for (AbstractPlanNode child : m_children) {
            boolean result = child.computeEstimatesRecursively(stats, cluster, db, estimates, paramHints);
            assert(result);
            m_outputColumnHints.addAll(child.m_outputColumnHints);
            m_estimatedOutputTupleCount += child.m_estimatedOutputTupleCount;

            stats.incrementStatistic(0, StatsField.TUPLES_READ, m_estimatedOutputTupleCount);
        }

        return true;
    }

    /**
     * Gets the id.
     *
     * @return the id
     */
    public Integer getPlanNodeId() {
        return m_id;
    }

    /**
     * Get this PlanNode's output schema
     * @return the NodeSchema which represents this node's output schema
     */
    public NodeSchema getOutputSchema()
    {
        return m_outputSchema;
    }

    /**
     * Add a child and link this node child's parent.
     * @param child The node to add.
     */
    public void addAndLinkChild(AbstractPlanNode child) {
        m_children.add(child);
        child.m_parents.add(this);
    }

    /** Remove child from this node.
     * @param child to remove.
     */
    public void unlinkChild(AbstractPlanNode child) {
        m_children.remove(child);
        child.m_parents.remove(this);
    }

    /**
     * Gets the children.
     * @return the children
     */
    public int getChildCount() {
        return m_children.size();
    }

    /**
     * @param index
     * @return The child node of this node at a given index or null if none exists.
     */
    public AbstractPlanNode getChild(int index) {
        return m_children.get(index);
    }

    public void clearChildren() {
        m_children.clear();
    }

    public boolean hasChild(AbstractPlanNode receive) {
        return m_children.contains(receive);
    }

    /**
     * Gets the parents.
     * @return the parents
     */
    public int getParentCount() {
        return m_parents.size();
    }

    public AbstractPlanNode getParent(int index) {
        return m_parents.get(index);
    }

    public void clearParents() {
        m_parents.clear();
    }

    public void removeFromGraph() {
       for (AbstractPlanNode parent : m_parents)
           parent.m_children.remove(this);
       for (AbstractPlanNode child : m_children)
           child.m_parents.remove(this);
       m_parents.clear();
       m_children.clear();
    }

    /** Interject the provided node between this node and this node's current children */
    public void addIntermediary(AbstractPlanNode node) {

        // transfer this node's children to node
        Iterator<AbstractPlanNode> it = m_children.iterator();
        while (it.hasNext()) {
            AbstractPlanNode child = it.next();
            it.remove();                          // remove this.child from m_children
            assert child.getParentCount() == 1;
            child.clearParents();                 // and reset child's parents list
            node.addAndLinkChild(child);          // set node.child and child.parent
        }

        // and add node to this node's children
        assert(m_children.size() == 0);
        addAndLinkChild(node);
    }

    /**
     * @return The map of inlined nodes.
     */
    public Map<PlanNodeType, AbstractPlanNode> getInlinePlanNodes() {
        return m_inlineNodes;
    }

    /**
     * @param node
     */
    public void addInlinePlanNode(AbstractPlanNode node) {
        node.m_isInline = true;
        m_inlineNodes.put(node.getPlanNodeType(), node);
        node.m_children.clear();
        node.m_parents.clear();
    }

    /**
     *
     * @param type
     */
    public void removeInlinePlanNode(PlanNodeType type) {
        if (m_inlineNodes.containsKey(type)) {
            m_inlineNodes.remove(type);
        }
    }

    /**
     *
     * @param type
     * @return An inlined node of the given type or null if none.
     */
    public AbstractPlanNode getInlinePlanNode(PlanNodeType type) {
        return m_inlineNodes.get(type);
    }

    /**
     *
     * @return Is this node inlined in another node.
     */
    public Boolean isInline() {
        return m_isInline;
    }


    /**
     * @return the dominator list for a node
     */
    public Set<AbstractPlanNode> getDominators() {
        return m_dominators;
    }

    /**
    *   Initialize a hashset for each node containing that node's dominators
    *   (the set of predecessors that *always* precede this node in a traversal
    *   of the plan-graph in reverse-execution order (from root to leaves)).
    */
    public void calculateDominators() {
        HashSet<AbstractPlanNode> visited = new HashSet<AbstractPlanNode>();
        calculateDominators_recurse(visited);
    }

    private void calculateDominators_recurse(HashSet<AbstractPlanNode> visited) {
        if (visited.contains(this)) {
            assert(false): "do not expect loops in plangraph.";
            return;
        }

        visited.add(this);
        m_dominators.clear();
        m_dominators.add(this);

        // find nodes that are in every parent's dominator set.

        HashMap<AbstractPlanNode, Integer> union = new HashMap<AbstractPlanNode, Integer>();
        for (AbstractPlanNode n : m_parents) {
            for (AbstractPlanNode d : n.getDominators()) {
                if (union.containsKey(d))
                    union.put(d, union.get(d) + 1);
                else
                    union.put(d, 1);
            }
        }

        for (AbstractPlanNode pd : union.keySet() ) {
            if (union.get(pd) == m_parents.size())
                m_dominators.add(pd);
        }

        for (AbstractPlanNode n : m_children)
            n.calculateDominators_recurse(visited);
    }

    /**
     * @param type plan node type to search for
     * @return a list of nodes that are eventual successors of this node of the desired type
     */
    public ArrayList<AbstractPlanNode> findAllNodesOfType(PlanNodeType type) {
        HashSet<AbstractPlanNode> visited = new HashSet<AbstractPlanNode>();
        ArrayList<AbstractPlanNode> collected = new ArrayList<AbstractPlanNode>();
        findAllNodesOfType_recurse(type, collected, visited);
        return collected;
    }

    private void findAllNodesOfType_recurse(PlanNodeType type,ArrayList<AbstractPlanNode> collected,
        HashSet<AbstractPlanNode> visited)
    {
        if (visited.contains(this)) {
            assert(false): "do not expect loops in plangraph.";
            return;
        }
        visited.add(this);
        if (getPlanNodeType() == type)
            collected.add(this);

        for (AbstractPlanNode n : m_children)
            n.findAllNodesOfType_recurse(type, collected, visited);

        // NOTE: ignores inline nodes.

}

    /**
     * @param type plan node type to search for
     * @return whether a node of that type is contained in the plan tree
     */
    public boolean hasAnyNodeOfType(PlanNodeType type) {
        if (getPlanNodeType() == type)
            return true;

        for (AbstractPlanNode n : m_children) {
            if (n.hasAnyNodeOfType(type)) {
                return true;
            }
        }

        // NOTE: ignores inline nodes.

        return false;
    }

    @Override
    public int compareTo(AbstractPlanNode other) {
        int diff = 0;

        // compare child nodes
        HashMap<Integer, AbstractPlanNode> nodesById = new HashMap<Integer, AbstractPlanNode>();
        for (AbstractPlanNode node : m_children)
            nodesById.put(node.getPlanNodeId(), node);
        for (AbstractPlanNode node : other.m_children) {
            AbstractPlanNode myNode = nodesById.get(node.getPlanNodeId());
            diff = myNode.compareTo(node);
            if (diff != 0) return diff;
        }

        // compare inline nodes
        HashMap<Integer, Entry<PlanNodeType, AbstractPlanNode>> inlineNodesById =
               new HashMap<Integer, Entry<PlanNodeType, AbstractPlanNode>>();
        for (Entry<PlanNodeType, AbstractPlanNode> e : m_inlineNodes.entrySet())
            inlineNodesById.put(e.getValue().getPlanNodeId(), e);
        for (Entry<PlanNodeType, AbstractPlanNode> e : other.m_inlineNodes.entrySet()) {
            Entry<PlanNodeType, AbstractPlanNode> myE = inlineNodesById.get(e.getValue().getPlanNodeId());
            if (myE.getKey() != e.getKey()) return -1;

            diff = myE.getValue().compareTo(e.getValue());
            if (diff != 0) return diff;
        }

        diff = m_id - other.m_id;
        return diff;
    }

    // produce a file that can imported into graphviz for easier visualization
    public String toDOTString() {
        StringBuilder sb = new StringBuilder();

        // id [label=id: value-type <value-type-attributes>];
        // id -> child_id;
        // id -> child_id;

        sb.append(m_id).append(" [label=\"").append(m_id).append(": ").append(getPlanNodeType()).append("\" ");
        sb.append(getValueTypeDotString(this));
        sb.append("];\n");
        for (AbstractPlanNode node : m_inlineNodes.values()) {
            sb.append(m_id).append(" -> ").append(node.getPlanNodeId().intValue()).append(";\n");
            sb.append(node.toDOTString());
        }
        for (AbstractPlanNode node : m_children) {
           sb.append(m_id).append(" -> ").append(node.getPlanNodeId().intValue()).append(";\n");
        }

        return sb.toString();
    }

    // maybe not worth polluting
    private String getValueTypeDotString(AbstractPlanNode pn) {
        PlanNodeType pnt = pn.getPlanNodeType();
        if (pn.isInline()) {
            return "fontcolor=\"white\" style=\"filled\" fillcolor=\"red\"";
        }
        if (pnt == PlanNodeType.SEND || pnt == PlanNodeType.RECEIVE) {
            return "fontcolor=\"white\" style=\"filled\" fillcolor=\"black\"";
        }
        return "";
    }

    @Override
    public String toJSONString() {
        JSONStringer stringer = new JSONStringer();
        try
        {
            stringer.object();
            toJSONString(stringer);
            stringer.endObject();
        }
        catch (JSONException e)
        {
            e.printStackTrace();
            throw new RuntimeException(e.getMessage(), e);
        }
        return stringer.toString();
    }

    public void toJSONString(JSONStringer stringer) throws JSONException {
        stringer.key(Members.ID.name()).value(m_id);
        stringer.key(Members.PLAN_NODE_TYPE.name()).value(getPlanNodeType().toString());
        stringer.key(Members.INLINE_NODES.name()).array();


        PlanNodeType types[] = new PlanNodeType[m_inlineNodes.size()];
        int i = 0;
        for (PlanNodeType type : m_inlineNodes.keySet()) {
            types[i++] = type;
        }
        Arrays.sort(types);
        for (PlanNodeType type : types) {
            AbstractPlanNode node = m_inlineNodes.get(type);
            assert(node != null);
            assert(node instanceof JSONString);
            stringer.value(node);
        }
        stringer.endArray();

        stringer.key(Members.CHILDREN_IDS.name()).array();
        for (AbstractPlanNode node : m_children) {
            stringer.value(node.getPlanNodeId().intValue());
        }
        stringer.endArray().key(Members.PARENT_IDS.name()).array();

        for (AbstractPlanNode node : m_parents) {
            stringer.value(node.getPlanNodeId().intValue());
        }
        stringer.endArray(); //end inlineNodes

        stringer.key(Members.OUTPUT_SCHEMA.name());
        stringer.array();
        for (int col = 0; col < m_outputSchema.getColumns().size(); col++) {
            SchemaColumn column = m_outputSchema.getColumns().get(col);
            column.toJSONString(stringer);
        }
        stringer.endArray();
    }

    public String toExplainPlanString() {
        StringBuilder sb = new StringBuilder();
        explainPlan_recurse(sb, "");
        return sb.toString();
    }

    public void explainPlan_recurse(StringBuilder sb, String indent) {
        // skip projection nodes basically (they're boring as all get out)
        String extraIndent = " ";
        if (getPlanNodeType() == PlanNodeType.PROJECTION) {
            extraIndent = "";
        }
        else {
            String nodePlan = explainPlanForNode(indent);
            sb.append(indent + nodePlan + "\n");
        }

        for (AbstractPlanNode inlineNode : m_inlineNodes.values()) {
            // don't bother with inlined projections
            if (inlineNode.getPlanNodeType() == PlanNodeType.PROJECTION)
                continue;
            sb.append(indent + "inline (");
            sb.append(inlineNode.explainPlanForNode(indent));
            sb.append(")\n");
        }

        for (AbstractPlanNode node : m_children) {
            // inline nodes shouldn't have children I hope
            assert(m_isInline == false);
            node.explainPlan_recurse(sb, indent + extraIndent);
        }
    }

    protected abstract String explainPlanForNode(String indent);

    public ArrayList<AbstractPlanNode> getScanNodeList () {
        HashSet<AbstractPlanNode> visited = new HashSet<AbstractPlanNode>();
        ArrayList<AbstractPlanNode> collected = new ArrayList<AbstractPlanNode>();
        getScanNodeList_recurse( collected, visited);
        return collected;
    }

    //postorder adding scan nodes
    public void getScanNodeList_recurse(ArrayList<AbstractPlanNode> collected,
            HashSet<AbstractPlanNode> visited) {
        if (visited.contains(this)) {
            assert(false): "do not expect loops in plangraph.";
            return;
        }
        visited.add(this);
        for (AbstractPlanNode n : m_children) {
            n.getScanNodeList_recurse(collected, visited);
        }

        for (AbstractPlanNode node : m_inlineNodes.values()) {
            node.getScanNodeList_recurse(collected, visited);
        }
    }

<<<<<<< HEAD
    public ArrayList<AbstractPlanNode> getLists () {
        HashSet<AbstractPlanNode> visited = new HashSet<AbstractPlanNode>();
        ArrayList<AbstractPlanNode> collected = new ArrayList<AbstractPlanNode>();
        getLists_recurse( collected, visited);
=======
    public ArrayList<AbstractPlanNode> getPlanNodeList () {
        HashSet<AbstractPlanNode> visited = new HashSet<AbstractPlanNode>();
        ArrayList<AbstractPlanNode> collected = new ArrayList<AbstractPlanNode>();
        getPlanNodeList_recurse( collected, visited);
>>>>>>> ca877e0a
        return collected;
    }

    //postorder add nodes
<<<<<<< HEAD
    public void getLists_recurse(ArrayList<AbstractPlanNode> collected,
=======
    public void getPlanNodeList_recurse(ArrayList<AbstractPlanNode> collected,
>>>>>>> ca877e0a
            HashSet<AbstractPlanNode> visited) {
        if (visited.contains(this)) {
            assert(false): "do not expect loops in plangraph.";
            return;
        }
        visited.add(this);

        for (AbstractPlanNode n : m_children) {
<<<<<<< HEAD
            n.getLists_recurse(collected, visited);
        }
        collected.add(this);

        // NOTE: ignores inline nodes.
=======
            n.getPlanNodeList_recurse(collected, visited);
        }
        collected.add(this);
>>>>>>> ca877e0a
    }

  //TODO outputSchema not loaded
    public void loadFromJSONObject( JSONObject jobj, Database db ) throws JSONException {
<<<<<<< HEAD
        if( jobj == null ) {
            System.err.println("JSONObject is null");
            return;
        }
        String str = jobj.getString( Members.ID.name() );
        m_id = Integer.parseInt( str );

        //todo : need to set up output_schema, inline_nodes and members in various plannodes
=======
        assert( jobj != null );
        String str = jobj.getString( Members.ID.name() );
        m_id = Integer.parseInt( str );

        //TODO : need to set up output_schema and members in various plannodes. Inline nodes are handled below
>>>>>>> ca877e0a

        m_outputSchema = new NodeSchema();

        //load inline nodes
        JSONArray jarray = jobj.getJSONArray( Members.INLINE_NODES.name() );
        if( jarray.length() != 0 ) {
            PlanNodeTree pnt = new PlanNodeTree();
            pnt.loadFromJSONArray(jarray, db);
            List<AbstractPlanNode> list = pnt.getNodeList();
            for( AbstractPlanNode pn : list ) {
                m_inlineNodes.put( pn.getPlanNodeType(), pn);
            }
        }
    }
<<<<<<< HEAD
=======

    public boolean reattachFragment( SendPlanNode child ) {
        HashSet<AbstractPlanNode> visited = new HashSet<AbstractPlanNode>();
        return reattachFragment_recurse( visited, child );
    }

    public boolean reattachFragment_recurse( HashSet<AbstractPlanNode> visited, SendPlanNode child ) {
        visited.add(this);
        for( AbstractPlanNode pn : m_inlineNodes.values() ) {
            if( pn.reattachFragment_recurse(visited, child) )
                return true;
        }
        for( AbstractPlanNode pn : m_children ) {
            if( pn.reattachFragment_recurse(visited, child) )
                return true;
        }
        return false;
    }
>>>>>>> ca877e0a
}<|MERGE_RESOLUTION|>--- conflicted
+++ resolved
@@ -686,26 +686,15 @@
         }
     }
 
-<<<<<<< HEAD
-    public ArrayList<AbstractPlanNode> getLists () {
-        HashSet<AbstractPlanNode> visited = new HashSet<AbstractPlanNode>();
-        ArrayList<AbstractPlanNode> collected = new ArrayList<AbstractPlanNode>();
-        getLists_recurse( collected, visited);
-=======
     public ArrayList<AbstractPlanNode> getPlanNodeList () {
         HashSet<AbstractPlanNode> visited = new HashSet<AbstractPlanNode>();
         ArrayList<AbstractPlanNode> collected = new ArrayList<AbstractPlanNode>();
         getPlanNodeList_recurse( collected, visited);
->>>>>>> ca877e0a
         return collected;
     }
 
     //postorder add nodes
-<<<<<<< HEAD
-    public void getLists_recurse(ArrayList<AbstractPlanNode> collected,
-=======
     public void getPlanNodeList_recurse(ArrayList<AbstractPlanNode> collected,
->>>>>>> ca877e0a
             HashSet<AbstractPlanNode> visited) {
         if (visited.contains(this)) {
             assert(false): "do not expect loops in plangraph.";
@@ -714,37 +703,18 @@
         visited.add(this);
 
         for (AbstractPlanNode n : m_children) {
-<<<<<<< HEAD
-            n.getLists_recurse(collected, visited);
+            n.getPlanNodeList_recurse(collected, visited);
         }
         collected.add(this);
-
-        // NOTE: ignores inline nodes.
-=======
-            n.getPlanNodeList_recurse(collected, visited);
-        }
-        collected.add(this);
->>>>>>> ca877e0a
     }
 
   //TODO outputSchema not loaded
     public void loadFromJSONObject( JSONObject jobj, Database db ) throws JSONException {
-<<<<<<< HEAD
-        if( jobj == null ) {
-            System.err.println("JSONObject is null");
-            return;
-        }
-        String str = jobj.getString( Members.ID.name() );
-        m_id = Integer.parseInt( str );
-
-        //todo : need to set up output_schema, inline_nodes and members in various plannodes
-=======
         assert( jobj != null );
         String str = jobj.getString( Members.ID.name() );
         m_id = Integer.parseInt( str );
 
         //TODO : need to set up output_schema and members in various plannodes. Inline nodes are handled below
->>>>>>> ca877e0a
 
         m_outputSchema = new NodeSchema();
 
@@ -759,8 +729,6 @@
             }
         }
     }
-<<<<<<< HEAD
-=======
 
     public boolean reattachFragment( SendPlanNode child ) {
         HashSet<AbstractPlanNode> visited = new HashSet<AbstractPlanNode>();
@@ -779,5 +747,4 @@
         }
         return false;
     }
->>>>>>> ca877e0a
 }