--- conflicted
+++ resolved
@@ -167,7 +167,6 @@
         // the leaderport.
         public Integer m_leaderPort = DEFAULT_INTERNAL_PORT;
 
-<<<<<<< HEAD
         /** set to true to run with iv2 initiation. Good Luck! */
         public boolean m_enableIV2 = false;
 
@@ -180,10 +179,9 @@
                 m_enableIV2 = true;
             }
         }
-=======
+
         /** Behavior-less arg used to differentiate command lines from "ps" */
         public String m_tag;
->>>>>>> 53fff1ee
 
         public int getZKPort() {
             return MiscUtils.getPortFromHostnameColonPort(m_zkInterface, VoltDB.DEFAULT_ZK_PORT);
