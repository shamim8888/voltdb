--- conflicted
+++ resolved
@@ -4,11 +4,7 @@
 
 var tab_counter = 1;
 var $tabs = null;
-<<<<<<< HEAD
-var $volt_version = '4.3satt';
-=======
 var $volt_version = '4.4';
->>>>>>> 6594edc2
 
 this.InitWorkspace = function()
 {
