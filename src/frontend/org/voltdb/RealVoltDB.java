/* This file is part of VoltDB.
 * Copyright (C) 2008-2014 VoltDB Inc.
 *
 * This program is free software: you can redistribute it and/or modify
 * it under the terms of the GNU Affero General Public License as
 * published by the Free Software Foundation, either version 3 of the
 * License, or (at your option) any later version.
 *
 * This program is distributed in the hope that it will be useful,
 * but WITHOUT ANY WARRANTY; without even the implied warranty of
 * MERCHANTABILITY or FITNESS FOR A PARTICULAR PURPOSE.  See the
 * GNU Affero General Public License for more details.
 *
 * You should have received a copy of the GNU Affero General Public License
 * along with VoltDB.  If not, see <http://www.gnu.org/licenses/>.
 */

package org.voltdb;

import java.io.BufferedWriter;
import java.io.ByteArrayInputStream;
import java.io.File;
import java.io.FileInputStream;
import java.io.FileOutputStream;
import java.io.FileWriter;
import java.io.IOException;
import java.io.InputStream;
import java.io.PrintStream;
import java.io.UnsupportedEncodingException;
import java.lang.management.ManagementFactory;
import java.lang.reflect.Constructor;
import java.lang.reflect.Field;
import java.net.Inet4Address;
import java.net.Inet6Address;
import java.net.InetAddress;
import java.net.NetworkInterface;
import java.net.SocketException;
import java.util.ArrayList;
import java.util.Arrays;
import java.util.Collection;
import java.util.Enumeration;
import java.util.HashMap;
import java.util.HashSet;
import java.util.LinkedList;
import java.util.List;
import java.util.Map;
import java.util.Map.Entry;
import java.util.Random;
import java.util.Set;
import java.util.SortedMap;
import java.util.concurrent.Callable;
import java.util.concurrent.ExecutionException;
import java.util.concurrent.Future;
import java.util.concurrent.ScheduledExecutorService;
import java.util.concurrent.ScheduledFuture;
import java.util.concurrent.ScheduledThreadPoolExecutor;
import java.util.concurrent.Semaphore;
import java.util.concurrent.TimeUnit;
import java.util.concurrent.atomic.AtomicBoolean;

import org.apache.cassandra_voltpatches.GCInspector;
import org.apache.log4j.Appender;
import org.apache.log4j.DailyRollingFileAppender;
import org.apache.log4j.FileAppender;
import org.apache.log4j.Logger;
import org.apache.zookeeper_voltpatches.CreateMode;
import org.apache.zookeeper_voltpatches.KeeperException;
import org.apache.zookeeper_voltpatches.WatchedEvent;
import org.apache.zookeeper_voltpatches.Watcher;
import org.apache.zookeeper_voltpatches.ZooDefs.Ids;
import org.apache.zookeeper_voltpatches.ZooKeeper;
import org.apache.zookeeper_voltpatches.data.Stat;
import org.json_voltpatches.JSONException;
import org.json_voltpatches.JSONObject;
import org.json_voltpatches.JSONStringer;
import org.voltcore.logging.Level;
import org.voltcore.logging.VoltLogger;
import org.voltcore.messaging.HostMessenger;
import org.voltcore.messaging.SiteMailbox;
import org.voltcore.utils.CoreUtils;
import org.voltcore.utils.OnDemandBinaryLogger;
import org.voltcore.utils.Pair;
import org.voltcore.utils.ShutdownHooks;
import org.voltcore.zk.ZKCountdownLatch;
import org.voltcore.zk.ZKUtil;
import org.voltdb.TheHashinator.HashinatorType;
import org.voltdb.catalog.Catalog;
import org.voltdb.catalog.Cluster;
import org.voltdb.catalog.Database;
import org.voltdb.catalog.SnapshotSchedule;
import org.voltdb.compiler.AdHocCompilerCache;
import org.voltdb.compiler.AsyncCompilerAgent;
import org.voltdb.compiler.ClusterConfig;
import org.voltdb.compiler.deploymentfile.DeploymentType;
import org.voltdb.compiler.deploymentfile.HeartbeatType;
import org.voltdb.compiler.deploymentfile.UsersType;
import org.voltdb.dtxn.InitiatorStats;
import org.voltdb.dtxn.LatencyHistogramStats;
import org.voltdb.dtxn.LatencyStats;
import org.voltdb.dtxn.SiteTracker;
import org.voltdb.export.ExportManager;
import org.voltdb.iv2.Cartographer;
import org.voltdb.iv2.Initiator;
import org.voltdb.iv2.KSafetyStats;
import org.voltdb.iv2.LeaderAppointer;
import org.voltdb.iv2.MpInitiator;
import org.voltdb.iv2.SpInitiator;
import org.voltdb.iv2.TxnEgo;
import org.voltdb.join.BalancePartitionsStatistics;
import org.voltdb.join.ElasticJoinService;
import org.voltdb.licensetool.LicenseApi;
import org.voltdb.messaging.VoltDbMessageFactory;
import org.voltdb.planner.ActivePlanRepository;
import org.voltdb.rejoin.Iv2RejoinCoordinator;
import org.voltdb.rejoin.JoinCoordinator;
import org.voltdb.utils.CLibrary;
import org.voltdb.utils.CatalogUtil;
import org.voltdb.utils.CatalogUtil.CatalogAndIds;
import org.voltdb.utils.Encoder;
import org.voltdb.utils.HTTPAdminListener;
import org.voltdb.utils.LogKeys;
import org.voltdb.utils.MiscUtils;
import org.voltdb.utils.PlatformProperties;
import org.voltdb.utils.SystemStatsCollector;
import org.voltdb.utils.VoltSampler;

import com.google_voltpatches.common.base.Charsets;
import com.google_voltpatches.common.base.Throwables;
import com.google_voltpatches.common.collect.ImmutableList;
import com.google_voltpatches.common.util.concurrent.ListenableFuture;
import com.google_voltpatches.common.util.concurrent.ListeningExecutorService;
import com.google_voltpatches.common.util.concurrent.SettableFuture;

/**
 * RealVoltDB initializes global server components, like the messaging
 * layer, ExecutionSite(s), and ClientInterface. It provides accessors
 * or references to those global objects. It is basically the global
 * namespace. A lot of the global namespace is described by VoltDBInterface
 * to allow test mocking.
 */
public class RealVoltDB implements VoltDBInterface, RestoreAgent.Callback
{

    private static final boolean DISABLE_JMX;
    static {
        DISABLE_JMX = Boolean.valueOf(System.getProperty("DISABLE_JMX", "false"));
    }

    private static final VoltLogger hostLog = new VoltLogger("HOST");
    private static final VoltLogger consoleLog = new VoltLogger("CONSOLE");

    /** Default deployment file contents if path to deployment is null */
    private static final String[] defaultDeploymentXML = {
        "<?xml version=\"1.0\"?>",
        "<!-- IMPORTANT: This file is an auto-generated default deployment configuration.",
        "                Changes to this file will be overwritten. Copy it elsewhere if you",
        "                want to use it as a starting point for a custom configuration. -->",
        "<deployment>",
        "   <cluster hostcount=\"1\" />",
        "   <httpd enabled=\"true\">",
        "      <jsonapi enabled=\"true\" />",
        "   </httpd>",
        "</deployment>"
    };

    public VoltDB.Configuration m_config = new VoltDB.Configuration();
    int m_configuredNumberOfPartitions;
    int m_configuredReplicationFactor;
    // CatalogContext is immutable, just make sure that accessors see a consistent version
    volatile CatalogContext m_catalogContext;
    private String m_buildString;
    static final String m_defaultVersionString = "4.6";
    // by default set the version to only be compatible with itself
    static final String m_defaultHotfixableRegexPattern = "^\\Q4.6\\E\\z";
    // these next two are non-static because they can be overrriden on the CLI for test
    private String m_versionString = m_defaultVersionString;
    private String m_hotfixableRegexPattern = m_defaultHotfixableRegexPattern;
    HostMessenger m_messenger = null;
    private ClientInterface m_clientInterface = null;
    HTTPAdminListener m_adminListener;
    private OpsRegistrar m_opsRegistrar = new OpsRegistrar();

    private AsyncCompilerAgent m_asyncCompilerAgent = new AsyncCompilerAgent();
    public AsyncCompilerAgent getAsyncCompilerAgent() { return m_asyncCompilerAgent; }
    private PartitionCountStats m_partitionCountStats = null;
    private IOStats m_ioStats = null;
    private MemoryStats m_memoryStats = null;
    private StatsManager m_statsManager = null;
    private SnapshotCompletionMonitor m_snapshotCompletionMonitor;
    // These are unused locally, but they need to be registered with the StatsAgent so they're
    // globally available
    @SuppressWarnings("unused")
    private InitiatorStats m_initiatorStats;
    private LiveClientsStats m_liveClientsStats = null;
    int m_myHostId;
    String m_httpPortExtraLogMessage = null;
    boolean m_jsonEnabled;
    DeploymentType m_deployment;

    // IV2 things
    List<Initiator> m_iv2Initiators = new ArrayList<Initiator>();
    Cartographer m_cartographer = null;
    LeaderAppointer m_leaderAppointer = null;
    GlobalServiceElector m_globalServiceElector = null;
    MpInitiator m_MPI = null;
    Map<Integer, Long> m_iv2InitiatorStartingTxnIds = new HashMap<Integer, Long>();


    // Should the execution sites be started in recovery mode
    // (used for joining a node to an existing cluster)
    // If CL is enabled this will be set to true
    // by the CL when the truncation snapshot completes
    // and this node is viable for replay
    volatile boolean m_rejoining = false;
    // Need to separate the concepts of rejoin data transfer and rejoin
    // completion.  This boolean tracks whether or not the data transfer
    // process is done.  CL truncation snapshots will not flip the all-complete
    // boolean until no mode data is pending.
    // Yes, this is fragile having two booleans.  We could aggregate them into
    // some rejoining state enum at some point.
    volatile boolean m_rejoinDataPending = false;
    // Since m_rejoinDataPending is set asynchronously, sites could have inconsistent
    // view of what the value is during the execution of a sysproc. Use this and
    // m_safeMpTxnId to prevent the race. The m_safeMpTxnId is updated once in the
    // lifetime of the node to reflect the first MP txn that witnessed the flip of
    // m_rejoinDataPending.
    private final Object m_safeMpTxnIdLock = new Object();
    private long m_lastSeenMpTxnId = Long.MIN_VALUE;
    private long m_safeMpTxnId = Long.MAX_VALUE;
    String m_rejoinTruncationReqId = null;

    // Are we adding the node to the cluster instead of rejoining?
    volatile boolean m_joining = false;

    boolean m_replicationActive = false;
    private NodeDRGateway m_nodeDRGateway = null;
    private ReplicaDRGateway m_replicaDRGateway = null;

    //Only restrict recovery completion during test
    static Semaphore m_testBlockRecoveryCompletion = new Semaphore(Integer.MAX_VALUE);
    private long m_executionSiteRecoveryFinish;
    private long m_executionSiteRecoveryTransferred;

    // Rejoin coordinator
    private JoinCoordinator m_joinCoordinator = null;
    private ElasticJoinService m_elasticJoinService = null;

    // Snapshot IO agent
    private SnapshotIOAgent m_snapshotIOAgent = null;

    // id of the leader, or the host restore planner says has the catalog
    int m_hostIdWithStartupCatalog;
    String m_pathToStartupCatalog;

    // Synchronize initialize and shutdown
    private final Object m_startAndStopLock = new Object();

    // Synchronize updates of catalog contexts across the multiple sites on this host.
    // Ensure that the first site to reach catalogUpdate() does all the work and that no
    // others enter until that's finished.  CatalogContext is immutable and volatile, accessors
    // should be able to always get a valid context without needing this lock.
    private final Object m_catalogUpdateLock = new Object();

    // add a random number to the sampler output to make it likely to be unique for this process.
    private final VoltSampler m_sampler = new VoltSampler(10, "sample" + String.valueOf(new Random().nextInt() % 10000) + ".txt");
    private final AtomicBoolean m_hasStartedSampler = new AtomicBoolean(false);

    List<Integer> m_partitionsToSitesAtStartupForExportInit;

    RestoreAgent m_restoreAgent = null;

    private ListeningExecutorService m_es = CoreUtils.getCachedSingleThreadExecutor("StartAction ZK Watcher", 15000);

    private volatile boolean m_isRunning = false;

    @Override
    public boolean rejoining() { return m_rejoining; }

    @Override
    public boolean rejoinDataPending() { return m_rejoinDataPending; }

    @Override
    public boolean isMpSysprocSafeToExecute(long txnId)
    {
        synchronized (m_safeMpTxnIdLock) {
            if (txnId >= m_safeMpTxnId) {
                return true;
            }

            if (txnId > m_lastSeenMpTxnId) {
                m_lastSeenMpTxnId = txnId;
                if (!rejoinDataPending() && m_safeMpTxnId == Long.MAX_VALUE) {
                    m_safeMpTxnId = txnId;
                }
            }

            return txnId >= m_safeMpTxnId;
        }
    }

    private long m_recoveryStartTime;

    CommandLog m_commandLog;

    private volatile OperationMode m_mode = OperationMode.INITIALIZING;
    private OperationMode m_startMode = null;

    volatile String m_localMetadata = "";

    private ListeningExecutorService m_computationService;

    private Thread m_configLogger;

    // methods accessed via the singleton
    @Override
    public void startSampler() {
        if (m_hasStartedSampler.compareAndSet(false, true)) {
            m_sampler.start();
        }
    }

    private ScheduledThreadPoolExecutor m_periodicWorkThread;
    private ScheduledThreadPoolExecutor m_periodicPriorityWorkThread;

    // The configured license api: use to decide enterprise/community edition feature enablement
    LicenseApi m_licenseApi;
    @SuppressWarnings("unused")
    private LatencyStats m_latencyStats;

    private LatencyHistogramStats m_latencyHistogramStats;

    @Override
    public LicenseApi getLicenseApi() {
        return m_licenseApi;
    }

    /**
     * Initialize all the global components, then initialize all the m_sites.
     */
    @Override
    public void initialize(VoltDB.Configuration config) {
        ShutdownHooks.enableServerStopLogging();
        synchronized(m_startAndStopLock) {
            // check that this is a 64 bit VM
            if (System.getProperty("java.vm.name").contains("64") == false) {
                hostLog.fatal("You are running on an unsupported (probably 32 bit) JVM. Exiting.");
                System.exit(-1);
            }
            consoleLog.l7dlog( Level.INFO, LogKeys.host_VoltDB_StartupString.name(), null);

            // If there's no deployment provide a default and put it under voltdbroot.
            if (config.m_pathToDeployment == null) {
                try {
                    config.m_pathToDeployment = setupDefaultDeployment();
                    config.m_deploymentDefault = true;
                } catch (IOException e) {
                    VoltDB.crashLocalVoltDB("Failed to write default deployment.", false, null);
                }
            }

            // set the mode first thing
            m_mode = OperationMode.INITIALIZING;
            m_config = config;
            m_startMode = null;

            // set a bunch of things to null/empty/new for tests
            // which reusue the process
            m_safeMpTxnId = Long.MAX_VALUE;
            m_lastSeenMpTxnId = Long.MIN_VALUE;
            m_clientInterface = null;
            m_adminListener = null;
            m_commandLog = new DummyCommandLog();
            m_deployment = null;
            m_messenger = null;
            m_startMode = null;
            m_opsRegistrar = new OpsRegistrar();
            m_asyncCompilerAgent = new AsyncCompilerAgent();
            m_snapshotCompletionMonitor = null;
            m_catalogContext = null;
            m_partitionCountStats = null;
            m_ioStats = null;
            m_memoryStats = null;
            m_statsManager = null;
            m_restoreAgent = null;
            m_recoveryStartTime = System.currentTimeMillis();
            m_hostIdWithStartupCatalog = 0;
            m_pathToStartupCatalog = m_config.m_pathToCatalog;
            m_replicationActive = false;
            m_configLogger = null;
            ActivePlanRepository.clear();

            // set up site structure
            final int computationThreads = Math.max(2, CoreUtils.availableProcessors() / 4);
            m_computationService =
                    CoreUtils.getListeningExecutorService(
                            "Computation service thread",
                            computationThreads, m_config.m_computationCoreBindings);

            // determine if this is a rejoining node
            // (used for license check and later the actual rejoin)
            boolean isRejoin = false;
            if (config.m_startAction.doesRejoin()) {
                isRejoin = true;
            }
            m_rejoining = isRejoin;
            m_rejoinDataPending = isRejoin || config.m_startAction == StartAction.JOIN;

            m_joining = config.m_startAction == StartAction.JOIN;

            // Set std-out/err to use the UTF-8 encoding and fail if UTF-8 isn't supported
            try {
                System.setOut(new PrintStream(System.out, true, "UTF-8"));
                System.setErr(new PrintStream(System.err, true, "UTF-8"));
            } catch (UnsupportedEncodingException e) {
                hostLog.fatal("Support for the UTF-8 encoding is required for VoltDB. This means you are likely running an unsupported JVM. Exiting.");
                System.exit(-1);
            }

            m_snapshotCompletionMonitor = new SnapshotCompletionMonitor();

            readBuildInfo(config.m_isEnterprise ? "Enterprise Edition" : "Community Edition");

            // Replay command line args that we can see
            StringBuilder sb = new StringBuilder(2048).append("Command line arguments: ");
            sb.append(System.getProperty("sun.java.command", "[not available]"));
            hostLog.info(sb.toString());

            List<String> iargs = ManagementFactory.getRuntimeMXBean().getInputArguments();
            sb.delete(0, sb.length()).append("Command line JVM arguments:");
            for (String iarg : iargs)
                sb.append(" ").append(iarg);
            if (iargs.size() > 0) hostLog.info(sb.toString());
            else hostLog.info("No JVM command line args known.");

            sb.delete(0, sb.length()).append("Command line JVM classpath: ");
            sb.append(System.getProperty("java.class.path", "[not available]"));
            hostLog.info(sb.toString());

            // use CLI overrides for testing hotfix version compatibility
            if (m_config.m_versionStringOverrideForTest != null) {
                m_versionString = m_config.m_versionStringOverrideForTest;
            }
            if (m_config.m_versionCompatibilityRegexOverrideForTest != null) {
                m_hotfixableRegexPattern = m_config.m_versionCompatibilityRegexOverrideForTest;
            }

            buildClusterMesh(isRejoin || m_joining);

            //Register dummy agents immediately
            m_opsRegistrar.registerMailboxes(m_messenger);


            //Start validating the build string in the background
            final Future<?> buildStringValidation = validateBuildString(getBuildString(), m_messenger.getZK());

            // race to create start action nodes and then verify theirs compatibility.
            m_messenger.getZK().create(VoltZK.start_action, null, Ids.OPEN_ACL_UNSAFE, CreateMode.PERSISTENT, new ZKUtil.StringCallback(), null);
            VoltZK.createStartActionNode(m_messenger.getZK(), m_messenger.getHostId(), m_config.m_startAction);
            validateStartAction();

            final int numberOfNodes = readDeploymentAndCreateStarterCatalogContext();
            if (!isRejoin && !m_joining) {
                m_messenger.waitForGroupJoin(numberOfNodes);
            }

            // Create the thread pool here. It's needed by buildClusterMesh()
            m_periodicWorkThread =
                    CoreUtils.getScheduledThreadPoolExecutor("Periodic Work", 1, CoreUtils.SMALL_STACK_SIZE);
            m_periodicPriorityWorkThread =
                    CoreUtils.getScheduledThreadPoolExecutor("Periodic Priority Work", 1, CoreUtils.SMALL_STACK_SIZE);

            Class<?> snapshotIOAgentClass = MiscUtils.loadProClass("org.voltdb.SnapshotIOAgentImpl", "Snapshot", true);
            if (snapshotIOAgentClass != null) {
                try {
                    m_snapshotIOAgent = (SnapshotIOAgent) snapshotIOAgentClass.getConstructor(HostMessenger.class, long.class)
                            .newInstance(m_messenger, m_messenger.getHSIdForLocalSite(HostMessenger.SNAPSHOT_IO_AGENT_ID));
                    m_messenger.createMailbox(m_snapshotIOAgent.getHSId(), m_snapshotIOAgent);
                } catch (Exception e) {
                    VoltDB.crashLocalVoltDB("Failed to instantiate snapshot IO agent", true, e);
                }
            }

            if (m_config.m_pathToLicense == null) {
                m_licenseApi = MiscUtils.licenseApiFactory();
                if (m_licenseApi == null) {
                    hostLog.fatal("Unable to open license file in default directories");
                }
            }
            else {
                m_licenseApi = MiscUtils.licenseApiFactory(m_config.m_pathToLicense);
                if (m_licenseApi == null) {
                    hostLog.fatal("Unable to open license file in provided path: " + m_config.m_pathToLicense);
                }

            }

            if (m_licenseApi == null) {
                hostLog.fatal("Please contact sales@voltdb.com to request a license.");
                VoltDB.crashLocalVoltDB("Failed to initialize license verifier. " +
                        "See previous log message for details.", false, null);
            }

            // Create the GlobalServiceElector.  Do this here so we can register the MPI with it
            // when we construct it below
            m_globalServiceElector = new GlobalServiceElector(m_messenger.getZK(), m_messenger.getHostId());
            // Start the GlobalServiceElector.  Not sure where this will actually belong.
            try {
                m_globalServiceElector.start();
            } catch (Exception e) {
                VoltDB.crashLocalVoltDB("Unable to start GlobalServiceElector", true, e);
            }

            // Always create a mailbox for elastic join data transfer
            if (m_config.m_isEnterprise) {
                long elasticHSId = m_messenger.getHSIdForLocalSite(HostMessenger.REBALANCE_SITE_ID);
                m_messenger.createMailbox(elasticHSId, new SiteMailbox(m_messenger, elasticHSId));
            }

            if (m_joining) {
                Class<?> elasticJoinCoordClass =
                        MiscUtils.loadProClass("org.voltdb.join.ElasticJoinNodeCoordinator", "Elastic", false);
                try {
                    Constructor<?> constructor = elasticJoinCoordClass.getConstructor(HostMessenger.class, String.class);
                    m_joinCoordinator = (JoinCoordinator) constructor.newInstance(m_messenger, m_catalogContext.cluster.getVoltroot());
                    m_messenger.registerMailbox(m_joinCoordinator);
                    m_joinCoordinator.initialize(m_deployment.getCluster().getKfactor());
                } catch (Exception e) {
                    VoltDB.crashLocalVoltDB("Failed to instantiate join coordinator", true, e);
                }
            }

            /*
             * Construct all the mailboxes for things that need to be globally addressable so they can be published
             * in one atomic shot.
             *
             * The starting state for partition assignments are statically derived from the host id generated
             * by host messenger and the k-factor/host count/sites per host. This starting state
             * is published to ZK as the topology metadata node.
             *
             * On join and rejoin the node has to inspect the topology meta node to find out what is missing
             * and then update the topology listing itself as the replica for those partitions.
             * Then it does a compare and set of the topology.
             *
             * Ning: topology may not reflect the true partitions in the cluster during join. So if another node
             * is trying to rejoin, it should rely on the cartographer's view to pick the partitions to replace.
             */
            JSONObject topo = getTopology(config.m_startAction, m_joinCoordinator);
            m_partitionsToSitesAtStartupForExportInit = new ArrayList<Integer>();
            try {
                // IV2 mailbox stuff
                ClusterConfig clusterConfig = new ClusterConfig(topo);
                m_configuredReplicationFactor = clusterConfig.getReplicationFactor();
                m_cartographer = new Cartographer(m_messenger, m_configuredReplicationFactor,
                        m_catalogContext.cluster.getNetworkpartition());
                List<Integer> partitions = null;
                if (isRejoin) {
                    m_configuredNumberOfPartitions = m_cartographer.getPartitionCount();
                    partitions = m_cartographer.getIv2PartitionsToReplace(m_configuredReplicationFactor,
                                                                          clusterConfig.getSitesPerHost());
                    if (partitions.size() == 0) {
                        VoltDB.crashLocalVoltDB("The VoltDB cluster already has enough nodes to satisfy " +
                                "the requested k-safety factor of " +
                                m_configuredReplicationFactor + ".\n" +
                                "No more nodes can join.", false, null);
                    }
                }
                else {
                    m_configuredNumberOfPartitions = clusterConfig.getPartitionCount();
                    partitions = ClusterConfig.partitionsForHost(topo, m_messenger.getHostId());
                }
                for (int ii = 0; ii < partitions.size(); ii++) {
                    Integer partition = partitions.get(ii);
                    m_iv2InitiatorStartingTxnIds.put( partition, TxnEgo.makeZero(partition).getTxnId());
                }
                m_iv2Initiators = createIv2Initiators(
                        partitions,
                        m_config.m_startAction,
                        m_partitionsToSitesAtStartupForExportInit);
                m_iv2InitiatorStartingTxnIds.put(
                        MpInitiator.MP_INIT_PID,
                        TxnEgo.makeZero(MpInitiator.MP_INIT_PID).getTxnId());
                // Pass the local HSIds to the MPI so it can farm out buddy sites
                // to the RO MP site pool
                List<Long> localHSIds = new ArrayList<Long>();
                for (Initiator ii : m_iv2Initiators) {
                    localHSIds.add(ii.getInitiatorHSId());
                }
                m_MPI = new MpInitiator(m_messenger, localHSIds, getStatsAgent());
                m_iv2Initiators.add(m_MPI);

                // Make a list of HDIds to join
                Map<Integer, Long> partsToHSIdsToRejoin = new HashMap<Integer, Long>();
                for (Initiator init : m_iv2Initiators) {
                    if (init.isRejoinable()) {
                        partsToHSIdsToRejoin.put(init.getPartitionId(), init.getInitiatorHSId());
                    }
                }
                OnDemandBinaryLogger.path = m_catalogContext.cluster.getVoltroot();
                if (isRejoin) {
                    SnapshotSaveAPI.recoveringSiteCount.set(partsToHSIdsToRejoin.size());
                    hostLog.info("Set recovering site count to " + partsToHSIdsToRejoin.size());

                    m_joinCoordinator = new Iv2RejoinCoordinator(m_messenger,
                            partsToHSIdsToRejoin.values(),
                            m_catalogContext.cluster.getVoltroot(),
                            m_config.m_startAction == StartAction.LIVE_REJOIN);
                    m_messenger.registerMailbox(m_joinCoordinator);
                    if (m_config.m_startAction == StartAction.LIVE_REJOIN) {
                        hostLog.info("Using live rejoin.");
                    }
                    else {
                        hostLog.info("Using blocking rejoin.");
                    }
                } else if (m_joining) {
                    m_joinCoordinator.setPartitionsToHSIds(partsToHSIdsToRejoin);
                }
            } catch (Exception e) {
                VoltDB.crashLocalVoltDB(e.getMessage(), true, e);
            }

            // do the many init tasks in the Inits class
            Inits inits = new Inits(this, 1);
            inits.doInitializationWork();

            // Need the catalog so that we know how many tables so we can guess at the necessary heap size
            // This is done under Inits.doInitializationWork(), so need to wait until we get here.
            // Current calculation needs pro/community knowledge, number of tables, and the sites/host,
            // which is the number of initiators (minus the possibly idle MPI initiator)
            checkHeapSanity(MiscUtils.isPro(), m_catalogContext.tables.size(),
                    (m_iv2Initiators.size() - 1), m_configuredReplicationFactor);

            if (m_joining && m_config.m_replicationRole == ReplicationRole.REPLICA) {
                VoltDB.crashLocalVoltDB("Elastic join is prohibited on a replica cluster.", false, null);
            }

            collectLocalNetworkMetadata();

            /*
             * Construct an adhoc planner for the initial catalog
             */
            final CatalogSpecificPlanner csp = new CatalogSpecificPlanner(m_asyncCompilerAgent, m_catalogContext);

            // DR overflow directory
            File drOverflowDir = new File(m_catalogContext.cluster.getVoltroot(), "dr_overflow");
            boolean useDRV2 = Boolean.getBoolean("USE_DR_V2");
            if (m_config.m_isEnterprise) {
                try {
                    Class<?> ndrgwClass = null;
                    if (useDRV2) {
                        ndrgwClass = Class.forName("org.voltdb.dr2.InvocationBufferServer");
                    } else {
                        ndrgwClass = Class.forName("org.voltdb.dr.InvocationBufferServer");
                    }
                    Constructor<?> ndrgwConstructor = ndrgwClass.getConstructor(File.class, boolean.class);
                    m_nodeDRGateway = (NodeDRGateway) ndrgwConstructor.newInstance(drOverflowDir,
                                                                                   m_replicationActive);
                } catch (Exception e) {
                    VoltDB.crashLocalVoltDB("Unable to load DR system", true, e);
                }
            }

            // Initialize stats
            m_ioStats = new IOStats();
            getStatsAgent().registerStatsSource(StatsSelector.IOSTATS,
                    0, m_ioStats);
            m_memoryStats = new MemoryStats();
            getStatsAgent().registerStatsSource(StatsSelector.MEMORY,
                    0, m_memoryStats);
            getStatsAgent().registerStatsSource(StatsSelector.TOPO, 0, m_cartographer);
            m_partitionCountStats = new PartitionCountStats(m_cartographer);
            getStatsAgent().registerStatsSource(StatsSelector.PARTITIONCOUNT,
                    0, m_partitionCountStats);
            m_initiatorStats = new InitiatorStats(m_myHostId);
            m_liveClientsStats = new LiveClientsStats();
            getStatsAgent().registerStatsSource(StatsSelector.LIVECLIENTS, 0, m_liveClientsStats);
            m_latencyStats = new LatencyStats(m_myHostId);
            getStatsAgent().registerStatsSource(StatsSelector.LATENCY, 0, m_latencyStats);
            m_latencyHistogramStats = new LatencyHistogramStats(m_myHostId);
            getStatsAgent().registerStatsSource(StatsSelector.LATENCY_HISTOGRAM,
                    0, m_latencyHistogramStats);


            BalancePartitionsStatistics rebalanceStats = new BalancePartitionsStatistics();
            getStatsAgent().registerStatsSource(StatsSelector.REBALANCE, 0, rebalanceStats);

            KSafetyStats kSafetyStats = new KSafetyStats();
            getStatsAgent().registerStatsSource(StatsSelector.KSAFETY, 0, kSafetyStats);

            /*
             * Initialize the command log on rejoin and join before configuring the IV2
             * initiators.  This will prevent them from receiving transactions
             * which need logging before the internal file writers are
             * initialized.  Root cause of ENG-4136.
             *
             * If sync command log is on, not initializing the command log before the initiators
             * are up would cause deadlock.
             */
            if ((m_commandLog != null) && (m_commandLog.needsInitialization())) {
                consoleLog.l7dlog(Level.INFO, LogKeys.host_VoltDB_StayTunedForLogging.name(), null);
            }
            else {
                consoleLog.l7dlog(Level.INFO, LogKeys.host_VoltDB_StayTunedForNoLogging.name(), null);
            }
            if (m_commandLog != null && (isRejoin || m_joining)) {
                //On rejoin the starting IDs are all 0 so technically it will load any snapshot
                //but the newest snapshot will always be the truncation snapshot taken after rejoin
                //completes at which point the node will mark itself as actually recovered.
                //
                // Use the partition count from the cluster config instead of the cartographer
                // here. Since the initiators are not started yet, the cartographer still doesn't
                // know about the new partitions at this point.
                m_commandLog.initForRejoin(
                        m_catalogContext,
                        Long.MIN_VALUE,
                        m_configuredNumberOfPartitions,
                        true,
                        m_config.m_commandLogBinding, m_iv2InitiatorStartingTxnIds);
            }

            /*
             * Configure and start all the IV2 sites
             */
            boolean usingCommandLog = false;
            try {
                usingCommandLog = m_config.m_isEnterprise &&
                    m_catalogContext.cluster.getLogconfig().get("log").getEnabled();

                for (Initiator iv2init : m_iv2Initiators) {
                    iv2init.configure(
                            getBackendTargetType(),
                            m_catalogContext,
                            m_deployment.getCluster().getKfactor(),
                            csp,
                            m_configuredNumberOfPartitions,
                            m_config.m_startAction,
                            getStatsAgent(),
                            m_memoryStats,
                            m_commandLog,
                            m_nodeDRGateway,
                            m_config.m_executionCoreBindings.poll());
                }

                // LeaderAppointer startup blocks if the initiators are not initialized.
                // So create the LeaderAppointer after the initiators.
                m_leaderAppointer = new LeaderAppointer(
                        m_messenger,
                        m_configuredNumberOfPartitions,
                        m_deployment.getCluster().getKfactor(),
                        m_catalogContext.cluster.getNetworkpartition(),
                        m_catalogContext.cluster.getFaultsnapshots().get("CLUSTER_PARTITION"),
                        usingCommandLog,
                        topo, m_MPI, kSafetyStats);
                m_globalServiceElector.registerService(m_leaderAppointer);
            } catch (Exception e) {
                Throwable toLog = e;
                if (e instanceof ExecutionException) {
                    toLog = ((ExecutionException)e).getCause();
                }
                VoltDB.crashLocalVoltDB("Error configuring IV2 initiator.", true, toLog);
            }

            // Need to register the OpsAgents right before we turn on the client interface
            m_opsRegistrar.setDummyMode(false);

            // Create the client interface
            try {
                InetAddress clientIntf = null;
                InetAddress adminIntf = null;
                if (!m_config.m_externalInterface.trim().equals("")) {
                    clientIntf = InetAddress.getByName(m_config.m_externalInterface);
                    //client and admin interfaces are same by default.
                    adminIntf = clientIntf;
                }
                //If user has specified on command line host:port override client and admin interfaces.
                if (m_config.m_clientInterface != null && m_config.m_clientInterface.trim().length() > 0) {
                    clientIntf = InetAddress.getByName(m_config.m_clientInterface);
                }
                if (m_config.m_adminInterface != null && m_config.m_adminInterface.trim().length() > 0) {
                    adminIntf = InetAddress.getByName(m_config.m_adminInterface);
                }
                m_clientInterface = ClientInterface.create(m_messenger, m_catalogContext, m_config.m_replicationRole,
                        m_cartographer,
                        m_configuredNumberOfPartitions,
                        clientIntf,
                        config.m_port,
                        adminIntf,
                        config.m_adminPort,
                        m_config.m_timestampTestingSalt);
            } catch (Exception e) {
                VoltDB.crashLocalVoltDB(e.getMessage(), true, e);
            }

            // Configure replica-side DR if relevant
            if (m_config.m_isEnterprise && useDRV2 && m_config.m_replicationRole == ReplicationRole.REPLICA) {
                String drMasterHost = m_catalogContext.cluster.getDrmasterhost();
                if (drMasterHost == null || drMasterHost.isEmpty()) {
                    VoltDB.crashLocalVoltDB("Cannot start as replica without an enabled DR data connection.");
                }
                try {
                    Class<?> rdrgwClass = Class.forName("org.voltdb.dr2.AgentReceiver");
                    Constructor<?> rdrgwConstructor = rdrgwClass.getConstructor(
                            String.class,
                            ClientInterface.class,
                            boolean.class);
                    m_replicaDRGateway = (ReplicaDRGateway) rdrgwConstructor.newInstance(
                            drMasterHost,
                            m_clientInterface,
                            true);
                    m_replicaDRGateway.initializeReplicaCluster(m_cartographer);
                    m_globalServiceElector.registerService(m_replicaDRGateway);
                } catch (Exception e) {
                    VoltDB.crashLocalVoltDB("Unable to load DR system", true, e);
                }
            }

            // Create the statistics manager and register it to JMX registry
            m_statsManager = null;
            try {
                final Class<?> statsManagerClass =
                        MiscUtils.loadProClass("org.voltdb.management.JMXStatsManager", "JMX", true);
                if (statsManagerClass != null && !DISABLE_JMX) {
                    m_statsManager = (StatsManager)statsManagerClass.newInstance();
                    m_statsManager.initialize();
                }
            } catch (Exception e) {
                //JMXStatsManager will log and we continue.
            }

            try {
                m_snapshotCompletionMonitor.init(m_messenger.getZK());
            } catch (Exception e) {
                hostLog.fatal("Error initializing snapshot completion monitor", e);
                VoltDB.crashLocalVoltDB("Error initializing snapshot completion monitor", true, e);
            }


            /*
             * Make sure the build string successfully validated
             * before continuing to do operations
             * that might return wrongs answers or lose data.
             */
            try {
                buildStringValidation.get();
            } catch (Exception e) {
                VoltDB.crashLocalVoltDB("Failed to validate cluster build string", false, e);
            }

            if (!isRejoin && !m_joining) {
                try {
                    m_messenger.waitForAllHostsToBeReady(m_deployment.getCluster().getHostcount());
                } catch (Exception e) {
                    hostLog.fatal("Failed to announce ready state.");
                    VoltDB.crashLocalVoltDB("Failed to announce ready state.", false, null);
                }
            }

            if (!m_joining && (m_cartographer.getPartitionCount()) != m_configuredNumberOfPartitions) {
                for (Map.Entry<Integer, ImmutableList<Long>> entry :
                    getSiteTrackerForSnapshot().m_partitionsToSitesImmutable.entrySet()) {
                    hostLog.info(entry.getKey() + " -- "
                            + CoreUtils.hsIdCollectionToString(entry.getValue()));
                }
                VoltDB.crashGlobalVoltDB("Mismatch between configured number of partitions (" +
                        m_configuredNumberOfPartitions + ") and actual (" +
                        m_cartographer.getPartitionCount() + ")",
                        true, null);
            }

            schedulePeriodicWorks();
            m_clientInterface.schedulePeriodicWorks();

            // print out a bunch of useful system info
            logDebuggingInfo(m_config.m_adminPort, m_config.m_httpPort, m_httpPortExtraLogMessage, m_jsonEnabled);


            // warn the user on the console if k=0 or if no command logging
            if (m_configuredReplicationFactor == 0) {
                consoleLog.warn("This is not a highly available cluster. K-Safety is set to 0.");
            }
            if (!usingCommandLog) {
                // figure out if using a snapshot schedule
                boolean usingPeridoicSnapshots = false;
                for (SnapshotSchedule ss : m_catalogContext.database.getSnapshotschedule()) {
                    if (ss.getEnabled()) {
                        usingPeridoicSnapshots = true;
                    }
                }
                // print the right warning depending on durability settings
                if (usingPeridoicSnapshots) {
                    consoleLog.warn("Durability is limited to periodic snapshots. Command logging is off.");
                }
                else {
                    consoleLog.warn("Durability is turned off. Command logging is off.");
                }
            }

            // warn if cluster is partitionable, but partition detection is off
            if ((m_catalogContext.cluster.getNetworkpartition() == false) &&
                    (m_configuredReplicationFactor > 0)) {
                hostLog.warn("Running a redundant (k-safe) cluster with network " +
                        "partition detection disabled is not recommended for production use.");
                // we decided not to include the stronger language below for the 3.0 version (ENG-4215)
                //hostLog.warn("With partition detection disabled, data may be lost or " +
                //      "corrupted by certain classes of network failures.");
            }

            assert (m_clientInterface != null);
            m_clientInterface.initializeSnapshotDaemon(m_messenger, m_globalServiceElector);

            // Start elastic join service
            try {
                String clSnapshotPath = null;
                if (m_catalogContext.cluster.getLogconfig().get("log").getEnabled()) {
                    clSnapshotPath = m_catalogContext.cluster.getLogconfig().get("log").getInternalsnapshotpath();
                }

                if (m_config.m_isEnterprise && TheHashinator.getCurrentConfig().type == HashinatorType.ELASTIC) {
                    Class<?> elasticServiceClass = MiscUtils.loadProClass("org.voltdb.join.ElasticJoinCoordinator",
                                                                          "Elastic join", false);

                    if (elasticServiceClass == null) {
                        VoltDB.crashLocalVoltDB("Missing the ElasticJoinCoordinator class file in the enterprise " +
                                                "edition", false, null);
                    }

                    Constructor<?> constructor =
                        elasticServiceClass.getConstructor(HostMessenger.class,
                                                           ClientInterface.class,
                                                           Cartographer.class,
                                                           BalancePartitionsStatistics.class,
                                                           String.class,
                                                           int.class);
                    m_elasticJoinService =
                        (ElasticJoinService) constructor.newInstance(m_messenger,
                                    m_clientInterface,                                                                     m_cartographer,
                                                                     rebalanceStats,
                                                                     clSnapshotPath,
                                                                     m_deployment.getCluster().getKfactor());
                    m_elasticJoinService.updateConfig(m_catalogContext);
                }
            } catch (Exception e) {
                VoltDB.crashLocalVoltDB("Failed to instantiate elastic join service", false, e);
            }

            // set additional restore agent stuff
            if (m_restoreAgent != null) {
                m_restoreAgent.setCatalogContext(m_catalogContext);
                m_restoreAgent.setInitiator(new Iv2TransactionCreator(m_clientInterface));
            }

            m_configLogger = new Thread(new ConfigLogging());
            m_configLogger.start();

            DailyRollingFileAppender dailyAppender = null;
            Enumeration<?> appenders = Logger.getRootLogger().getAllAppenders();
            while (appenders.hasMoreElements()) {
                Appender appender = (Appender) appenders.nextElement();
                if (appender instanceof DailyRollingFileAppender){
                    dailyAppender = (DailyRollingFileAppender) appender;
                }
            }
            final DailyRollingFileAppender dailyRollingFileAppender = dailyAppender;

            Field field = null;
            if (dailyRollingFileAppender != null) {
                try {
                    field = dailyRollingFileAppender.getClass().getDeclaredField("nextCheck");
                    field.setAccessible(true);
                } catch (NoSuchFieldException e) {
                    hostLog.error("Failed to set daily system info logging: " + e.getMessage());
                }
            }
            final Field nextCheckField = field;

            class DailyLogTask implements Runnable {
                @Override
                public void run() {
                    try {
                        m_myHostId = m_messenger.getHostId();
                        hostLog.info(String.format("Host id of this node is: %d", m_myHostId));
                        hostLog.info("URL of deployment info: " + m_config.m_pathToDeployment);
                        hostLog.info("Cluster uptime: " + MiscUtils.formatUptime(getClusterUptime()));
                        logDebuggingInfo(m_config.m_adminPort, m_config.m_httpPort, m_httpPortExtraLogMessage, m_jsonEnabled);
                        long nextCheck = nextCheckField.getLong(dailyRollingFileAppender);
                        scheduleWork(new DailyLogTask(),
                                nextCheck - System.currentTimeMillis() + 30 * 1000, 0, TimeUnit.MILLISECONDS);
                    } catch (IllegalAccessException e) {
                        hostLog.error("Failed to set daily system info logging: " + e.getMessage());
                    }
                }
            }

            if (dailyRollingFileAppender != null && nextCheckField != null) {
                try {
                    long nextCheck = nextCheckField.getLong(dailyRollingFileAppender);
                    scheduleWork(new DailyLogTask(),
                            nextCheck - System.currentTimeMillis() + 30 * 1000, 0, TimeUnit.MILLISECONDS);
                } catch (IllegalAccessException e) {
                    hostLog.error("Failed to set daily system info logging: " + e.getMessage());
                }
            }
        }
    }

    class StartActionWatcher implements Watcher {
        @Override
        public void process(WatchedEvent event) {
            m_es.submit(new Runnable() {
                @Override
                public void run() {
                    validateStartAction();
                }
            });
        }
    }

    private void validateStartAction() {
        try {
            ZooKeeper zk = m_messenger.getZK();
            boolean initCompleted = zk.exists(VoltZK.init_completed, false) != null;
            List<String> children = zk.getChildren(VoltZK.start_action, new StartActionWatcher(), null);
            if (!children.isEmpty()) {
                for (String child : children) {
                    byte[] data = zk.getData(VoltZK.start_action + "/" + child, false, null);
                    if (data == null) {
                        VoltDB.crashLocalVoltDB("Couldn't find " + VoltZK.start_action + "/" + child);
                    }
                    String startAction = new String(data);
                    if ((startAction.equals(StartAction.JOIN.toString()) ||
                            startAction.equals(StartAction.REJOIN.toString()) ||
                            startAction.equals(StartAction.LIVE_REJOIN.toString())) &&
                            !initCompleted) {
                        int nodeId = VoltZK.getHostIDFromChildName(child);
                        if (nodeId == m_messenger.getHostId()) {
                            VoltDB.crashLocalVoltDB("This node was started with start action " + startAction + " during cluster creation. "
                                    + "All nodes should be started with matching create or recover actions when bring up a cluster. "
                                    + "Join and rejoin are for adding nodes to an already running cluster.");
                        } else {
                            hostLog.warn("Node " + nodeId + " tried to " + startAction + " cluster but it is not allowed during cluster creation. "
                                    + "All nodes should be started with matching create or recover actions when bring up a cluster. "
                                    + "Join and rejoin are for adding nodes to an already running cluster.");
                        }
                    }
                }
            }
        } catch (KeeperException e) {
            hostLog.error("Failed to validate the start actions", e);
        } catch (InterruptedException e) {
            VoltDB.crashLocalVoltDB("Interrupted during start action validation:" + e.getMessage(), true, e);
        }
    }

    private class ConfigLogging implements Runnable {
        private void logConfigInfo() {
            hostLog.info("Logging config info");

            File voltDbRoot = CatalogUtil.getVoltDbRoot(m_deployment.getPaths());

            String pathToConfigInfoDir = voltDbRoot.getPath() + File.separator + "config_log";
            File configInfoDir = new File(pathToConfigInfoDir);
            configInfoDir.mkdirs();

            String pathToConfigInfo = pathToConfigInfoDir + File.separator + "config.json";
            File configInfo = new File(pathToConfigInfo);

            byte jsonBytes[] = null;
            try {
                JSONStringer stringer = new JSONStringer();
                stringer.object();

                stringer.key("workingDir").value(System.getProperty("user.dir"));
                stringer.key("pid").value(CLibrary.getpid());

                stringer.key("log4jDst").array();
                Enumeration<?> appenders = Logger.getRootLogger().getAllAppenders();
                while (appenders.hasMoreElements()) {
                    Appender appender = (Appender) appenders.nextElement();
                    if (appender instanceof FileAppender){
                        stringer.object();
                        stringer.key("path").value(new File(((FileAppender) appender).getFile()).getCanonicalPath());
                        if (appender instanceof DailyRollingFileAppender) {
                            stringer.key("format").value(((DailyRollingFileAppender)appender).getDatePattern());
                        }
                        stringer.endObject();
                    }
                }

                Enumeration<?> loggers = Logger.getRootLogger().getLoggerRepository().getCurrentLoggers();
                while (loggers.hasMoreElements()) {
                    Logger logger = (Logger) loggers.nextElement();
                    appenders = logger.getAllAppenders();
                    while (appenders.hasMoreElements()) {
                        Appender appender = (Appender) appenders.nextElement();
                        if (appender instanceof FileAppender){
                            stringer.object();
                            stringer.key("path").value(new File(((FileAppender) appender).getFile()).getCanonicalPath());
                            if (appender instanceof DailyRollingFileAppender) {
                                stringer.key("format").value(((DailyRollingFileAppender)appender).getDatePattern());
                            }
                            stringer.endObject();
                        }
                    }
                }
                stringer.endArray();

                stringer.endObject();
                JSONObject jsObj = new JSONObject(stringer.toString());
                jsonBytes = jsObj.toString(4).getBytes(Charsets.UTF_8);
            } catch (JSONException e) {
                Throwables.propagate(e);
            } catch (IOException e) {
                e.printStackTrace();
            }

            try {
                FileOutputStream fos = new FileOutputStream(configInfo);
                fos.write(jsonBytes);
                fos.getFD().sync();
                fos.close();
            } catch (IOException e) {
                hostLog.error("Failed to log config info: " + e.getMessage());
                e.printStackTrace();
            }
        }

        private void logCatalogAndDeployment() {
            File voltDbRoot = CatalogUtil.getVoltDbRoot(m_deployment.getPaths());
            String pathToConfigInfoDir = voltDbRoot.getPath() + File.separator + "config_log";

            try {
                m_catalogContext.writeCatalogJarToFile(pathToConfigInfoDir, "catalog.jar");
            } catch (IOException e) {
                hostLog.error("Failed to log catalog: " + e.getMessage());
                e.printStackTrace();
            }

            try {
                File deploymentFile = new File(pathToConfigInfoDir, "deployment.xml");
                if (deploymentFile.exists()) {
                    deploymentFile.delete();
                }
                FileOutputStream fileOutputStream = new FileOutputStream(deploymentFile);
                CatalogAndIds catalogStuff =
                    CatalogUtil.getCatalogFromZK(getHostMessenger().getZK());
                fileOutputStream.write(catalogStuff.deploymentBytes);
                fileOutputStream.close();
            } catch (Exception e) {
                hostLog.error("Failed to log deployment file: " + e.getMessage());
                e.printStackTrace();
            }
        }

        @Override
        public void run() {
            logConfigInfo();
            logCatalogAndDeployment();
        }
    }

    // Get topology information.  If rejoining, get it directly from
    // ZK.  Otherwise, try to do the write/read race to ZK on startup.
    private JSONObject getTopology(StartAction startAction, JoinCoordinator joinCoordinator)
    {
        JSONObject topo = null;
        if (startAction == StartAction.JOIN) {
            assert(joinCoordinator != null);
            topo = joinCoordinator.getTopology();
        }
        else if (!startAction.doesRejoin()) {
            int sitesperhost = m_deployment.getCluster().getSitesperhost();
            int hostcount = m_deployment.getCluster().getHostcount();
            int kfactor = m_deployment.getCluster().getKfactor();
            ClusterConfig clusterConfig = new ClusterConfig(hostcount, sitesperhost, kfactor);
            if (!clusterConfig.validate()) {
                VoltDB.crashLocalVoltDB(clusterConfig.getErrorMsg(), false, null);
            }
            topo = registerClusterConfig(clusterConfig);
        }
        else {
            Stat stat = new Stat();
            try {
                topo =
                    new JSONObject(new String(m_messenger.getZK().getData(VoltZK.topology, false, stat), "UTF-8"));
            }
            catch (Exception e) {
                VoltDB.crashLocalVoltDB("Unable to get topology from ZK", true, e);
            }
        }
        return topo;
    }

    private List<Initiator> createIv2Initiators(Collection<Integer> partitions,
                                                StartAction startAction,
                                                List<Integer> m_partitionsToSitesAtStartupForExportInit)
    {
        List<Initiator> initiators = new ArrayList<Initiator>();
        for (Integer partition : partitions)
        {
            Initiator initiator = new SpInitiator(m_messenger, partition, getStatsAgent(),
                    m_snapshotCompletionMonitor, startAction);
            initiators.add(initiator);
            m_partitionsToSitesAtStartupForExportInit.add(partition);
        }
        return initiators;
    }

    private JSONObject registerClusterConfig(ClusterConfig config)
    {
        // First, race to write the topology to ZK using Highlander rules
        // (In the end, there can be only one)
        JSONObject topo = null;
        try
        {
            topo = config.getTopology(m_messenger.getLiveHostIds());
            byte[] payload = topo.toString(4).getBytes("UTF-8");
            m_messenger.getZK().create(VoltZK.topology, payload,
                    Ids.OPEN_ACL_UNSAFE,
                    CreateMode.PERSISTENT);
        }
        catch (KeeperException.NodeExistsException nee)
        {
            // It's fine if we didn't win, we'll pick up the topology below
        }
        catch (Exception e)
        {
            VoltDB.crashLocalVoltDB("Unable to write topology to ZK, dying",
                    true, e);
        }

        // Then, have everyone read the topology data back from ZK
        try
        {
            byte[] data = m_messenger.getZK().getData(VoltZK.topology, false, null);
            topo = new JSONObject(new String(data, "UTF-8"));
        }
        catch (Exception e)
        {
            VoltDB.crashLocalVoltDB("Unable to read topology from ZK, dying",
                    true, e);
        }
        return topo;
    }

    private final List<ScheduledFuture<?>> m_periodicWorks = new ArrayList<ScheduledFuture<?>>();
    /**
     * Schedule all the periodic works
     */
    private void schedulePeriodicWorks() {
        // JMX stats broadcast
        m_periodicWorks.add(scheduleWork(new Runnable() {
            @Override
            public void run() {
                // A null here was causing a steady stream of annoying but apparently inconsequential
                // NPEs during a debug session of an unrelated unit test.
                if (m_statsManager != null) {
                    m_statsManager.sendNotification();
                }
            }
        }, 0, StatsManager.POLL_INTERVAL, TimeUnit.MILLISECONDS));

        // small stats samples
        m_periodicWorks.add(scheduleWork(new Runnable() {
            @Override
            public void run() {
                SystemStatsCollector.asyncSampleSystemNow(false, false);
            }
        }, 0, 5, TimeUnit.SECONDS));

        // medium stats samples
        m_periodicWorks.add(scheduleWork(new Runnable() {
            @Override
            public void run() {
                SystemStatsCollector.asyncSampleSystemNow(true, false);
            }
        }, 0, 1, TimeUnit.MINUTES));

        // large stats samples
        m_periodicWorks.add(scheduleWork(new Runnable() {
            @Override
            public void run() {
                SystemStatsCollector.asyncSampleSystemNow(true, true);
            }
        }, 0, 6, TimeUnit.MINUTES));
        GCInspector.instance.start(m_periodicPriorityWorkThread);
    }

    int readDeploymentAndCreateStarterCatalogContext() {
        /*
         * Debate with the cluster what the deployment file should be
         */
        try {
            ZooKeeper zk = m_messenger.getZK();
            byte deploymentBytes[] = null;

            try {
                deploymentBytes = org.voltcore.utils.CoreUtils.urlToBytes(m_config.m_pathToDeployment);
            } catch (Exception ex) {
                //Let us get bytes from ZK
            }

            try {
                if (deploymentBytes != null) {
                    CatalogUtil.writeCatalogToZK(zk,
                            // Fill in innocuous values for non-deployment stuff
                            0,
                            0L,
                            0L,
                            new byte[] {},  // spin loop in Inits.LoadCatalog.run() needs
                                            // this to be of zero length until we have a real catalog.
                            deploymentBytes);
                    hostLog.info("URL of deployment: " + m_config.m_pathToDeployment);
                } else {
                    CatalogAndIds catalogStuff = CatalogUtil.getCatalogFromZK(zk);
                    deploymentBytes = catalogStuff.deploymentBytes;
                }
            } catch (KeeperException.NodeExistsException e) {
                CatalogAndIds catalogStuff = CatalogUtil.getCatalogFromZK(zk);
                byte[] deploymentBytesTemp = catalogStuff.deploymentBytes;
                if (deploymentBytesTemp != null) {
                    //Check hash if its a supplied deployment on command line.
                    //We will ignore the supplied or default deployment anyways.
                    if (deploymentBytes != null && !m_config.m_deploymentDefault) {
                        byte[] deploymentHashHere =
                            CatalogUtil.makeCatalogOrDeploymentHash(deploymentBytes);
                        if (!(Arrays.equals(deploymentHashHere, catalogStuff.getDeploymentHash())))
                        {
                            hostLog.warn("The locally provided deployment configuration did not " +
                                    " match the configuration information found in the cluster.");
                        } else {
                            hostLog.info("Deployment configuration pulled from other cluster node.");
                        }
                    }
                    //Use remote deployment obtained.
                    deploymentBytes = deploymentBytesTemp;
                } else {
                    hostLog.error("Deployment file could not be loaded locally or remotely, "
                            + "local supplied path: " + m_config.m_pathToDeployment);
                    deploymentBytes = null;
                }
            }
            if (deploymentBytes == null) {
                hostLog.error("Deployment could not be obtained from cluster node or locally");
                VoltDB.crashLocalVoltDB("No such deployment file: "
                        + m_config.m_pathToDeployment, false, null);
            }
            m_deployment = CatalogUtil.getDeployment(new ByteArrayInputStream(deploymentBytes));
            // wasn't a valid xml deployment file
            if (m_deployment == null) {
                hostLog.error("Not a valid XML deployment file at URL: " + m_config.m_pathToDeployment);
                VoltDB.crashLocalVoltDB("Not a valid XML deployment file at URL: "
                        + m_config.m_pathToDeployment, false, null);
            }

            /*
             * Check for invalid deployment file settings (enterprise-only) in the community edition.
             * Trick here is to print out all applicable problems and then stop, rather than stopping
             * after the first one is found.
             */
            if (!m_config.m_isEnterprise) {
                boolean shutdownDeployment = false;
                boolean shutdownAction = false;

                // check license features for community version
                if ((m_deployment.getCluster() != null) && (m_deployment.getCluster().getKfactor() > 0)) {
                    consoleLog.error("K-Safety is not supported " +
                            "in the community edition of VoltDB.");
                    shutdownDeployment = true;
                }
                if ((m_deployment.getSnapshot() != null) && (m_deployment.getSnapshot().isEnabled())) {
                    consoleLog.error("Snapshots are not supported " +
                            "in the community edition of VoltDB.");
                    shutdownDeployment = true;
                }
                if ((m_deployment.getCommandlog() != null) && (m_deployment.getCommandlog().isEnabled())) {
                    consoleLog.error("Command logging is not supported " +
                            "in the community edition of VoltDB.");
                    shutdownDeployment = true;
                }
                if ((m_deployment.getExport() != null) && (m_deployment.getExport().isEnabled())) {
                    consoleLog.error("Export is not supported " +
                            "in the community edition of VoltDB.");
                    shutdownDeployment = true;
                }
                // check the start action for the community edition
                if (m_config.m_startAction != StartAction.CREATE) {
                    consoleLog.error("Start action \"" + m_config.m_startAction.getClass().getSimpleName() +
                            "\" is not supported in the community edition of VoltDB.");
                    shutdownAction = true;
                }

                // if the process needs to stop, try to be helpful
                if (shutdownAction || shutdownDeployment) {
                    String msg = "This process will exit. Please run VoltDB with ";
                    if (shutdownDeployment) {
                        msg += "a deployment file compatible with the community edition";
                    }
                    if (shutdownDeployment && shutdownAction) {
                        msg += " and ";
                    }

                    if (shutdownAction && !shutdownDeployment) {
                        msg += "the CREATE start action";
                    }
                    msg += ".";

                    VoltDB.crashLocalVoltDB(msg, false, null);
                }
            }

            // note the heart beats are specified in seconds in xml, but ms internally
            HeartbeatType hbt = m_deployment.getHeartbeat();
            if (hbt != null) {
                m_config.m_deadHostTimeoutMS = hbt.getTimeout() * 1000;
                m_messenger.setDeadHostTimeout(m_config.m_deadHostTimeoutMS);
            } else {
                hostLog.info("Dead host timeout set to " + m_config.m_deadHostTimeoutMS + " milliseconds");
            }

            final String elasticSetting = m_deployment.getCluster().getElastic().trim().toUpperCase();
            if (elasticSetting.equals("ENABLED")) {
                TheHashinator.setConfiguredHashinatorType(HashinatorType.ELASTIC);
            } else if (!elasticSetting.equals("DISABLED")) {
                VoltDB.crashLocalVoltDB("Error in deployment file,  elastic attribute of " +
                                        "cluster element must be " +
                                        "'enabled' or 'disabled' but was '" + elasticSetting + "'", false, null);
            }
            else {
                TheHashinator.setConfiguredHashinatorType(HashinatorType.LEGACY);
            }


            // create a dummy catalog to load deployment info into
            Catalog catalog = new Catalog();
            Cluster cluster = catalog.getClusters().add("cluster");
            Database db = cluster.getDatabases().add("database");

            // create groups as needed for users
            if (m_deployment.getUsers() != null) {
                for (UsersType.User user : m_deployment.getUsers().getUser()) {
                    Set<String> roles = CatalogUtil.mergeUserRoles(user);
                    if (roles.isEmpty()) {
                        continue;
                    }
                    for (String role : roles) {
                        if (db.getGroups().get(role) == null) {
                            db.getGroups().add(role);
                        }
                    }
                }
            }

            long result = CatalogUtil.compileDeployment(catalog, m_deployment, true, true);
            if (result < 0) {
                hostLog.fatal("Error validating deployment file");
                VoltDB.crashLocalVoltDB("Error validating deployment file");
            }
            byte[] deploymentHash = CatalogUtil.makeCatalogOrDeploymentHash(deploymentBytes);

            m_catalogContext = new CatalogContext(
                            TxnEgo.makeZero(MpInitiator.MP_INIT_PID).getTxnId(), //txnid
                            0, //timestamp
                            catalog, null, deploymentHash, 0, -1);

            int numberOfNodes = m_deployment.getCluster().getHostcount();
            if (numberOfNodes <= 0) {
                hostLog.l7dlog( Level.FATAL, LogKeys.host_VoltDB_InvalidHostCount.name(),
                        new Object[] { numberOfNodes }, null);
                VoltDB.crashLocalVoltDB("Invalid cluster size: " + numberOfNodes, false, null);
            }

            return numberOfNodes;
        } catch (Exception e) {
            throw new RuntimeException(e);
        }
    }

    void collectLocalNetworkMetadata() {
        boolean threw = false;
        JSONStringer stringer = new JSONStringer();
        try {
            stringer.object();
            stringer.key("interfaces").array();

            /*
             * If no interface was specified, do a ton of work
             * to identify all ipv4 or ipv6 interfaces and
             * marshal them into JSON. Always put the ipv4 address first
             * so that the export client will use it
             */

            if (m_config.m_externalInterface.equals("")) {
                LinkedList<NetworkInterface> interfaces = new LinkedList<NetworkInterface>();
                try {
                    Enumeration<NetworkInterface> intfEnum = NetworkInterface.getNetworkInterfaces();
                    while (intfEnum.hasMoreElements()) {
                        NetworkInterface intf = intfEnum.nextElement();
                        if (intf.isLoopback() || !intf.isUp()) {
                            continue;
                        }
                        interfaces.offer(intf);
                    }
                } catch (SocketException e) {
                    throw new RuntimeException(e);
                }

                if (interfaces.isEmpty()) {
                    stringer.value("localhost");
                } else {

                    boolean addedIp = false;
                    while (!interfaces.isEmpty()) {
                        NetworkInterface intf = interfaces.poll();
                        Enumeration<InetAddress> inetAddrs = intf.getInetAddresses();
                        Inet6Address inet6addr = null;
                        Inet4Address inet4addr = null;
                        while (inetAddrs.hasMoreElements()) {
                            InetAddress addr = inetAddrs.nextElement();
                            if (addr instanceof Inet6Address) {
                                inet6addr = (Inet6Address)addr;
                                if (inet6addr.isLinkLocalAddress()) {
                                    inet6addr = null;
                                }
                            } else if (addr instanceof Inet4Address) {
                                inet4addr = (Inet4Address)addr;
                            }
                        }
                        if (inet4addr != null) {
                            stringer.value(inet4addr.getHostAddress());
                            addedIp = true;
                        }
                        if (inet6addr != null) {
                            stringer.value(inet6addr.getHostAddress());
                            addedIp = true;
                        }
                    }
                    if (!addedIp) {
                        stringer.value("localhost");
                    }
                }
            } else {
                stringer.value(m_config.m_externalInterface);
            }
        } catch (Exception e) {
            threw = true;
            hostLog.warn("Error while collecting data about local network interfaces", e);
        }
        try {
            if (threw) {
                stringer = new JSONStringer();
                stringer.object();
                stringer.key("interfaces").array();
                stringer.value("localhost");
                stringer.endArray();
            } else {
                stringer.endArray();
            }
            stringer.key("clientPort").value(m_config.m_port);
            stringer.key("clientInterface").value(m_config.m_clientInterface);
            stringer.key("adminPort").value(m_config.m_adminPort);
            stringer.key("adminInterface").value(m_config.m_adminInterface);
            stringer.key("httpPort").value(m_config.m_httpPort);
            stringer.key("httpInterface").value(m_config.m_httpPortInterface);
            stringer.key("drPort").value(m_config.m_drAgentPortStart);
            stringer.key("drInterface").value(m_config.m_drInterface);
            stringer.endObject();
            JSONObject obj = new JSONObject(stringer.toString());
            // possibly atomic swap from null to realz
            m_localMetadata = obj.toString(4);
            hostLog.debug("System Metadata is: " + m_localMetadata);
        } catch (Exception e) {
            hostLog.warn("Failed to collect data about lcoal network interfaces", e);
        }
    }

    /**
     * Start the voltcore HostMessenger. This joins the node
     * to the existing cluster. In the non rejoin case, this
     * function will return when the mesh is complete. If
     * rejoining, it will return when the node and agreement
     * site are synched to the existing cluster.
     */
    void buildClusterMesh(boolean isRejoin) {
        final String leaderAddress = m_config.m_leader;
        String hostname = MiscUtils.getHostnameFromHostnameColonPort(leaderAddress);
        int port = MiscUtils.getPortFromHostnameColonPort(leaderAddress, m_config.m_internalPort);

        org.voltcore.messaging.HostMessenger.Config hmconfig;

        hmconfig = new org.voltcore.messaging.HostMessenger.Config(hostname, port);
        hmconfig.internalPort = m_config.m_internalPort;
        if (m_config.m_internalPortInterface != null && m_config.m_internalPortInterface.trim().length() > 0) {
            hmconfig.internalInterface = m_config.m_internalPortInterface.trim();
        } else {
            hmconfig.internalInterface = m_config.m_internalInterface;
        }
        hmconfig.zkInterface = m_config.m_zkInterface;
        hmconfig.deadHostTimeout = m_config.m_deadHostTimeoutMS;
        hmconfig.factory = new VoltDbMessageFactory();
        hmconfig.coreBindIds = m_config.m_networkCoreBindings;

        m_messenger = new org.voltcore.messaging.HostMessenger(hmconfig);

        hostLog.info(String.format("Beginning inter-node communication on port %d.", m_config.m_internalPort));

        try {
            m_messenger.start();
        } catch (Exception e) {
            VoltDB.crashLocalVoltDB(e.getMessage(), true, e);
        }

        VoltZK.createPersistentZKNodes(m_messenger.getZK());

        // Use the host messenger's hostId.
        m_myHostId = m_messenger.getHostId();
        hostLog.info(String.format("Host id of this node is: %d", m_myHostId));
        consoleLog.info(String.format("Host id of this node is: %d", m_myHostId));

        // Semi-hacky check to see if we're attempting to rejoin to ourselves.
        // The leader node gets assigned host ID 0, always, so if we're the
        // leader and we're rejoining, this is clearly bad.
        if (m_myHostId == 0 && isRejoin) {
            VoltDB.crashLocalVoltDB("Unable to rejoin a node to itself.  " +
                    "Please check your command line and start action and try again.", false, null);
        }
    }

    void logDebuggingInfo(int adminPort, int httpPort, String httpPortExtraLogMessage, boolean jsonEnabled) {
        String startAction = m_config.m_startAction.toString();
        String startActionLog = "Database start action is " + (startAction.substring(0, 1).toUpperCase() +
                startAction.substring(1).toLowerCase()) + ".";
        if (!m_rejoining) {
            hostLog.info(startActionLog);
        }
        hostLog.info("PID of this Volt process is " + CLibrary.getpid());

        // print out awesome network stuff
        hostLog.info(String.format("Listening for native wire protocol clients on port %d.", m_config.m_port));
        hostLog.info(String.format("Listening for admin wire protocol clients on port %d.", adminPort));

        if (m_startMode == OperationMode.PAUSED) {
            hostLog.info(String.format("Started in admin mode. Clients on port %d will be rejected in admin mode.", m_config.m_port));
        }

        if (m_config.m_replicationRole == ReplicationRole.REPLICA) {
            consoleLog.info("Started as " + m_config.m_replicationRole.toString().toLowerCase() + " cluster. " +
                             "Clients can only call read-only procedures.");
        }
        if (httpPortExtraLogMessage != null) {
            hostLog.info(httpPortExtraLogMessage);
        }
        if (httpPort != -1) {
            hostLog.info(String.format("Local machine HTTP monitoring is listening on port %d.", httpPort));
        }
        else {
            hostLog.info(String.format("Local machine HTTP monitoring is disabled."));
        }
        if (jsonEnabled) {
            hostLog.info(String.format("Json API over HTTP enabled at path /api/1.0/, listening on port %d.", httpPort));
        }
        else {
            hostLog.info("Json API disabled.");
        }

        // java heap size
        long javamaxheapmem = ManagementFactory.getMemoryMXBean().getHeapMemoryUsage().getMax();
        javamaxheapmem /= (1024 * 1024);
        hostLog.info(String.format("Maximum usable Java heap set to %d mb.", javamaxheapmem));

        // Computed minimum heap requirement
        long minRqt = computeMinimumHeapRqt(MiscUtils.isPro(), m_catalogContext.tables.size(),
                (m_iv2Initiators.size() - 1), m_configuredReplicationFactor);
        hostLog.info("Minimum required Java heap for catalog and server config is " + minRqt + " MB.");

        SortedMap<String, String> dbgMap = m_catalogContext.getDebuggingInfoFromCatalog();
        for (String line : dbgMap.values()) {
            hostLog.info(line);
        }

        // print out a bunch of useful system info
        PlatformProperties pp = PlatformProperties.getPlatformProperties();
        String[] lines = pp.toLogLines().split("\n");
        for (String line : lines) {
            hostLog.info(line.trim());
        }

        final ZooKeeper zk = m_messenger.getZK();
        ZKUtil.ByteArrayCallback operationModeFuture = new ZKUtil.ByteArrayCallback();
        /*
         * Publish our cluster metadata, and then retrieve the metadata
         * for the rest of the cluster
         */
        try {
            zk.create(
                    VoltZK.cluster_metadata + "/" + m_messenger.getHostId(),
                    getLocalMetadata().getBytes("UTF-8"),
                    Ids.OPEN_ACL_UNSAFE,
                    CreateMode.EPHEMERAL,
                    new ZKUtil.StringCallback(),
                    null);
            zk.getData(VoltZK.operationMode, false, operationModeFuture, null);
        } catch (Exception e) {
            VoltDB.crashLocalVoltDB("Error creating \"/cluster_metadata\" node in ZK", true, e);
        }

        Map<Integer, String> clusterMetadata = new HashMap<Integer, String>(0);
        /*
         * Spin and attempt to retrieve cluster metadata for all nodes in the cluster.
         */
        Set<Integer> metadataToRetrieve = new HashSet<Integer>(m_messenger.getLiveHostIds());
        metadataToRetrieve.remove(m_messenger.getHostId());
        while (!metadataToRetrieve.isEmpty()) {
            Map<Integer, ZKUtil.ByteArrayCallback> callbacks = new HashMap<Integer, ZKUtil.ByteArrayCallback>();
            for (Integer hostId : metadataToRetrieve) {
                ZKUtil.ByteArrayCallback cb = new ZKUtil.ByteArrayCallback();
                zk.getData(VoltZK.cluster_metadata + "/" + hostId, false, cb, null);
                callbacks.put(hostId, cb);
            }

            for (Map.Entry<Integer, ZKUtil.ByteArrayCallback> entry : callbacks.entrySet()) {
                try {
                    ZKUtil.ByteArrayCallback cb = entry.getValue();
                    Integer hostId = entry.getKey();
                    clusterMetadata.put(hostId, new String(cb.getData(), "UTF-8"));
                    metadataToRetrieve.remove(hostId);
                } catch (KeeperException.NoNodeException e) {}
                catch (Exception e) {
                    VoltDB.crashLocalVoltDB("Error retrieving cluster metadata", true, e);
                }
            }

        }

        // print out cluster membership
        hostLog.info("About to list cluster interfaces for all nodes with format [ip1 ip2 ... ipN] client-port:admin-port:http-port");
        for (int hostId : m_messenger.getLiveHostIds()) {
            if (hostId == m_messenger.getHostId()) {
                hostLog.info(
                        String.format(
                                "  Host id: %d with interfaces: %s [SELF]",
                                hostId,
                                MiscUtils.formatHostMetadataFromJSON(getLocalMetadata())));
            }
            else {
                String hostMeta = clusterMetadata.get(hostId);
                hostLog.info(
                        String.format(
                                "  Host id: %d with interfaces: %s [PEER]",
                                hostId,
                                MiscUtils.formatHostMetadataFromJSON(hostMeta)));
            }
        }

        try {
            if (operationModeFuture.getData() != null) {
                String operationModeStr = new String(operationModeFuture.getData(), "UTF-8");
                m_startMode = OperationMode.valueOf(operationModeStr);
            }
        } catch (KeeperException.NoNodeException e) {}
        catch (Exception e) {
            throw new RuntimeException(e);
        }
    }


    public static String[] extractBuildInfo() {
        StringBuilder sb = new StringBuilder(64);
        String buildString = "VoltDB";
        String versionString = m_defaultVersionString;
        byte b = -1;
        try {
            InputStream buildstringStream =
                ClassLoader.getSystemResourceAsStream("buildstring.txt");
            if (buildstringStream == null) {
                throw new RuntimeException("Unreadable or missing buildstring.txt file.");
            }
            while ((b = (byte) buildstringStream.read()) != -1) {
                sb.append((char)b);
            }
            sb.append("\n");
            String parts[] = sb.toString().split(" ", 2);
            if (parts.length != 2) {
                throw new RuntimeException("Invalid buildstring.txt file.");
            }
            versionString = parts[0].trim();
            buildString = parts[1].trim();
        } catch (Exception ignored) {
            try {
                InputStream buildstringStream = new FileInputStream("version.txt");
                try {
                    while ((b = (byte) buildstringStream.read()) != -1) {
                        sb.append((char)b);
                    }
                    versionString = sb.toString().trim();
                } finally {
                    buildstringStream.close();
                }
            }
            catch (Exception ignored2) {
                hostLog.l7dlog( Level.ERROR, LogKeys.org_voltdb_VoltDB_FailedToRetrieveBuildString.name(), null);
            }
        }
        return new String[] { versionString, buildString };
    }

    @Override
    public void readBuildInfo(String editionTag) {
        String buildInfo[] = extractBuildInfo();
        m_versionString = buildInfo[0];
        m_buildString = buildInfo[1];
        consoleLog.info(String.format("Build: %s %s %s", m_versionString, m_buildString, editionTag));
    }

    /**
     * Start all the site's event loops. That's it.
     */
    @Override
    public void run() {
        if (m_restoreAgent != null) {
            // start restore process
            m_restoreAgent.restore();
        }
        else {
            onRestoreCompletion(Long.MIN_VALUE, m_iv2InitiatorStartingTxnIds);
        }

        // Start the rejoin coordinator
        if (m_joinCoordinator != null) {
            try {
                if (!m_joinCoordinator.startJoin(m_catalogContext.database)) {
                    VoltDB.crashLocalVoltDB("Failed to join the cluster", true, null);
                }
            } catch (Exception e) {
                VoltDB.crashLocalVoltDB("Failed to join the cluster", true, e);
            }
        }

        m_isRunning = true;
    }

    /**
     * Try to shut everything down so they system is ready to call
     * initialize again.
     * @param mainSiteThread The thread that m_inititalized the VoltDB or
     * null if called from that thread.
     */
    @Override
    public boolean shutdown(Thread mainSiteThread) throws InterruptedException {
        synchronized(m_startAndStopLock) {
            boolean did_it = false;
            if (m_mode != OperationMode.SHUTTINGDOWN) {
                did_it = true;
                m_mode = OperationMode.SHUTTINGDOWN;

                /*
                 * Various scheduled tasks get crashy in unit tests if they happen to run
                 * while other stuff is being shut down
                 */
                for (ScheduledFuture<?> sc : m_periodicWorks) {
                    sc.cancel(false);
                    try {
                        sc.get();
                    } catch (Throwable t) {}
                }
                m_periodicWorks.clear();
                m_snapshotCompletionMonitor.shutdown();
                m_periodicWorkThread.shutdown();
                m_periodicWorkThread.awaitTermination(356, TimeUnit.DAYS);
                m_periodicPriorityWorkThread.shutdown();
                m_periodicPriorityWorkThread.awaitTermination(356, TimeUnit.DAYS);

                if (m_elasticJoinService != null) {
                    m_elasticJoinService.shutdown();
                }

                if (m_leaderAppointer != null) {
                    m_leaderAppointer.shutdown();
                }
                m_globalServiceElector.shutdown();

                if (m_hasStartedSampler.get()) {
                    m_sampler.setShouldStop();
                    m_sampler.join();
                }

                // shutdown the web monitoring / json
                if (m_adminListener != null)
                    m_adminListener.stop();

                // shut down the client interface
                if (m_clientInterface != null) {
                    m_clientInterface.shutdown();
                    m_clientInterface = null;
                }

                // tell the iv2 sites to stop their runloop
                if (m_iv2Initiators != null) {
                    for (Initiator init : m_iv2Initiators)
                        init.shutdown();
                }

                if (m_cartographer != null) {
                    m_cartographer.shutdown();
                }

                if (m_configLogger != null) {
                    m_configLogger.join();
                }

                // shut down Export and its connectors.
                ExportManager.instance().shutdown();

                // After sites are terminated, shutdown the InvocationBufferServer.
                // The IBS is shared by all sites; don't kill it while any site is active.
                if (m_nodeDRGateway != null) {
                    try {
                        m_nodeDRGateway.shutdown();
                    } catch (InterruptedException e) {
                        hostLog.warn("Interrupted shutting down invocation buffer server", e);
                    }
                }

                shutdownReplicaRole();

                if (m_snapshotIOAgent != null) {
                    m_snapshotIOAgent.shutdown();
                }

                // shut down the network/messaging stuff
                // Close the host messenger first, which should close down all of
                // the ForeignHost sockets cleanly
                if (m_messenger != null)
                {
                    m_messenger.shutdown();
                }
                m_messenger = null;

                //Also for test code that expects a fresh stats agent
                if (m_opsRegistrar != null) {
                    try {
                        m_opsRegistrar.shutdown();
                    }
                    finally {
                        m_opsRegistrar = null;
                    }
                }

                if (m_asyncCompilerAgent != null) {
                    m_asyncCompilerAgent.shutdown();
                    m_asyncCompilerAgent = null;
                }

                ExportManager.instance().shutdown();
                m_computationService.shutdown();
                m_computationService.awaitTermination(1, TimeUnit.DAYS);
                m_computationService = null;
                m_catalogContext = null;
                m_initiatorStats = null;
                m_latencyStats = null;
                m_latencyHistogramStats = null;

                AdHocCompilerCache.clearVersionCache();
                org.voltdb.iv2.InitiatorMailbox.m_allInitiatorMailboxes.clear();

                PartitionDRGateway.gateways.clear();

                // probably unnecessary, but for tests it's nice because it
                // will do the memory checking and run finalizers
                System.gc();
                System.runFinalization();

                m_isRunning = false;
            }
            return did_it;
        }
    }

    /** Last transaction ID at which the logging config updated.
     * Also, use the intrinsic lock to safeguard access from multiple
     * execution site threads */
    private static Long lastLogUpdate_txnId = 0L;
    @Override
    synchronized public void logUpdate(String xmlConfig, long currentTxnId)
    {
        // another site already did this work.
        if (currentTxnId == lastLogUpdate_txnId) {
            return;
        }
        else if (currentTxnId < lastLogUpdate_txnId) {
            throw new RuntimeException(
                    "Trying to update logging config at transaction " + lastLogUpdate_txnId
                    + " with an older transaction: " + currentTxnId);
        }
        hostLog.info("Updating RealVoltDB logging config from txnid: " +
                lastLogUpdate_txnId + " to " + currentTxnId);
        lastLogUpdate_txnId = currentTxnId;
        VoltLogger.configure(xmlConfig);
    }

    /** Struct to associate a context with a counter of served sites */
    private static class ContextTracker {
        ContextTracker(CatalogContext context, CatalogSpecificPlanner csp) {
            m_dispensedSites = 1;
            m_context = context;
            m_csp = csp;
        }
        long m_dispensedSites;
        final CatalogContext m_context;
        final CatalogSpecificPlanner m_csp;
    }

    /** Associate transaction ids to contexts */
    private final HashMap<Long, ContextTracker>m_txnIdToContextTracker =
        new HashMap<Long, ContextTracker>();

    @Override
    public Pair<CatalogContext, CatalogSpecificPlanner> catalogUpdate(
            String diffCommands,
            byte[] newCatalogBytes,
            byte[] catalogBytesHash,
            int expectedCatalogVersion,
            long currentTxnId,
            long currentTxnUniqueId,
            byte[] deploymentHash)
    {
        synchronized(m_catalogUpdateLock) {
            // A site is catching up with catalog updates
            if (currentTxnId <= m_catalogContext.m_transactionId && !m_txnIdToContextTracker.isEmpty()) {
                ContextTracker contextTracker = m_txnIdToContextTracker.get(currentTxnId);
                // This 'dispensed' concept is a little crazy fragile. Maybe it would be better
                // to keep a rolling N catalogs? Or perhaps to keep catalogs for N minutes? Open
                // to opinions here.
                contextTracker.m_dispensedSites++;
                int ttlsites = VoltDB.instance().getSiteTrackerForSnapshot().getSitesForHost(m_messenger.getHostId()).size();
                if (contextTracker.m_dispensedSites == ttlsites) {
                    m_txnIdToContextTracker.remove(currentTxnId);
                }
                return Pair.of( contextTracker.m_context, contextTracker.m_csp);
            }
            else if (m_catalogContext.catalogVersion != expectedCatalogVersion) {
                hostLog.fatal("Failed catalog update." +
                        " expectedCatalogVersion: " + expectedCatalogVersion +
                        " currentTxnId: " + currentTxnId +
                        " currentTxnUniqueId: " + currentTxnUniqueId +
                        " m_catalogContext.catalogVersion " + m_catalogContext.catalogVersion);

                throw new RuntimeException("Trying to update main catalog context with diff " +
                        "commands generated for an out-of date catalog. Expected catalog version: " +
                        expectedCatalogVersion + " does not match actual version: " + m_catalogContext.catalogVersion);
            }

            hostLog.info(String.format("Globally updating the current application catalog (new hash %s).",
                    Encoder.hexEncode(catalogBytesHash).substring(0, 10)));

            // get old debugging info
            SortedMap<String, String> oldDbgMap = m_catalogContext.getDebuggingInfoFromCatalog();

            // 0. A new catalog! Update the global context and the context tracker
            m_catalogContext =
                m_catalogContext.update(
                        currentTxnId,
                        currentTxnUniqueId,
                        newCatalogBytes,
                        diffCommands,
                        true,
                        deploymentHash);
            final CatalogSpecificPlanner csp = new CatalogSpecificPlanner( m_asyncCompilerAgent, m_catalogContext);
            m_txnIdToContextTracker.put(currentTxnId,
                    new ContextTracker(
                            m_catalogContext,
                            csp));

            // log the stuff that's changed in this new catalog update
            SortedMap<String, String> newDbgMap = m_catalogContext.getDebuggingInfoFromCatalog();
            for (Entry<String, String> e : newDbgMap.entrySet()) {
                // skip log lines that are unchanged
                if (oldDbgMap.containsKey(e.getKey()) && oldDbgMap.get(e.getKey()).equals(e.getValue())) {
                    continue;
                }
                hostLog.info(e.getValue());
            }

            //Construct the list of partitions and sites because it simply doesn't exist anymore
            SiteTracker siteTracker = VoltDB.instance().getSiteTrackerForSnapshot();
            List<Long> sites = siteTracker.getSitesForHost(m_messenger.getHostId());

            List<Integer> partitions = new ArrayList<Integer>();
            for (Long site : sites) {
                Integer partition = siteTracker.getPartitionForSite(site);
                partitions.add(partition);
            }

            // 1. update the export manager.
            ExportManager.instance().updateCatalog(m_catalogContext, partitions);

            // 1.1 Update the elastic join throughput settings
            if (m_elasticJoinService != null) m_elasticJoinService.updateConfig(m_catalogContext);

            // 1.5 update the dead host timeout
            if (m_catalogContext.cluster.getHeartbeattimeout() * 1000 != m_config.m_deadHostTimeoutMS) {
                m_config.m_deadHostTimeoutMS = m_catalogContext.cluster.getHeartbeattimeout() * 1000;
                m_messenger.setDeadHostTimeout(m_config.m_deadHostTimeoutMS);
            }

            // 2. update client interface (asynchronously)
            //    CI in turn updates the planner thread.
            if (m_clientInterface != null) {
                m_clientInterface.notifyOfCatalogUpdate();
            }

            // 3. update HTTPClientInterface (asynchronously)
            // This purges cached connection state so that access with
            // stale auth info is prevented.
            if (m_adminListener != null)
            {
                m_adminListener.notifyOfCatalogUpdate();
            }

            // 4. Flush StatisticsAgent old catalog statistics.
            // Otherwise, the stats agent will hold all old catalogs
            // in memory.
            getStatsAgent().notifyOfCatalogUpdate();

            // 5. MPIs don't run fragments. Update them here. Do
            // this after flushing the stats -- this will re-register
            // the MPI statistics.
            if (m_MPI != null) {
                m_MPI.updateCatalog(diffCommands, m_catalogContext, csp);
            }

            // 6. If we are a DR replica, we may care about a
            // deployment update
            if (m_replicaDRGateway != null) {
                m_replicaDRGateway.updateCatalog(m_catalogContext);
            }

            new ConfigLogging().logCatalogAndDeployment();

            return Pair.of(m_catalogContext, csp);
        }
    }

    @Override
    public VoltDB.Configuration getConfig() {
        return m_config;
    }

    @Override
    public String getBuildString() {
        return m_buildString == null ? "VoltDB" : m_buildString;
    }

    @Override
    public String getVersionString() {
        return m_versionString;
    }

    /**
     * Used for testing when you don't have an instance. Should do roughly what
     * {@link #isCompatibleVersionString(String)} does.
     */
    static boolean staticIsCompatibleVersionString(String versionString) {
        return versionString.matches(m_defaultHotfixableRegexPattern);
    }

    @Override
    public boolean isCompatibleVersionString(String versionString) {
        return versionString.matches(m_hotfixableRegexPattern);
    }

    @Override
    public String getEELibraryVersionString() {
        return m_defaultVersionString;
    }

    @Override
    public HostMessenger getHostMessenger() {
        return m_messenger;
    }

    @Override
    public ClientInterface getClientInterface() {
        return m_clientInterface;
    }

    @Override
    public OpsAgent getOpsAgent(OpsSelector selector) {
        return m_opsRegistrar.getAgent(selector);
    }

    @Override
    public StatsAgent getStatsAgent() {
        OpsAgent statsAgent = m_opsRegistrar.getAgent(OpsSelector.STATISTICS);
        assert(statsAgent instanceof StatsAgent);
        return (StatsAgent)statsAgent;
    }

    @Override
    public MemoryStats getMemoryStatsSource() {
        return m_memoryStats;
    }

    @Override
    public CatalogContext getCatalogContext() {
        return m_catalogContext;
    }

    /**
     * Tells if the VoltDB is running. m_isRunning needs to be set to true
     * when the run() method is called, and set to false when shutting down.
     *
     * @return true if the VoltDB is running.
     */
    @Override
    public boolean isRunning() {
        return m_isRunning;
    }

    @Override
    public void halt() {
        Thread shutdownThread = new Thread() {
            @Override
            public void run() {
                hostLog.warn("VoltDB node shutting down as requested by @StopNode command.");
                System.exit(0);
            }
        };
        shutdownThread.start();
    }

    /**
     * Debugging function - creates a record of the current state of the system.
     * @param out PrintStream to write report to.
     */
    public void createRuntimeReport(PrintStream out) {
        // This function may be running in its own thread.

        out.print("MIME-Version: 1.0\n");
        out.print("Content-type: multipart/mixed; boundary=\"reportsection\"");

        out.print("\n\n--reportsection\nContent-Type: text/plain\n\nClientInterface Report\n");
        if (m_clientInterface != null) {
            out.print(m_clientInterface.toString() + "\n");
        }
    }

    @Override
    public BackendTarget getBackendTargetType() {
        return m_config.m_backend;
    }

    @Override
    public synchronized void onExecutionSiteRejoinCompletion(long transferred) {
        m_executionSiteRecoveryFinish = System.currentTimeMillis();
        m_executionSiteRecoveryTransferred = transferred;
        onRejoinCompletion();
    }

    private void onRejoinCompletion() {
        // null out the rejoin coordinator
        if (m_joinCoordinator != null) {
            m_joinCoordinator.close();
        }
        m_joinCoordinator = null;
        // Mark the data transfer as done so CL can make the right decision when a truncation snapshot completes
        m_rejoinDataPending = false;

        try {
            m_testBlockRecoveryCompletion.acquire();
        } catch (InterruptedException e) {}
        final long delta = ((m_executionSiteRecoveryFinish - m_recoveryStartTime) / 1000);
        final long megabytes = m_executionSiteRecoveryTransferred / (1024 * 1024);
        final double megabytesPerSecond = megabytes / ((m_executionSiteRecoveryFinish - m_recoveryStartTime) / 1000.0);
        if (m_clientInterface != null) {
            m_clientInterface.mayActivateSnapshotDaemon();
            try {
                m_clientInterface.startAcceptingConnections();
            } catch (IOException e) {
                hostLog.l7dlog(Level.FATAL,
                        LogKeys.host_VoltDB_ErrorStartAcceptingConnections.name(),
                        e);
                VoltDB.crashLocalVoltDB("Error starting client interface.", true, e);
            }
        }

        if (m_config.m_startAction == StartAction.REJOIN) {
            consoleLog.info(
                    "Node data recovery completed after " + delta + " seconds with " + megabytes +
                    " megabytes transferred at a rate of " +
                    megabytesPerSecond + " megabytes/sec");
        }

        try {
            final ZooKeeper zk = m_messenger.getZK();
            boolean logRecoveryCompleted = false;
            if (getCommandLog().getClass().getName().equals("org.voltdb.CommandLogImpl")) {
                String requestNode = zk.create(VoltZK.request_truncation_snapshot_node, null,
                        Ids.OPEN_ACL_UNSAFE, CreateMode.PERSISTENT_SEQUENTIAL);
                if (m_rejoinTruncationReqId == null) {
                    m_rejoinTruncationReqId = requestNode;
                }
            } else {
                logRecoveryCompleted = true;
            }
            // Join creates a truncation snapshot as part of the join process,
            // so there is no need to wait for the truncation snapshot requested
            // above to finish.
            if (logRecoveryCompleted || m_joining) {
                String actionName = m_joining ? "join" : "rejoin";
                m_rejoining = false;
                m_joining = false;
                consoleLog.info(String.format("Node %s completed", actionName));
            }
        } catch (Exception e) {
            VoltDB.crashLocalVoltDB("Unable to log host rejoin completion to ZK", true, e);
        }
        hostLog.info("Logging host rejoin completion to ZK");
    }

    @Override
    public CommandLog getCommandLog() {
        return m_commandLog;
    }

    @Override
    public OperationMode getMode()
    {
        return m_mode;
    }

    @Override
    public void setMode(OperationMode mode)
    {
        if (m_mode != mode)
        {
            if (mode == OperationMode.PAUSED)
            {
                hostLog.info("Server is entering admin mode and pausing.");
            }
            else if (m_mode == OperationMode.PAUSED)
            {
                hostLog.info("Server is exiting admin mode and resuming operation.");
            }
        }
        m_mode = mode;
    }

    @Override
    public void setStartMode(OperationMode mode) {
        m_startMode = mode;
    }

    @Override
    public OperationMode getStartMode()
    {
        return m_startMode;
    }

    @Override
    public void setReplicationRole(ReplicationRole role)
    {
        if (role == ReplicationRole.NONE && m_config.m_replicationRole == ReplicationRole.REPLICA) {
            consoleLog.info("Promoting replication role from replica to master.");
            shutdownReplicaRole();
        }
        m_config.m_replicationRole = role;
        if (m_clientInterface != null) {
            m_clientInterface.setReplicationRole(m_config.m_replicationRole);
        }
    }

    private void shutdownReplicaRole() {
        if (m_replicaDRGateway != null) {
            try {
                m_replicaDRGateway.shutdown();
                m_replicaDRGateway.join();
            } catch (InterruptedException e) {
                hostLog.warn("Interrupted shutting down dr replication", e);
            }
        }
    }

    @Override
    public ReplicationRole getReplicationRole()
    {
        return m_config.m_replicationRole;
    }

    /**
     * Metadata is a JSON object
     */
    @Override
    public String getLocalMetadata() {
        return m_localMetadata;
    }

    @Override
    public void onRestoreCompletion(long txnId, Map<Integer, Long> perPartitionTxnIds) {

        /*
         * Command log is already initialized if this is a rejoin or a join
         */
        if ((m_commandLog != null) && (m_commandLog.needsInitialization())) {
            // Initialize command logger
            m_commandLog.init(m_catalogContext, txnId, m_cartographer.getPartitionCount(),
                              m_config.m_commandLogBinding,
                              perPartitionTxnIds);
            try {
                ZKCountdownLatch latch =
                        new ZKCountdownLatch(m_messenger.getZK(),
                                VoltZK.commandlog_init_barrier, m_messenger.getLiveHostIds().size());
                latch.countDown(true);
                latch.await();
            } catch (Exception e) {
                VoltDB.crashLocalVoltDB("Failed to init and wait on command log init barrier", true, e);
            }
        }

        /*
         * IV2: After the command log is initialized, force the writing of the initial
         * viable replay set.  Turns into a no-op with no command log, on the non-leader sites, and on the MPI.
         */
        for (Initiator initiator : m_iv2Initiators) {
            initiator.enableWritingIv2FaultLog();
        }

        /*
         * IV2: From this point on, not all node failures should crash global VoltDB.
         */
        if (m_leaderAppointer != null) {
            m_leaderAppointer.onReplayCompletion();
        }

        if (!m_rejoining && !m_joining) {
            if (m_clientInterface != null) {
                try {
                    m_clientInterface.startAcceptingConnections();
                } catch (IOException e) {
                    hostLog.l7dlog(Level.FATAL,
                                   LogKeys.host_VoltDB_ErrorStartAcceptingConnections.name(),
                                   e);
                    VoltDB.crashLocalVoltDB("Error starting client interface.", true, e);
                }
            }
        }

        // Start listening on the DR ports
        prepareReplication();

        if (m_startMode != null) {
            m_mode = m_startMode;
        } else {
            // Shouldn't be here, but to be safe
            m_mode = OperationMode.RUNNING;
        }
        consoleLog.l7dlog( Level.INFO, LogKeys.host_VoltDB_ServerCompletedInitialization.name(), null);

        // Create a zk node to indicate initialization is completed
        m_messenger.getZK().create(VoltZK.init_completed, null, Ids.OPEN_ACL_UNSAFE, CreateMode.PERSISTENT, new ZKUtil.StringCallback(), null);
    }

    @Override
    public SnapshotCompletionMonitor getSnapshotCompletionMonitor() {
        return m_snapshotCompletionMonitor;
    }

    @Override
    public synchronized void recoveryComplete(String requestId) {
        assert(m_rejoinDataPending == false);

        if (m_rejoining) {
            if (m_rejoinTruncationReqId.compareTo(requestId) <= 0) {
                String actionName = m_joining ? "join" : "rejoin";
                consoleLog.info(String.format("Node %s completed", actionName));
                m_rejoinTruncationReqId = null;
                m_rejoining = false;
            }
            else {
                // If we saw some other truncation request ID, then try the same one again.  As long as we
                // don't flip the m_rejoining state, all truncation snapshot completions will call back to here.
                try {
                    final ZooKeeper zk = m_messenger.getZK();
                    String requestNode = zk.create(VoltZK.request_truncation_snapshot_node, null,
                            Ids.OPEN_ACL_UNSAFE, CreateMode.PERSISTENT_SEQUENTIAL);
                    if (m_rejoinTruncationReqId == null) {
                        m_rejoinTruncationReqId = requestNode;
                    }
                }
                catch (Exception e) {
                    VoltDB.crashLocalVoltDB("Unable to retry post-rejoin truncation snapshot request.", true, e);
                }
            }
        }
    }

    @Override
    public ScheduledExecutorService getSES(boolean priority) {
        return priority ? m_periodicPriorityWorkThread : m_periodicWorkThread;
    }

    /**
     * See comment on {@link VoltDBInterface#scheduleWork(Runnable, long, long, TimeUnit)} vs
     * {@link VoltDBInterface#schedulePriorityWork(Runnable, long, long, TimeUnit)}
     */
    @Override
    public ScheduledFuture<?> scheduleWork(Runnable work,
            long initialDelay,
            long delay,
            TimeUnit unit) {
        if (delay > 0) {
            return m_periodicWorkThread.scheduleWithFixedDelay(work,
                    initialDelay, delay,
                    unit);
        } else {
            return m_periodicWorkThread.schedule(work, initialDelay, unit);
        }
    }

    @Override
    public ListeningExecutorService getComputationService() {
        return m_computationService;
    }

    private void prepareReplication() {
        try {
            if (m_nodeDRGateway != null) {
                m_nodeDRGateway.start();
                m_nodeDRGateway.bindPorts();
            }
            if (m_replicaDRGateway != null) {
                m_replicaDRGateway.start();
            }
        } catch (Exception ex) {
            MiscUtils.printPortsInUse(hostLog);
            VoltDB.crashLocalVoltDB("Failed to initialize DR", false, ex);
        }
    }

    @Override
    public void setReplicationActive(boolean active)
    {
        if (m_replicationActive != active) {
            m_replicationActive = active;

            try {
                JSONStringer js = new JSONStringer();
                js.object();
                // Replication role should the be same across the cluster
                js.key("role").value(getReplicationRole().ordinal());
                js.key("active").value(m_replicationActive);
                js.endObject();

                getHostMessenger().getZK().setData(VoltZK.replicationconfig,
                                                   js.toString().getBytes("UTF-8"),
                                                   -1);
            } catch (Exception e) {
                e.printStackTrace();
                hostLog.error("Failed to write replication active state to ZK: " +
                              e.getMessage());
            }

            if (m_nodeDRGateway != null) {
                m_nodeDRGateway.setActive(active);
            }
        }
    }

    @Override
    public boolean getReplicationActive()
    {
        return m_replicationActive;
    }

    @Override
<<<<<<< HEAD
    public NodeDRGateway getNodeDRGateway()
    {
        return m_nodeDRGateway;
=======
    public ReplicaDRGateway getReplicaDRGateway() {
        return m_replicaDRGateway;
>>>>>>> 71517d40
    }

    @Override
    public SiteTracker getSiteTrackerForSnapshot()
    {
        return new SiteTracker(m_messenger.getHostId(), m_cartographer.getSiteTrackerMailboxMap(), 0);
    }

    /**
     * Create default deployment.xml file in voltdbroot if the deployment path is null.
     *
     * @return path to default deployment file
     * @throws IOException
     */
    static String setupDefaultDeployment() throws IOException {

        // Since there's apparently no deployment to override the path to voltdbroot it should be
        // safe to assume it's under the working directory.
        // CatalogUtil.getVoltDbRoot() creates the voltdbroot directory as needed.
        File voltDbRoot = CatalogUtil.getVoltDbRoot(null);
        String pathToDeployment = voltDbRoot.getPath() + File.separator + "deployment.xml";
        File deploymentXMLFile = new File(pathToDeployment);

        hostLog.info("Generating default deployment file \"" + deploymentXMLFile.getAbsolutePath() + "\"");
        BufferedWriter bw = new BufferedWriter(new FileWriter(deploymentXMLFile));
        for (String line : defaultDeploymentXML) {
            bw.write(line);
            bw.newLine();
        }
        bw.flush();
        bw.close();

        return deploymentXMLFile.getAbsolutePath();
    }

    /*
     * Validate the build string with the rest of the cluster
     * by racing to publish it to ZK and then comparing the one this process
     * has to the one in ZK. They should all match. The method returns a future
     * so that init can continue while the ZK call is pending since it ZK is pretty
     * slow.
     */
    private Future<?> validateBuildString(final String buildString, ZooKeeper zk) {
        final SettableFuture<Object> retval = SettableFuture.create();
        byte buildStringBytes[] = null;
        try {
            buildStringBytes = buildString.getBytes("UTF-8");
        } catch (UnsupportedEncodingException e) {
            throw new AssertionError(e);
        }
        final byte buildStringBytesFinal[] = buildStringBytes;

        //Can use a void callback because ZK will execute the create and then the get in order
        //It's a race so it doesn't have to succeed
        zk.create(
                VoltZK.buildstring,
                buildStringBytes,
                Ids.OPEN_ACL_UNSAFE,
                CreateMode.PERSISTENT,
                new ZKUtil.StringCallback(),
                null);

        zk.getData(VoltZK.buildstring, false, new org.apache.zookeeper_voltpatches.AsyncCallback.DataCallback() {

            @Override
            public void processResult(int rc, String path, Object ctx,
                    byte[] data, Stat stat) {
                KeeperException.Code code = KeeperException.Code.get(rc);
                if (code == KeeperException.Code.OK) {
                    if (Arrays.equals(buildStringBytesFinal, data)) {
                        retval.set(null);
                    } else {
                        try {
                            VoltDB.crashGlobalVoltDB("Local build string \"" + buildString +
                                    "\" does not match cluster build string \"" +
                                    new String(data, "UTF-8")  + "\"", false, null);
                        } catch (UnsupportedEncodingException e) {
                            retval.setException(new AssertionError(e));
                        }
                    }
                } else {
                    retval.setException(KeeperException.create(code));
                }
            }

        }, null);

        return retval;
    }

    /**
     * See comment on {@link VoltDBInterface#schedulePriorityWork(Runnable, long, long, TimeUnit)} vs
     * {@link VoltDBInterface#scheduleWork(Runnable, long, long, TimeUnit)}
     */
    @Override
    public ScheduledFuture<?> schedulePriorityWork(Runnable work,
            long initialDelay,
            long delay,
            TimeUnit unit) {
        if (delay > 0) {
            return m_periodicPriorityWorkThread.scheduleWithFixedDelay(work,
                    initialDelay, delay,
                    unit);
        } else {
            return m_periodicPriorityWorkThread.schedule(work, initialDelay, unit);
        }
    }

    private void checkHeapSanity(boolean isPro, int tableCount, int sitesPerHost, int kfactor)
    {
        long megabytes = 1024 * 1024;
        long maxMemory = Runtime.getRuntime().maxMemory() / megabytes;
        long drRqt = isPro ? 128 * sitesPerHost : 0;
        long crazyThresh = computeMinimumHeapRqt(isPro, tableCount, sitesPerHost, kfactor);
        long warnThresh = crazyThresh + drRqt;

        if (maxMemory < crazyThresh) {
            StringBuilder builder = new StringBuilder();
            builder.append(String.format("The configuration of %d tables, %d sites-per-host, and k-factor of %d requires at least %d MB of Java heap memory. ", tableCount, sitesPerHost, kfactor, crazyThresh));
            builder.append(String.format("The maximum amount of heap memory available to the JVM is %d MB. ", maxMemory));
            builder.append("Please increase the maximum heap size using the VOLTDB_HEAPMAX environment variable and then restart VoltDB.");
            consoleLog.warn(builder.toString());
        }
        else if (maxMemory < warnThresh) {
            StringBuilder builder = new StringBuilder();
            builder.append(String.format("The configuration of %d tables, %d sites-per-host, and k-factor of %d requires at least %d MB of Java heap memory. ", tableCount, sitesPerHost, kfactor, crazyThresh));
            builder.append(String.format("The maximum amount of heap memory available to the JVM is %d MB. ", maxMemory));
            builder.append("The system has enough memory for normal operation but is in danger of running out of Java heap space if the DR feature is used. ");
            builder.append("Use the VOLTDB_HEAPMAX environment variable to adjust the Java max heap size before starting VoltDB, as necessary.");
            consoleLog.warn(builder.toString());
        }
    }

    // Compute the minimum required heap to run this configuration.  This comes from the documentation,
    // http://voltdb.com/docs/PlanningGuide/MemSizeServers.php#MemSizeHeapGuidelines
    // Any changes there should get reflected here and vice versa.
    private long computeMinimumHeapRqt(boolean isPro, int tableCount, int sitesPerHost, int kfactor)
    {
        long baseRqt = 384;
        long tableRqt = 10 * tableCount;
        long rejoinRqt = (isPro && kfactor > 0) ? 128 * sitesPerHost : 0;
        return baseRqt + tableRqt + rejoinRqt;
    }

    @Override
    public <T> ListenableFuture<T> submitSnapshotIOWork(Callable<T> work)
    {
        assert m_snapshotIOAgent != null;
        return m_snapshotIOAgent.submit(work);
    }

    @Override
    public long getClusterUptime()
    {
        return System.currentTimeMillis() - getHostMessenger().getInstanceId().getTimestamp();
    }
}<|MERGE_RESOLUTION|>--- conflicted
+++ resolved
@@ -2571,14 +2571,13 @@
     }
 
     @Override
-<<<<<<< HEAD
     public NodeDRGateway getNodeDRGateway()
     {
         return m_nodeDRGateway;
-=======
+	}
+	
     public ReplicaDRGateway getReplicaDRGateway() {
         return m_replicaDRGateway;
->>>>>>> 71517d40
     }
 
     @Override
