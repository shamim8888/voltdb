/* This file is part of VoltDB.
 * Copyright (C) 2008-2012 VoltDB Inc.
 *
 * VoltDB is free software: you can redistribute it and/or modify
 * it under the terms of the GNU General Public License as published by
 * the Free Software Foundation, either version 3 of the License, or
 * (at your option) any later version.
 *
 * VoltDB is distributed in the hope that it will be useful,
 * but WITHOUT ANY WARRANTY; without even the implied warranty of
 * MERCHANTABILITY or FITNESS FOR A PARTICULAR PURPOSE.  See the
 * GNU General Public License for more details.
 *
 * You should have received a copy of the GNU General Public License
 * along with VoltDB.  If not, see <http://www.gnu.org/licenses/>.
 */

package org.voltdb;

import java.io.BufferedWriter;
import java.io.ByteArrayInputStream;
import java.io.File;
import java.io.FileInputStream;
import java.io.FileWriter;
import java.io.IOException;
import java.io.InputStream;
import java.io.PrintStream;
import java.io.UnsupportedEncodingException;
import java.lang.management.ManagementFactory;
import java.lang.reflect.Constructor;
import java.net.Inet4Address;
import java.net.Inet6Address;
import java.net.InetAddress;
import java.net.NetworkInterface;
import java.net.SocketException;
import java.util.ArrayDeque;
import java.util.ArrayList;
import java.util.Arrays;
import java.util.Collection;
import java.util.Enumeration;
import java.util.HashMap;
import java.util.HashSet;
import java.util.LinkedList;
import java.util.List;
import java.util.Map;
import java.util.Random;
import java.util.Set;
import java.util.TreeSet;
import java.util.concurrent.CountDownLatch;
import java.util.concurrent.ExecutionException;
import java.util.concurrent.Future;
import java.util.concurrent.ScheduledFuture;
import java.util.concurrent.ScheduledThreadPoolExecutor;
import java.util.concurrent.Semaphore;
import java.util.concurrent.TimeUnit;
import java.util.concurrent.atomic.AtomicBoolean;
import java.util.zip.CRC32;

import org.apache.zookeeper_voltpatches.CreateMode;
import org.apache.zookeeper_voltpatches.KeeperException;
import org.apache.zookeeper_voltpatches.ZooDefs.Ids;
import org.apache.zookeeper_voltpatches.ZooKeeper;
import org.apache.zookeeper_voltpatches.data.Stat;
import org.json_voltpatches.JSONArray;
import org.json_voltpatches.JSONObject;
import org.json_voltpatches.JSONStringer;
import org.voltcore.logging.Level;
import org.voltcore.logging.VoltLogger;
import org.voltcore.messaging.HostMessenger;
import org.voltcore.messaging.Mailbox;
import org.voltcore.utils.COWMap;
import org.voltcore.utils.CoreUtils;
import org.voltcore.utils.Pair;
import org.voltcore.zk.ZKUtil;

import org.voltdb.compiler.AdHocCompilerCache;

import org.voltdb.VoltDB;
import org.voltdb.VoltDB;
import org.voltdb.VoltDB;
import org.voltdb.VoltDB.START_ACTION;
import org.voltdb.VoltZK.MailboxType;
import org.voltdb.catalog.Catalog;
import org.voltdb.catalog.Cluster;
import org.voltdb.catalog.Database;
import org.voltdb.compiler.AsyncCompilerAgent;
import org.voltdb.compiler.ClusterConfig;
import org.voltdb.compiler.deploymentfile.DeploymentType;
import org.voltdb.compiler.deploymentfile.HeartbeatType;
import org.voltdb.compiler.deploymentfile.SecurityType;
import org.voltdb.compiler.deploymentfile.UsersType;
import org.voltdb.dtxn.DtxnInitiatorMailbox;
import org.voltdb.dtxn.ExecutorTxnIdSafetyState;
import org.voltdb.dtxn.MailboxPublisher;
import org.voltdb.dtxn.MailboxTracker;
import org.voltdb.dtxn.MailboxUpdateHandler;
import org.voltdb.dtxn.SimpleDtxnInitiator;
import org.voltdb.dtxn.SiteTracker;
import org.voltdb.dtxn.TransactionInitiator;
import org.voltdb.export.ExportManager;
import org.voltdb.fault.FaultDistributor;
import org.voltdb.fault.FaultDistributorInterface;
import org.voltdb.fault.SiteFailureFault;
import org.voltdb.fault.VoltFault.FaultType;
import org.voltdb.iv2.Cartographer;
import org.voltdb.iv2.Initiator;
import org.voltdb.iv2.LeaderAppointer;
import org.voltdb.iv2.MpInitiator;
import org.voltdb.iv2.SpInitiator;
import org.voltdb.iv2.TxnEgo;
import org.voltdb.licensetool.LicenseApi;
import org.voltdb.messaging.VoltDbMessageFactory;
import org.voltdb.rejoin.RejoinCoordinator;
import org.voltdb.rejoin.SequentialRejoinCoordinator;
import org.voltdb.utils.CatalogUtil;
import org.voltdb.utils.HTTPAdminListener;
import org.voltdb.utils.LogKeys;
import org.voltdb.utils.MiscUtils;
import org.voltdb.utils.PlatformProperties;
import org.voltdb.utils.ResponseSampler;
import org.voltdb.utils.SystemStatsCollector;
import org.voltdb.utils.VoltSampler;

import com.google.common.collect.ImmutableList;
import com.google.common.util.concurrent.ListeningExecutorService;
import com.google.common.util.concurrent.SettableFuture;

/**
 * RealVoltDB initializes global server components, like the messaging
 * layer, ExecutionSite(s), and ClientInterface. It provides accessors
 * or references to those global objects. It is basically the global
 * namespace. A lot of the global namespace is described by VoltDBInterface
 * to allow test mocking.
 */
public class RealVoltDB implements VoltDBInterface, RestoreAgent.Callback, MailboxUpdateHandler
{
    private static final VoltLogger log = new VoltLogger(VoltDB.class.getName());
    private static final VoltLogger hostLog = new VoltLogger("HOST");
    private static final VoltLogger consoleLog = new VoltLogger("CONSOLE");

    /** Default deployment file contents if path to deployment is null */
    private static final String[] defaultDeploymentXML = {
        "<?xml version=\"1.0\"?>",
        "<!-- IMPORTANT: This file is an auto-generated default deployment configuration.",
        "                Changes to this file will be overwritten. Copy it elsewhere if you",
        "                want to use it as a starting point for a custom configuration. -->",
        "<deployment>",
        "   <cluster hostcount=\"1\" sitesperhost=\"2\" />",
        "   <httpd enabled=\"true\">",
        "      <jsonapi enabled=\"true\" />",
        "   </httpd>",
        "</deployment>"
    };

    public VoltDB.Configuration m_config = new VoltDB.Configuration();
    private volatile boolean m_validateConfiguredNumberOfPartitionsOnMailboxUpdate;
    private int m_configuredNumberOfPartitions;
    CatalogContext m_catalogContext;
    volatile SiteTracker m_siteTracker;
    MailboxPublisher m_mailboxPublisher;
    MailboxTracker m_mailboxTracker;
    private String m_buildString;
<<<<<<< HEAD
    private static final String m_defaultVersionString = "3.0";
=======
    private static final String m_defaultVersionString = "2.8.3.1";
>>>>>>> cb43de3d
    private String m_versionString = m_defaultVersionString;
    HostMessenger m_messenger = null;
    final ArrayList<ClientInterface> m_clientInterfaces = new ArrayList<ClientInterface>();
    final ArrayList<SimpleDtxnInitiator> m_dtxns = new ArrayList<SimpleDtxnInitiator>();
    private Map<Long, ExecutionSite> m_localSites;
    HTTPAdminListener m_adminListener;
    private Map<Long, Thread> m_siteThreads;
    private ArrayList<ExecutionSiteRunner> m_runners;
    private ExecutionSite m_currentThreadSite;
    private StatsAgent m_statsAgent = new StatsAgent();
    private AsyncCompilerAgent m_asyncCompilerAgent = new AsyncCompilerAgent();
    public AsyncCompilerAgent getAsyncCompilerAgent() { return m_asyncCompilerAgent; }
    FaultDistributor m_faultManager;
    private PartitionCountStats m_partitionCountStats = null;
    private IOStats m_ioStats = null;
    private MemoryStats m_memoryStats = null;
    private StatsManager m_statsManager = null;
    private SnapshotCompletionMonitor m_snapshotCompletionMonitor;
    int m_myHostId;
    long m_depCRC = -1;
    String m_serializedCatalog;
    String m_httpPortExtraLogMessage = null;
    boolean m_jsonEnabled;
    DeploymentType m_deployment;

    // IV2 things
    List<Initiator> m_iv2Initiators = new ArrayList<Initiator>();
    Cartographer m_cartographer = null;
    LeaderAppointer m_leaderAppointer = null;
    GlobalServiceElector m_globalServiceElector = null;
    MpInitiator m_MPI = null;
    long m_iv2InitiatorStartingTxnIds[] = new long[0];


    // Should the execution sites be started in recovery mode
    // (used for joining a node to an existing cluster)
    // If CL is enabled this will be set to true
    // by the CL when the truncation snapshot completes
    // and this node is viable for replay
    volatile boolean m_rejoining = false;
    boolean m_replicationActive = false;
    private NodeDRGateway m_nodeDRGateway = null;

    //Only restrict recovery completion during test
    static Semaphore m_testBlockRecoveryCompletion = new Semaphore(Integer.MAX_VALUE);
    private long m_executionSiteRecoveryFinish;
    private long m_executionSiteRecoveryTransferred;

    // Rejoin coordinator
    private RejoinCoordinator m_rejoinCoordinator = null;

    // id of the leader, or the host restore planner says has the catalog
    int m_hostIdWithStartupCatalog;
    String m_pathToStartupCatalog;

    // Synchronize initialize and shutdown.
    private final Object m_startAndStopLock = new Object();

    // Synchronize updates of catalog contexts with context accessors.
    private final Object m_catalogUpdateLock = new Object();

    // add a random number to the sampler output to make it likely to be unique for this process.
    private final VoltSampler m_sampler = new VoltSampler(10, "sample" + String.valueOf(new Random().nextInt() % 10000) + ".txt");
    private final AtomicBoolean m_hasStartedSampler = new AtomicBoolean(false);

    final VoltDBSiteFailureFaultHandler m_faultHandler = new VoltDBSiteFailureFaultHandler(this);

    RestoreAgent m_restoreAgent = null;

    private volatile boolean m_isRunning = false;

    @Override
    public boolean rejoining() { return m_rejoining; }

    private long m_recoveryStartTime;

    CommandLog m_commandLog;

    private volatile OperationMode m_mode = OperationMode.INITIALIZING;
    private OperationMode m_startMode = null;

    volatile String m_localMetadata = "";

    private ListeningExecutorService m_computationService;

    // methods accessed via the singleton
    @Override
    public void startSampler() {
        if (m_hasStartedSampler.compareAndSet(false, true)) {
            m_sampler.start();
        }
    }

    HeartbeatThread heartbeatThread;
    private ScheduledThreadPoolExecutor m_periodicWorkThread;

    // The configured license api: use to decide enterprise/cvommunity edition feature enablement
    LicenseApi m_licenseApi;

    @Override
    public LicenseApi getLicenseApi() {
        return m_licenseApi;
    }

    @Override
    public boolean isIV2Enabled() {
        return m_config.m_enableIV2;
    }

    /**
     * Initialize all the global components, then initialize all the m_sites.
     */
    @Override
    public void initialize(VoltDB.Configuration config) {
        synchronized(m_startAndStopLock) {
            // check that this is a 64 bit VM
            if (System.getProperty("java.vm.name").contains("64") == false) {
                hostLog.fatal("You are running on an unsupported (probably 32 bit) JVM. Exiting.");
                System.exit(-1);
            }
            consoleLog.l7dlog( Level.INFO, LogKeys.host_VoltDB_StartupString.name(), null);
            if (config.m_enableIV2) {
                consoleLog.warn("Running Iv2 (3.0 preview). NOT SUPPORTED IN PRODUCTION.");
            }

            // If there's no deployment provide a default and put it under voltdbroot.
            if (config.m_pathToDeployment == null) {
                try {
                    config.m_pathToDeployment = setupDefaultDeployment();
                } catch (IOException e) {
                    VoltDB.crashLocalVoltDB("Failed to write default deployment.", false, null);
                }
            }

            // set the mode first thing
            m_mode = OperationMode.INITIALIZING;
            m_config = config;
            m_startMode = null;

            // set a bunch of things to null/empty/new for tests
            // which reusue the process
            m_clientInterfaces.clear();
            m_dtxns.clear();
            m_adminListener = null;
            m_commandLog = new DummyCommandLog();
            m_deployment = null;
            m_messenger = null;
            m_startMode = null;
            m_statsAgent = new StatsAgent();
            m_asyncCompilerAgent = new AsyncCompilerAgent();
            m_faultManager = null;
            m_validateConfiguredNumberOfPartitionsOnMailboxUpdate = false;
            m_snapshotCompletionMonitor = null;
            m_catalogContext = null;
            m_partitionCountStats = null;
            m_ioStats = null;
            m_memoryStats = null;
            m_statsManager = null;
            m_restoreAgent = null;
            m_siteTracker = null;
            m_mailboxTracker = null;
            m_recoveryStartTime = System.currentTimeMillis();
            m_hostIdWithStartupCatalog = 0;
            m_pathToStartupCatalog = m_config.m_pathToCatalog;
            m_replicationActive = false;

            // set up site structure
            m_localSites = new COWMap<Long, ExecutionSite>();
            m_siteThreads = new HashMap<Long, Thread>();
            m_runners = new ArrayList<ExecutionSiteRunner>();
            final int computationThreads = Math.max(2, CoreUtils.availableProcessors() / 4);
            m_computationService =
                    CoreUtils.getListeningExecutorService("Computation service thread", computationThreads);

            // determine if this is a rejoining node
            // (used for license check and later the actual rejoin)
            boolean isRejoin = false;
            if (config.m_startAction == START_ACTION.REJOIN ||
                    config.m_startAction == START_ACTION.LIVE_REJOIN) {
                isRejoin = true;
            }
            m_rejoining = isRejoin;

            // Set std-out/err to use the UTF-8 encoding and fail if UTF-8 isn't supported
            try {
                System.setOut(new PrintStream(System.out, true, "UTF-8"));
                System.setErr(new PrintStream(System.err, true, "UTF-8"));
            } catch (UnsupportedEncodingException e) {
                hostLog.fatal("Support for the UTF-8 encoding is required for VoltDB. This means you are likely running an unsupported JVM. Exiting.");
                System.exit(-1);
            }

            m_snapshotCompletionMonitor = new SnapshotCompletionMonitor();

            readBuildInfo(config.m_isEnterprise ? "Enterprise Edition" : "Community Edition");

            // start up the response sampler if asked to by setting the env var
            // VOLTDB_RESPONSE_SAMPLE_PATH to a valid path
            ResponseSampler.initializeIfEnabled();

            buildClusterMesh(isRejoin);

            //Start validating the build string in the background
            final Future<?> buildStringValidation = validateBuildString(getBuildString(), m_messenger.getZK());

            m_mailboxPublisher = new MailboxPublisher(VoltZK.mailboxes + "/" + m_messenger.getHostId());
            final int numberOfNodes = readDeploymentAndCreateStarterCatalogContext();
            if (!isRejoin) {
                m_messenger.waitForGroupJoin(numberOfNodes);
            }

            m_faultManager = new FaultDistributor(this);
            m_faultManager.registerFaultHandler(SiteFailureFault.SITE_FAILURE_CATALOG,
                    m_faultHandler,
                    FaultType.SITE_FAILURE);
            if (!m_faultManager.testPartitionDetectionDirectory(
                    m_catalogContext.cluster.getFaultsnapshots().get("CLUSTER_PARTITION"))) {
                VoltDB.crashLocalVoltDB("Unable to create partition detection snapshot directory at" +
                        m_catalogContext.cluster.getFaultsnapshots().get("CLUSTER_PARTITION"), false, null);
            }


            // Create the thread pool here. It's needed by buildClusterMesh()
            m_periodicWorkThread = CoreUtils.getScheduledThreadPoolExecutor("Periodic Work", 1, 1024 * 128);

            m_licenseApi = MiscUtils.licenseApiFactory(m_config.m_pathToLicense);
            if (m_licenseApi == null) {
                VoltDB.crashLocalVoltDB("Failed to initialize license verifier. " +
                        "See previous log message for details.", false, null);
            }

            // Create the GlobalServiceElector.  Do this here so we can register the MPI with it
            // when we construct it below
            m_globalServiceElector = new GlobalServiceElector(m_messenger.getZK(), m_messenger.getHostId());

            /*
             * Construct all the mailboxes for things that need to be globally addressable so they can be published
             * in one atomic shot.
             *
             * The starting state for partition assignments are statically derived from the host id generated
             * by host messenger and the k-factor/host count/sites per host. This starting state
             * is published to ZK as the topology metadata node.
             *
             * On rejoin the rejoining node has to inspect the topology meta node to find out what is missing
             * and then update the topology listing itself as a replacement for one of the missing host ids.
             * Then it does a compare and set of the topology.
             */
            ArrayDeque<Mailbox> siteMailboxes = null;
            ClusterConfig clusterConfig = null;
            DtxnInitiatorMailbox initiatorMailbox = null;
            long initiatorHSId = 0;
            JSONObject topo = getTopology(isRejoin);
            try {
                // IV2 mailbox stuff
                if (isIV2Enabled()) {
                    ClusterConfig iv2config = new ClusterConfig(topo);
                    m_cartographer = new Cartographer(m_messenger.getZK(), iv2config.getPartitionCount());
                    if (isRejoin) {
                        List<Integer> partitionsToReplace = m_cartographer.getIv2PartitionsToReplace(topo);
                        m_iv2InitiatorStartingTxnIds = new long[partitionsToReplace.size()];
                        for (int ii = 0; ii < partitionsToReplace.size(); ii++) {
                            m_iv2InitiatorStartingTxnIds[ii] = TxnEgo.makeZero(partitionsToReplace.get(ii)).getTxnId();
                        }
                        m_iv2Initiators = createIv2Initiators(partitionsToReplace);
                    }
                    else {
                        List<Integer> partitions =
                            ClusterConfig.partitionsForHost(topo, m_messenger.getHostId());
                        m_iv2InitiatorStartingTxnIds = new long[partitions.size()];
                        for (int ii = 0; ii < partitions.size(); ii++) {
                            m_iv2InitiatorStartingTxnIds[ii] = TxnEgo.makeZero(partitions.get(ii)).getTxnId();
                        }
                        m_iv2Initiators = createIv2Initiators(partitions);
                    }
                    // each node has an MPInitiator (and exactly 1 node has the master MPI).
                    long mpiBuddyHSId = m_iv2Initiators.get(0).getInitiatorHSId();
                    m_MPI = new MpInitiator(m_messenger, mpiBuddyHSId, m_statsAgent);
                    m_iv2Initiators.add(m_MPI);
                }

                /*
                 * Start mailbox tracker early here because it is required
                 * on rejoin to find the hosts that are missing from the cluster
                 */
                m_mailboxTracker = new MailboxTracker(m_messenger.getZK(), this);
                m_mailboxTracker.start();
                /*
                 * Will count this down at the right point on regular startup as well as rejoin
                 */
                CountDownLatch rejoinCompleteLatch = new CountDownLatch(1);
                Pair<ArrayDeque<Mailbox>, ClusterConfig> p;
                if (isRejoin) {
                    /*
                     * Need to lock the topology metadata
                     * so that it can be changed atomically with publishing the mailbox node
                     * for this process on a rejoin.
                     */
                    createRejoinBarrierAndWatchdog(rejoinCompleteLatch);

                    p = createMailboxesForSitesRejoin(topo);
                } else {
                    p = createMailboxesForSitesStartup(topo);
                }

                siteMailboxes = p.getFirst();
                clusterConfig = p.getSecond();
                // This will set up site tracker
                initiatorHSId = registerInitiatorMailbox();
                final long statsHSId = m_messenger.getHSIdForLocalSite(HostMessenger.STATS_SITE_ID);
                m_messenger.generateMailboxId(statsHSId);
                hostLog.info("Registering stats mailbox id " + CoreUtils.hsIdToString(statsHSId));
                m_mailboxPublisher.registerMailbox(MailboxType.StatsAgent, new MailboxNodeContent(statsHSId, null));

                if (isRejoin && isIV2Enabled()) {
                    // Make a list of HDIds to rejoin
                    List<Long> hsidsToRejoin = new ArrayList<Long>();
                    for (Initiator init : m_iv2Initiators) {
                        if (init.isRejoinable()) {
                            hsidsToRejoin.add(init.getInitiatorHSId());
                        }
                    }
                    SnapshotSaveAPI.recoveringSiteCount.set(hsidsToRejoin.size());
                    hostLog.info("Set recovering site count to " + hsidsToRejoin.size());

                    m_rejoinCoordinator = new SequentialRejoinCoordinator(m_messenger, hsidsToRejoin,
                            m_catalogContext.cluster.getVoltroot(),
                            m_config.m_startAction == START_ACTION.LIVE_REJOIN);
                    m_messenger.registerMailbox(m_rejoinCoordinator);
                    hostLog.info("Using iv2 community rejoin");
                }
                else if (isRejoin && m_config.m_startAction == START_ACTION.LIVE_REJOIN) {
                    SnapshotSaveAPI.recoveringSiteCount.set(siteMailboxes.size());
                    hostLog.info("Set recovering site count to " + siteMailboxes.size());
                    // Construct and publish rejoin coordinator mailbox
                    ArrayList<Long> sites = new ArrayList<Long>();
                    for (Mailbox siteMailbox : siteMailboxes) {
                        sites.add(siteMailbox.getHSId());
                    }

                    m_rejoinCoordinator =
                        new SequentialRejoinCoordinator(m_messenger, sites, m_catalogContext.cluster.getVoltroot(),
                                m_config.m_startAction == START_ACTION.LIVE_REJOIN);
                    m_messenger.registerMailbox(m_rejoinCoordinator);
                    m_mailboxPublisher.registerMailbox(MailboxType.OTHER,
                                                       new MailboxNodeContent(m_rejoinCoordinator.getHSId(), null));
                } else if (isRejoin) {
                    SnapshotSaveAPI.recoveringSiteCount.set(siteMailboxes.size());
                }

                // All mailboxes should be set up, publish it
                m_mailboxPublisher.publish(m_messenger.getZK());

                /*
                 * Now that we have published our changes to the toplogy it is safe for
                 * another node to come in and manipulate the toplogy metadata
                 */
                rejoinCompleteLatch.countDown();
                if (isRejoin) {
                    m_messenger.getZK().delete(VoltZK.rejoinLock, -1, new ZKUtil.VoidCallback(), null);
                }
            } catch (Exception e) {
                VoltDB.crashLocalVoltDB(e.getMessage(), true, e);
            }

            /*
             * Before this barrier pretty much every remotely visible mailbox id has to have been
             * registered with host messenger and published with mailbox publisher
             */
            boolean siteTrackerInit = false;
            for (int ii = 0; ii < 4000; ii++) {
                boolean predicate = true;
                if (isRejoin) {
                    predicate = !m_siteTracker.getAllHosts().contains(m_messenger.getHostId());
                } else {
                    predicate = m_siteTracker.getAllHosts().size() < m_deployment.getCluster().getHostcount();
                }
                if (predicate) {
                    try {
                        Thread.sleep(5);
                    } catch (InterruptedException e) {
                        e.printStackTrace();
                    }
                } else {
                    siteTrackerInit = true;
                    break;
                }
            }
            if (!siteTrackerInit) {
                VoltDB.crashLocalVoltDB(
                        "Failed to initialize site tracker with all hosts before timeout", true, null);
            }

            initiatorMailbox = createInitiatorMailbox(initiatorHSId);


            // do the many init tasks in the Inits class
            Inits inits = new Inits(this, 1);
            inits.doInitializationWork();

            if (config.m_backend.isIPC) {
                int eeCount = m_siteTracker.getLocalSites().length;
                if (config.m_ipcPorts.size() != eeCount) {
                    hostLog.fatal("Specified an IPC backend but only supplied " + config.m_ipcPorts.size() +
                            " backend ports when " + eeCount + " are required");
                    System.exit(-1);
                }
            }

            collectLocalNetworkMetadata();

            /*
             * Construct an adhoc planner for the initial catalog
             */
            final CatalogSpecificPlanner csp = new CatalogSpecificPlanner(m_asyncCompilerAgent, m_catalogContext);

            // DR overflow directory
            File drOverflowDir = new File(m_catalogContext.cluster.getVoltroot(), "dr_overflow");
            if (m_config.m_isEnterprise) {
                try {
                    Class<?> ndrgwClass = Class.forName("org.voltdb.dr.InvocationBufferServer");
                    Constructor<?> ndrgwConstructor = ndrgwClass.getConstructor(File.class, boolean.class);
                    m_nodeDRGateway = (NodeDRGateway) ndrgwConstructor.newInstance(drOverflowDir,
                                                                                   m_replicationActive);
                } catch (Exception e) {
                    VoltDB.crashLocalVoltDB(e.getMessage(), false, null);
                }
            }

            // Initialize stats
            m_partitionCountStats = new PartitionCountStats( clusterConfig.getPartitionCount());
            m_statsAgent.registerStatsSource(SysProcSelector.PARTITIONCOUNT,
                    0, m_partitionCountStats);
            m_ioStats = new IOStats();
            m_statsAgent.registerStatsSource(SysProcSelector.IOSTATS,
                    0, m_ioStats);
            m_memoryStats = new MemoryStats();
            m_statsAgent.registerStatsSource(SysProcSelector.MEMORY,
                    0, m_memoryStats);
            if (isIV2Enabled()) {
                m_statsAgent.registerStatsSource(SysProcSelector.TOPO, 0, m_cartographer);
            }

            /*
             * Configure and start all the IV2 sites
             */
            if (isIV2Enabled()) {
                try {
                    m_leaderAppointer = new LeaderAppointer(
                            m_messenger,
                            clusterConfig.getPartitionCount(),
                            m_deployment.getCluster().getKfactor(),
                            m_catalogContext.cluster.getNetworkpartition(),
                            m_catalogContext.cluster.getFaultsnapshots().get("CLUSTER_PARTITION"),
                            topo, m_MPI);
                    m_globalServiceElector.registerService(m_leaderAppointer);

                    for (Initiator iv2init : m_iv2Initiators) {
                        iv2init.configure(
                                getBackendTargetType(),
                                m_serializedCatalog,
                                m_catalogContext,
                                m_deployment.getCluster().getKfactor(),
                                csp,
                                clusterConfig.getPartitionCount(),
                                m_config.m_startAction,
                                m_statsAgent,
                                m_memoryStats,
                                m_commandLog,
                                m_nodeDRGateway);
                    }
                } catch (Exception e) {
                    Throwable toLog = e;
                    if (e instanceof ExecutionException) {
                        toLog = ((ExecutionException)e).getCause();
                    }
                    VoltDB.crashLocalVoltDB("Error configuring IV2 initiator.", true, toLog);
                }
            }
            else {
                /*
                 * Create execution sites runners (and threads) for all exec
                 * sites except the first one.  This allows the sites to be set
                 * up in the thread that will end up running them.  Cache the
                 * first Site from the catalog and only do the setup once the
                 * other threads have been started.
                 */
                Mailbox localThreadMailbox = siteMailboxes.poll();
                ((org.voltcore.messaging.SiteMailbox)localThreadMailbox).setCommandLog(m_commandLog);
                m_currentThreadSite = null;
                for (Mailbox mailbox : siteMailboxes) {
                    long site = mailbox.getHSId();
                    int sitesHostId = SiteTracker.getHostForSite(site);

                    // start a local site
                    if (sitesHostId == m_myHostId) {
                        ((org.voltcore.messaging.SiteMailbox)mailbox).setCommandLog(m_commandLog);
                        ExecutionSiteRunner runner =
                            new ExecutionSiteRunner(mailbox,
                                    m_catalogContext,
                                    m_serializedCatalog,
                                    m_rejoining,
                                    m_nodeDRGateway,
                                    hostLog,
                                    m_configuredNumberOfPartitions,
                                    csp);
                        m_runners.add(runner);
                        Thread runnerThread = new Thread(runner, "Site " +
                                org.voltcore.utils.CoreUtils.hsIdToString(site));
                        runnerThread.start();
                        log.l7dlog(Level.TRACE, LogKeys.org_voltdb_VoltDB_CreatingThreadForSite.name(), new Object[] { site }, null);
                        m_siteThreads.put(site, runnerThread);
                    }
                }

                /*
                 * Now that the runners have been started and are doing setup of the other sites in parallel
                 * this thread can set up its own execution site.
                 */
                try {
                    ExecutionSite siteObj =
                        new ExecutionSite(VoltDB.instance(),
                                localThreadMailbox,
                                m_serializedCatalog,
                                null,
                                m_rejoining,
                                m_nodeDRGateway,
                                m_catalogContext.m_transactionId,
                                m_configuredNumberOfPartitions,
                                csp);
                    m_localSites.put(localThreadMailbox.getHSId(), siteObj);
                    m_currentThreadSite = siteObj;
                } catch (Exception e) {
                    VoltDB.crashLocalVoltDB(e.getMessage(), true, e);
                }
                /*
                 * Stop and wait for the runners to finish setting up and then put
                 * the constructed ExecutionSites in the local site map.
                 */
                for (ExecutionSiteRunner runner : m_runners) {
                    try {
                        runner.m_siteIsLoaded.await();
                    } catch (InterruptedException e) {
                        VoltDB.crashLocalVoltDB("Unable to wait on starting execution site.", true, e);
                    }
                    assert(runner.m_siteObj != null);
                    m_localSites.put(runner.m_siteId, runner.m_siteObj);
                }
            }

            // Start the GlobalServiceElector.  Not sure where this will actually belong.
            try {
                m_globalServiceElector.start();
            } catch (Exception e) {
                VoltDB.crashLocalVoltDB("Unable to start GlobalServiceElector", true, e);
            }

            /*
             * At this point all of the execution sites have been published to m_localSites
             * It is possible that while they were being created the mailbox tracker found additional
             * sites, but was unable to deliver the notification to some or all of the execution sites.
             * Since notifying them of new sites is idempotent (version number check), let's do that here so there
             * are no lost updates for additional sites. But... it must be done from the
             * mailbox tracker thread or there is a race with failure detection and handling.
             * Generally speaking it seems like retrieving a reference to a site tracker not via a message
             * from the mailbox tracker thread that builds the site tracker is bug. If it isn't delivered to you by
             * a site tracker then you lose sequential consistency.
             */
            try {
                m_mailboxTracker.executeTask(new Runnable() {
                    @Override
                    public void run() {
                        for (ExecutionSite es : m_localSites.values()) {
                            es.notifySitesAdded(m_siteTracker);
                        }
                    }
                }).get();
            } catch (InterruptedException e) {
                VoltDB.crashLocalVoltDB(e.getMessage(), true, e);
            } catch (ExecutionException e) {
                VoltDB.crashLocalVoltDB(e.getMessage(), true, e);
            }

            // Create the client interface
            int portOffset = 0;
            for (int i = 0; i < 1; i++) {
                // create DTXN and CI for each local non-EE site
                SimpleDtxnInitiator initiator =
                    new SimpleDtxnInitiator(initiatorMailbox,
                            m_catalogContext,
                            m_messenger,
                            m_myHostId,
                            m_myHostId, // fake initiator ID
                            m_config.m_timestampTestingSalt);

                try {
                    ClientInterface ci =
                        ClientInterface.create(m_messenger,
                                m_catalogContext,
                                m_config.m_replicationRole,
                                initiator,
                                m_cartographer,
                                clusterConfig.getPartitionCount(),
                                config.m_port + portOffset,
                                config.m_adminPort + portOffset,
                                m_config.m_timestampTestingSalt);
                    portOffset += 2;
                    m_clientInterfaces.add(ci);
                } catch (Exception e) {
                    VoltDB.crashLocalVoltDB(e.getMessage(), true, e);
                }
                portOffset += 2;
                m_dtxns.add(initiator);
            }

            // Create the statistics manager and register it to JMX registry
            m_statsManager = null;
            try {
                final Class<?> statsManagerClass =
                        MiscUtils.loadProClass("org.voltdb.management.JMXStatsManager", "JMX", true);
                if (statsManagerClass != null) {
                    ArrayList<Long> localHSIds;
                    Long MPHSId;
                    if (isIV2Enabled()) {
                        localHSIds = new ArrayList<Long>();
                        for (Initiator iv2Initiator : m_iv2Initiators) {
                            localHSIds.add(iv2Initiator.getInitiatorHSId());
                        }
                        MPHSId = m_MPI.getInitiatorHSId();
                    } else {
                        localHSIds = new ArrayList<Long>(m_localSites.keySet());
                        MPHSId = null;
                    }
                    m_statsManager = (StatsManager)statsManagerClass.newInstance();
                    m_statsManager.initialize(localHSIds, MPHSId);
                }
            } catch (Exception e) {
                hostLog.error("Failed to instantiate the JMX stats manager: " + e.getMessage() +
                              ". Disabling JMX.");
                e.printStackTrace();
            }

            try {
                m_snapshotCompletionMonitor.init(m_messenger.getZK());
            } catch (Exception e) {
                hostLog.fatal("Error initializing snapshot completion monitor", e);
                VoltDB.crashLocalVoltDB("Error initializing snapshot completion monitor", true, e);
            }

            if (m_commandLog != null && isRejoin) {
                //On rejoin the starting IDs are all 0 so technically it will load any snapshot
                //but the newest snapshot will always be the truncation snapshot taken after rejoin
                //completes at which point the node will mark itself as actually recovered.
                m_commandLog.initForRejoin(
                        m_catalogContext, Long.MIN_VALUE, m_iv2InitiatorStartingTxnIds, true);
            }

            /*
             * Make sure the build string successfully validated
             * before continuing to do operations
             * that might return wrongs answers or lose data.
             */
            try {
                buildStringValidation.get();
            } catch (Exception e) {
                VoltDB.crashLocalVoltDB("Failed to validate cluster build string", false, e);
            }

            if (!isRejoin) {
                try {
                    m_messenger.waitForAllHostsToBeReady(m_deployment.getCluster().getHostcount());
                } catch (Exception e) {
                    hostLog.fatal("Failed to announce ready state.");
                    VoltDB.crashLocalVoltDB("Failed to announce ready state.", false, null);
                }
            }
            m_validateConfiguredNumberOfPartitionsOnMailboxUpdate = true;
            if (m_siteTracker.m_numberOfPartitions != m_configuredNumberOfPartitions) {
                for (Map.Entry<Integer, ImmutableList<Long>> entry :
                    m_siteTracker.m_partitionsToSitesImmutable.entrySet()) {
                    hostLog.info(entry.getKey() + " -- "
                            + CoreUtils.hsIdCollectionToString(entry.getValue()));
                }
                VoltDB.crashGlobalVoltDB("Mismatch between configured number of partitions (" +
                        m_configuredNumberOfPartitions + ") and actual (" +
                        m_siteTracker.m_numberOfPartitions + ")",
                        true, null);
            }

            heartbeatThread = new HeartbeatThread(m_clientInterfaces);
            heartbeatThread.start();
            schedulePeriodicWorks();

            // print out a bunch of useful system info
            logDebuggingInfo(m_config.m_adminPort, m_config.m_httpPort, m_httpPortExtraLogMessage, m_jsonEnabled);

            if (clusterConfig.getReplicationFactor() == 0) {
                hostLog.warn("Running without redundancy (k=0) is not recommended for production use.");
            }

            assert(m_clientInterfaces.size() > 0);
            ClientInterface ci = m_clientInterfaces.get(0);
            ci.initializeSnapshotDaemon(m_messenger.getZK(), m_globalServiceElector);

            // set additional restore agent stuff
            if (m_restoreAgent != null) {
                if (isIV2Enabled()) {
                    ci.bindAdapter(m_restoreAgent.getAdapter());
                    m_restoreAgent.setCatalogContext(m_catalogContext);
                    m_restoreAgent.setSiteTracker(getSiteTrackerForSnapshot());
                    m_restoreAgent.setInitiator(new Iv2TransactionCreator(m_clientInterfaces.get(0)));
                }
                else {
                    TransactionInitiator initiator = m_dtxns.get(0);
                    m_restoreAgent.setCatalogContext(m_catalogContext);
                    m_restoreAgent.setSiteTracker(m_siteTracker);
                    m_restoreAgent.setInitiator(initiator);
                }
            }
        }
    }

    private void createRejoinBarrierAndWatchdog(final CountDownLatch cdl) {
        ZooKeeper zk = m_messenger.getZK();
        String lockPath = null;
        for (int ii = 0; ii < 120; ii++) {
            try {
                lockPath = zk.create(VoltZK.rejoinLock, null, Ids.OPEN_ACL_UNSAFE, CreateMode.EPHEMERAL);
                break;
            } catch (KeeperException.NodeExistsException e) {
                try {
                    Thread.sleep(500);
                } catch (InterruptedException e1) {
                    throw new RuntimeException(e1);
                }
            } catch (Exception e) {
                throw new RuntimeException(e);
            }
        }

        if (lockPath == null) {
            VoltDB.crashLocalVoltDB("Unable to acquire rejoin lock in ZK, " +
                    "it may be necessary to delete the lock from the ZK CLI if " +
                    "you are sure no other rejoin is in progress", false, null);
        }

        new Thread() {
            @Override
            public void run() {
                try {
                    if (!cdl.await(1, TimeUnit.MINUTES)) {
                        VoltDB.crashLocalVoltDB("Rejoin watchdog timed out after 60 seconds, rejoin hung", false, null);
                    }
                } catch (InterruptedException e) {
                    e.printStackTrace();
                }
            }
        }.start();
    }

    private Pair<ArrayDeque<Mailbox>, ClusterConfig> createMailboxesForSitesRejoin(JSONObject topology)
    throws Exception
    {
        ZooKeeper zk = m_messenger.getZK();
        ArrayDeque<Mailbox> mailboxes = new ArrayDeque<Mailbox>();

        hostLog.debug(zk.getChildren("/db", false));

        // We're waiting for m_mailboxTracker to start(), which will
        // cause it to do an initial read of the mailboxes from ZK and
        // then create a new and up-to-date m_siteTracker when handleMailboxUpdate()
        // gets called
        while (m_siteTracker == null) {
            Thread.sleep(1);
        }

        Set<Integer> hostIdsInTopology = new HashSet<Integer>();
        JSONArray partitions = topology.getJSONArray("partitions");
        for (int ii = 0; ii < partitions.length(); ii++) {
            JSONObject partition = partitions.getJSONObject(ii);
            JSONArray replicas = partition.getJSONArray("replicas");
            for (int zz = 0; zz < replicas.length(); zz++) {
                hostIdsInTopology.add(replicas.getInt(zz));
            }
        }

        /*
         * Remove all the hosts that are still live
         */
        hostIdsInTopology.removeAll(m_siteTracker.m_allHostsImmutable);

        /*
         * Nothing to replace!
         */
        if (hostIdsInTopology.isEmpty()) {
            VoltDB.crashLocalVoltDB("Rejoin failed because there is no failed node to replace", false, null);
        }

        Integer hostToReplace = hostIdsInTopology.iterator().next();

        /*
         * Log all the partitions to replicate and replace the failed host with self
         */
        Set<Integer> partitionsToReplicate = new TreeSet<Integer>();
        for (int ii = 0; ii < partitions.length(); ii++) {
            JSONObject partition = partitions.getJSONObject(ii);
            JSONArray replicas = partition.getJSONArray("replicas");
            for (int zz = 0; zz < replicas.length(); zz++) {
                if (replicas.getInt(zz) == hostToReplace.intValue()) {
                    partitionsToReplicate.add(partition.getInt("partition_id"));
                    replicas.put(zz, m_messenger.getHostId());
                }
            }
        }

        zk.setData(VoltZK.topology, topology.toString(4).getBytes("UTF-8"), -1, new ZKUtil.StatCallback(), null);
        final int sites_per_host = topology.getInt("sites_per_host");
        ClusterConfig clusterConfig = new ClusterConfig(topology);
        m_configuredNumberOfPartitions = clusterConfig.getPartitionCount();
        assert(partitionsToReplicate.size() == sites_per_host);
        for (Integer partition : partitionsToReplicate)
        {
            Mailbox mailbox = m_messenger.createMailbox();
            mailboxes.add(mailbox);
            MailboxNodeContent mnc = new MailboxNodeContent(mailbox.getHSId(), partition);
            m_mailboxPublisher.registerMailbox(MailboxType.ExecutionSite, mnc);
        }
        return Pair.of( mailboxes, clusterConfig);
    }

    private Pair<ArrayDeque<Mailbox>, ClusterConfig> createMailboxesForSitesStartup(JSONObject topo)
    throws Exception
    {
        ArrayDeque<Mailbox> mailboxes = new ArrayDeque<Mailbox>();
        ClusterConfig clusterConfig = new ClusterConfig(topo);
        if (!clusterConfig.validate()) {
            VoltDB.crashLocalVoltDB(clusterConfig.getErrorMsg(), false, null);
        }
        List<Integer> partitions =
            ClusterConfig.partitionsForHost(topo, m_messenger.getHostId());

        m_configuredNumberOfPartitions = clusterConfig.getPartitionCount();
        assert(partitions.size() == clusterConfig.getSitesPerHost());
        for (Integer partition : partitions)
        {
            Mailbox mailbox = m_messenger.createMailbox();
            mailboxes.add(mailbox);
            MailboxNodeContent mnc = new MailboxNodeContent(mailbox.getHSId(), partition);
            m_mailboxPublisher.registerMailbox(MailboxType.ExecutionSite, mnc);
        }
        return Pair.of( mailboxes, clusterConfig);
    }

    // Get topology information.  If rejoining, get it directly from
    // ZK.  Otherwise, try to do the write/read race to ZK on startup.
    private JSONObject getTopology(boolean isRejoin)
    {
        JSONObject topo = null;
        if (!isRejoin) {
            int sitesperhost = m_deployment.getCluster().getSitesperhost();
            int hostcount = m_deployment.getCluster().getHostcount();
            int kfactor = m_deployment.getCluster().getKfactor();
            ClusterConfig clusterConfig = new ClusterConfig(hostcount, sitesperhost, kfactor);
            if (!clusterConfig.validate()) {
                VoltDB.crashLocalVoltDB(clusterConfig.getErrorMsg(), false, null);
            }
            topo = registerClusterConfig(clusterConfig);
        }
        else {
            Stat stat = new Stat();
            try {
                topo =
                    new JSONObject(new String(m_messenger.getZK().getData(VoltZK.topology, false, stat), "UTF-8"));
            }
            catch (Exception e) {
                VoltDB.crashLocalVoltDB("Unable to get topology from ZK", true, e);
            }
        }
        return topo;
    }

    private List<Initiator> createIv2Initiators(Collection<Integer> partitions)
    {
        List<Initiator> initiators = new ArrayList<Initiator>();
        for (Integer partition : partitions)
        {
            Initiator initiator = new SpInitiator(m_messenger, partition, m_statsAgent,
                    m_snapshotCompletionMonitor);
            initiators.add(initiator);
        }
        return initiators;
    }

    private JSONObject registerClusterConfig(ClusterConfig config)
    {
        // First, race to write the topology to ZK using Highlander rules
        // (In the end, there can be only one)
        JSONObject topo = null;
        try
        {
            topo = config.getTopology(m_messenger.getLiveHostIds());
            byte[] payload = topo.toString(4).getBytes("UTF-8");
            m_messenger.getZK().create(VoltZK.topology, payload,
                    Ids.OPEN_ACL_UNSAFE,
                    CreateMode.PERSISTENT);
        }
        catch (KeeperException.NodeExistsException nee)
        {
            // It's fine if we didn't win, we'll pick up the topology below
        }
        catch (Exception e)
        {
            VoltDB.crashLocalVoltDB("Unable to write topology to ZK, dying",
                    true, e);
        }

        // Then, have everyone read the topology data back from ZK
        try
        {
            byte[] data = m_messenger.getZK().getData(VoltZK.topology, false, null);
            topo = new JSONObject(new String(data, "UTF-8"));
        }
        catch (Exception e)
        {
            VoltDB.crashLocalVoltDB("Unable to read topology from ZK, dying",
                    true, e);
        }
        return topo;
    }

    /*
     * First register, then create.
     */
    private long registerInitiatorMailbox() throws Exception {
        long hsid = m_messenger.generateMailboxId(null);
        MailboxNodeContent mnc = new MailboxNodeContent(hsid, null);
        m_mailboxPublisher.registerMailbox(MailboxType.Initiator, mnc);
        return hsid;
    }

    private DtxnInitiatorMailbox createInitiatorMailbox(long hsid) {
        Map<Long, Integer> siteMap = m_siteTracker.getSitesToPartitions();
        ExecutorTxnIdSafetyState safetyState = new ExecutorTxnIdSafetyState(siteMap);
        DtxnInitiatorMailbox mailbox = new DtxnInitiatorMailbox(safetyState, m_messenger);
        mailbox.setHSId(hsid);
        m_messenger.registerMailbox(mailbox);
        return mailbox;
    }

    /**
     * Schedule all the periodic works
     */
    private void schedulePeriodicWorks() {
        // JMX stats broadcast
        scheduleWork(new Runnable() {
            @Override
            public void run() {
                m_statsManager.sendNotification();
            }
        }, 0, StatsManager.POLL_INTERVAL, TimeUnit.MILLISECONDS);

        // small stats samples
        scheduleWork(new Runnable() {
            @Override
            public void run() {
                SystemStatsCollector.asyncSampleSystemNow(false, false);
            }
        }, 0, 5, TimeUnit.SECONDS);

        // medium stats samples
        scheduleWork(new Runnable() {
            @Override
            public void run() {
                SystemStatsCollector.asyncSampleSystemNow(true, false);
            }
        }, 0, 1, TimeUnit.MINUTES);

        // large stats samples
        scheduleWork(new Runnable() {
            @Override
            public void run() {
                SystemStatsCollector.asyncSampleSystemNow(true, true);
            }
        }, 0, 6, TimeUnit.MINUTES);
    }

    int readDeploymentAndCreateStarterCatalogContext() {
        /*
         * Debate with the cluster what the deployment file should be
         */
        try {
            ZooKeeper zk = m_messenger.getZK();
            byte deploymentBytes[] = org.voltcore.utils.CoreUtils.urlToBytes(m_config.m_pathToDeployment);

            try {
                if (deploymentBytes != null) {
                    zk.create(VoltZK.deploymentBytes, deploymentBytes, Ids.OPEN_ACL_UNSAFE, CreateMode.PERSISTENT);
                    hostLog.info("URL of deployment info: " + m_config.m_pathToDeployment);
                } else {
                    throw new KeeperException.NodeExistsException();
                }
            } catch (KeeperException.NodeExistsException e) {
                byte deploymentBytesTemp[] = zk.getData(VoltZK.deploymentBytes, false, null);
                if (deploymentBytesTemp == null) {
                    throw new RuntimeException(
                            "Deployment file could not be found locally or remotely at "
                            + m_config.m_pathToDeployment);
                }
                CRC32 crc = new CRC32();
                crc.update(deploymentBytes);
                final long checksumHere = crc.getValue();
                crc.reset();
                crc.update(deploymentBytesTemp);
                if (checksumHere != crc.getValue()) {
                    hostLog.info("Deployment configuration was pulled from ZK, and the checksum did not match " +
                    "the locally supplied file");
                } else {
                    hostLog.info("Deployment configuration pulled from ZK");
                }
                deploymentBytes = deploymentBytesTemp;
            }

            m_deployment = CatalogUtil.getDeployment(new ByteArrayInputStream(deploymentBytes));
            // wasn't a valid xml deployment file
            if (m_deployment == null) {
                hostLog.error("Not a valid XML deployment file at URL: " + m_config.m_pathToDeployment);
                VoltDB.crashLocalVoltDB("Not a valid XML deployment file at URL: "
                        + m_config.m_pathToDeployment, false, null);
            }

            // note the heart beats are specified in seconds in xml, but ms internally
            HeartbeatType hbt = m_deployment.getHeartbeat();
            if (hbt != null)
                m_config.m_deadHostTimeoutMS = hbt.getTimeout() * 1000;

            // create a dummy catalog to load deployment info into
            Catalog catalog = new Catalog();
            Cluster cluster = catalog.getClusters().add("cluster");
            Database db = cluster.getDatabases().add("database");

            // enable security if set on the deployment file
            SecurityType security = m_deployment.getSecurity();
            if (security != null) {
                cluster.setSecurityenabled(security.isEnabled());
            }


            // create groups as needed for users
            if (m_deployment.getUsers() != null) {
                for (UsersType.User user : m_deployment.getUsers().getUser()) {
                    String groupsCSV = user.getGroups();
                    if (groupsCSV == null || groupsCSV.isEmpty()) {
                        continue;
                    }
                    String[] groups = groupsCSV.split(",");
                    for (String group : groups) {
                        if (db.getGroups().get(group) == null) {
                            db.getGroups().add(group);
                        }
                    }
                }
            }

            long depCRC = CatalogUtil.compileDeploymentAndGetCRC(catalog, m_deployment,
                    true, true);
            assert(depCRC != -1);

            m_catalogContext = new CatalogContext(
                    isIV2Enabled() ? TxnEgo.makeZero(MpInitiator.MP_INIT_PID).getTxnId() : 0,
                            catalog, null, depCRC, 0, -1);

            int numberOfNodes = m_deployment.getCluster().getHostcount();
            if (numberOfNodes <= 0) {
                hostLog.l7dlog( Level.FATAL, LogKeys.host_VoltDB_InvalidHostCount.name(),
                        new Object[] { numberOfNodes }, null);
                VoltDB.crashLocalVoltDB("Invalid cluster size: " + numberOfNodes, false, null);
            }

            return numberOfNodes;
        } catch (Exception e) {
            throw new RuntimeException(e);
        }
    }

    void collectLocalNetworkMetadata() {
        boolean threw = false;
        JSONStringer stringer = new JSONStringer();
        try {
            stringer.object();
            stringer.key("interfaces").array();

            /*
             * If no interface was specified, do a ton of work
             * to identify all ipv4 or ipv6 interfaces and
             * marshal them into JSON. Always put the ipv4 address first
             * so that the export client will use it
             */
            if (m_config.m_externalInterface.equals("")) {
                LinkedList<NetworkInterface> interfaces = new LinkedList<NetworkInterface>();
                try {
                    Enumeration<NetworkInterface> intfEnum = NetworkInterface.getNetworkInterfaces();
                    while (intfEnum.hasMoreElements()) {
                        NetworkInterface intf = intfEnum.nextElement();
                        if (intf.isLoopback() || !intf.isUp()) {
                            continue;
                        }
                        interfaces.offer(intf);
                    }
                } catch (SocketException e) {
                    throw new RuntimeException(e);
                }

                if (interfaces.isEmpty()) {
                    stringer.value("localhost");
                } else {

                    boolean addedIp = false;
                    while (!interfaces.isEmpty()) {
                        NetworkInterface intf = interfaces.poll();
                        Enumeration<InetAddress> inetAddrs = intf.getInetAddresses();
                        Inet6Address inet6addr = null;
                        Inet4Address inet4addr = null;
                        while (inetAddrs.hasMoreElements()) {
                            InetAddress addr = inetAddrs.nextElement();
                            if (addr instanceof Inet6Address) {
                                inet6addr = (Inet6Address)addr;
                                if (inet6addr.isLinkLocalAddress()) {
                                    inet6addr = null;
                                }
                            } else if (addr instanceof Inet4Address) {
                                inet4addr = (Inet4Address)addr;
                            }
                        }
                        if (inet4addr != null) {
                            stringer.value(inet4addr.getHostAddress());
                            addedIp = true;
                        }
                        if (inet6addr != null) {
                            stringer.value(inet6addr.getHostAddress());
                            addedIp = true;
                        }
                    }
                    if (!addedIp) {
                        stringer.value("localhost");
                    }
                }
            } else {
                stringer.value(m_config.m_externalInterface);
            }
        } catch (Exception e) {
            threw = true;
            hostLog.warn("Error while collecting data about local network interfaces", e);
        }
        try {
            if (threw) {
                stringer = new JSONStringer();
                stringer.object();
                stringer.key("interfaces").array();
                stringer.value("localhost");
                stringer.endArray();
            } else {
                stringer.endArray();
            }
            stringer.key("clientPort").value(m_config.m_port);
            stringer.key("adminPort").value(m_config.m_adminPort);
            stringer.key("httpPort").value(m_config.m_httpPort);
            stringer.key("drPort").value(m_config.m_drAgentPortStart);
            stringer.endObject();
            JSONObject obj = new JSONObject(stringer.toString());
            // possibly atomic swap from null to realz
            m_localMetadata = obj.toString(4);
        } catch (Exception e) {
            hostLog.warn("Failed to collect data about lcoal network interfaces", e);
        }
    }

    /**
     * Start the voltcore HostMessenger. This joins the node
     * to the existing cluster. In the non rejoin case, this
     * function will return when the mesh is complete. If
     * rejoining, it will return when the node and agreement
     * site are synched to the existing cluster.
     */
    void buildClusterMesh(boolean isRejoin) {
        final String leaderAddress = m_config.m_leader;
        String hostname = MiscUtils.getHostnameFromHostnameColonPort(leaderAddress);
        int port = MiscUtils.getPortFromHostnameColonPort(leaderAddress, m_config.m_internalPort);

        org.voltcore.messaging.HostMessenger.Config hmconfig;

        hmconfig = new org.voltcore.messaging.HostMessenger.Config(hostname, port);
        hmconfig.internalPort = m_config.m_internalPort;
        hmconfig.internalInterface = m_config.m_internalInterface;
        hmconfig.zkInterface = m_config.m_zkInterface;
        hmconfig.deadHostTimeout = m_config.m_deadHostTimeoutMS;
        hmconfig.factory = new VoltDbMessageFactory();

        m_messenger = new org.voltcore.messaging.HostMessenger(hmconfig);

        hostLog.info(String.format("Beginning inter-node communication on port %d.", m_config.m_internalPort));

        try {
            m_messenger.start();
        } catch (Exception e) {
            VoltDB.crashLocalVoltDB(e.getMessage(), true, e);
        }

        VoltZK.createPersistentZKNodes(m_messenger.getZK());

        // Use the host messenger's hostId.
        m_myHostId = m_messenger.getHostId();
    }

    void logDebuggingInfo(int adminPort, int httpPort, String httpPortExtraLogMessage, boolean jsonEnabled) {
        String startAction = m_config.m_startAction.toString();
        String startActionLog = "Database start action is " + (startAction.substring(0, 1).toUpperCase() +
                startAction.substring(1).toLowerCase()) + ".";
        if (m_config.m_startAction == START_ACTION.START) {
            startActionLog += " Will create a new database if there is nothing to recover from.";
        }
        if (!m_rejoining) {
            hostLog.info(startActionLog);
        }

        // print out awesome network stuff
        hostLog.info(String.format("Listening for native wire protocol clients on port %d.", m_config.m_port));
        hostLog.info(String.format("Listening for admin wire protocol clients on port %d.", adminPort));

        if (m_startMode == OperationMode.PAUSED) {
            hostLog.info(String.format("Started in admin mode. Clients on port %d will be rejected in admin mode.", m_config.m_port));
        }

        if (m_config.m_replicationRole == ReplicationRole.REPLICA) {
            hostLog.info("Started as " + m_config.m_replicationRole.toString().toLowerCase() + " cluster. " +
                             "Clients can only call read-only procedures.");
        }
        if (httpPortExtraLogMessage != null) {
            hostLog.info(httpPortExtraLogMessage);
        }
        if (httpPort != -1) {
            hostLog.info(String.format("Local machine HTTP monitoring is listening on port %d.", httpPort));
        }
        else {
            hostLog.info(String.format("Local machine HTTP monitoring is disabled."));
        }
        if (jsonEnabled) {
            hostLog.info(String.format("Json API over HTTP enabled at path /api/1.0/, listening on port %d.", httpPort));
        }
        else {
            hostLog.info("Json API disabled.");
        }

        // replay command line args that we can see
        List<String> iargs = ManagementFactory.getRuntimeMXBean().getInputArguments();
        StringBuilder sb = new StringBuilder("Available JVM arguments:");
        for (String iarg : iargs)
            sb.append(" ").append(iarg);
        if (iargs.size() > 0) hostLog.info(sb.toString());
        else hostLog.info("No JVM command line args known.");

        // java heap size
        long javamaxheapmem = ManagementFactory.getMemoryMXBean().getHeapMemoryUsage().getMax();
        javamaxheapmem /= (1024 * 1024);
        hostLog.info(String.format("Maximum usable Java heap set to %d mb.", javamaxheapmem));

        m_catalogContext.logDebuggingInfoFromCatalog();

        // print out a bunch of useful system info
        PlatformProperties pp = PlatformProperties.getPlatformProperties();
        String[] lines = pp.toLogLines().split("\n");
        for (String line : lines) {
            hostLog.info(line.trim());
        }

        final ZooKeeper zk = m_messenger.getZK();
        ZKUtil.ByteArrayCallback operationModeFuture = new ZKUtil.ByteArrayCallback();
        /*
         * Publish our cluster metadata, and then retrieve the metadata
         * for the rest of the cluster
         */
        try {
            zk.create(
                    VoltZK.cluster_metadata + "/" + m_messenger.getHostId(),
                    getLocalMetadata().getBytes("UTF-8"),
                    Ids.OPEN_ACL_UNSAFE,
                    CreateMode.EPHEMERAL,
                    new ZKUtil.StringCallback(),
                    null);
            zk.getData(VoltZK.operationMode, false, operationModeFuture, null);
        } catch (Exception e) {
            VoltDB.crashLocalVoltDB("Error creating \"/cluster_metadata\" node in ZK", true, e);
        }

        Map<Integer, String> clusterMetadata = new HashMap<Integer, String>(0);
        /*
         * Spin and attempt to retrieve cluster metadata for all nodes in the cluster.
         */
        HashSet<Integer> metadataToRetrieve = new HashSet<Integer>(m_siteTracker.getAllHosts());
        metadataToRetrieve.remove(m_messenger.getHostId());
        while (!metadataToRetrieve.isEmpty()) {
            Map<Integer, ZKUtil.ByteArrayCallback> callbacks = new HashMap<Integer, ZKUtil.ByteArrayCallback>();
            for (Integer hostId : metadataToRetrieve) {
                ZKUtil.ByteArrayCallback cb = new ZKUtil.ByteArrayCallback();
                zk.getData(VoltZK.cluster_metadata + "/" + hostId, false, cb, null);
                callbacks.put(hostId, cb);
            }

            for (Map.Entry<Integer, ZKUtil.ByteArrayCallback> entry : callbacks.entrySet()) {
                try {
                    ZKUtil.ByteArrayCallback cb = entry.getValue();
                    Integer hostId = entry.getKey();
                    clusterMetadata.put(hostId, new String(cb.getData(), "UTF-8"));
                    metadataToRetrieve.remove(hostId);
                } catch (KeeperException.NoNodeException e) {}
                catch (Exception e) {
                    VoltDB.crashLocalVoltDB("Error retrieving cluster metadata", true, e);
                }
            }

        }

        // print out cluster membership
        hostLog.info("About to list cluster interfaces for all nodes with format [ip1 ip2 ... ipN] client-port:admin-port:http-port");
        for (int hostId : m_siteTracker.getAllHosts()) {
            if (hostId == m_messenger.getHostId()) {
                hostLog.info(
                        String.format(
                                "  Host id: %d with interfaces: %s [SELF]",
                                hostId,
                                MiscUtils.formatHostMetadataFromJSON(getLocalMetadata())));
            }
            else {
                String hostMeta = clusterMetadata.get(hostId);
                hostLog.info(
                        String.format(
                                "  Host id: %d with interfaces: %s [PEER]",
                                hostId,
                                MiscUtils.formatHostMetadataFromJSON(hostMeta)));
            }
        }

        try {
            if (operationModeFuture.getData() != null) {
                String operationModeStr = new String(operationModeFuture.getData(), "UTF-8");
                m_startMode = OperationMode.valueOf(operationModeStr);
            }
        } catch (KeeperException.NoNodeException e) {}
        catch (Exception e) {
            throw new RuntimeException(e);
        }
    }


    public static String[] extractBuildInfo() {
        StringBuilder sb = new StringBuilder(64);
        String buildString = "VoltDB";
        String versionString = m_defaultVersionString;
        byte b = -1;
        try {
            InputStream buildstringStream =
                ClassLoader.getSystemResourceAsStream("buildstring.txt");
            if (buildstringStream == null) {
                throw new RuntimeException("Unreadable or missing buildstring.txt file.");
            }
            while ((b = (byte) buildstringStream.read()) != -1) {
                sb.append((char)b);
            }
            sb.append("\n");
            String parts[] = sb.toString().split(" ", 2);
            if (parts.length != 2) {
                throw new RuntimeException("Invalid buildstring.txt file.");
            }
            versionString = parts[0].trim();
            buildString = parts[1].trim();
        } catch (Exception ignored) {
            try {
                InputStream buildstringStream = new FileInputStream("version.txt");
                while ((b = (byte) buildstringStream.read()) != -1) {
                    sb.append((char)b);
                }
                versionString = sb.toString().trim();
            }
            catch (Exception ignored2) {
                log.l7dlog( Level.ERROR, LogKeys.org_voltdb_VoltDB_FailedToRetrieveBuildString.name(), null);
            }
        }
        return new String[] { versionString, buildString };
    }

    @Override
    public void readBuildInfo(String editionTag) {
        String buildInfo[] = extractBuildInfo();
        m_versionString = buildInfo[0];
        m_buildString = buildInfo[1];
        consoleLog.info(String.format("Build: %s %s %s", m_versionString, m_buildString, editionTag));
    }

    /**
     * Start all the site's event loops. That's it.
     */
    @Override
    public void run() {

        if (!isIV2Enabled()) {
            // start the separate EE threads
            for (ExecutionSiteRunner r : m_runners) {
                r.m_shouldStartRunning.countDown();
            }
        }

        if (m_restoreAgent != null) {
            // start restore process
            m_restoreAgent.restore();
        }
        else {
            onRestoreCompletion(Long.MIN_VALUE, m_iv2InitiatorStartingTxnIds);
        }

        // Start the rejoin coordinator
        if (m_rejoinCoordinator != null) {
            m_rejoinCoordinator.startRejoin();
        }

        // start one site in the current thread
        Thread.currentThread().setName("ExecutionSiteAndVoltDB");
        m_isRunning = true;
        try
        {
            if (!isIV2Enabled()) {
                m_currentThreadSite.run();
            }
            else {
                while (m_isRunning) {
                    Thread.sleep(3000);
                }
            }
        }
        catch (Throwable thrown)
        {
            String errmsg = " encountered an unexpected error and will die, taking this VoltDB node down.";
            hostLog.error(errmsg);
            // It's too easy for stdout to get lost, especially if we are crashing, so log FATAL, instead.
            // Logging also automatically prefixes lines with "ExecutionSite [X:Y] "
            // thrown.printStackTrace();
            hostLog.fatal("Stack trace of thrown exception: " + thrown.toString());
            for (StackTraceElement ste : thrown.getStackTrace()) {
                hostLog.fatal(ste.toString());
            }
            VoltDB.crashLocalVoltDB(errmsg, true, thrown);
        }
    }

    /**
     * Try to shut everything down so they system is ready to call
     * initialize again.
     * @param mainSiteThread The thread that m_inititalized the VoltDB or
     * null if called from that thread.
     */
    @Override
    public boolean shutdown(Thread mainSiteThread) throws InterruptedException {
        synchronized(m_startAndStopLock) {
            boolean did_it = false;
            if (m_mode != OperationMode.SHUTTINGDOWN) {
                did_it = true;
                m_mode = OperationMode.SHUTTINGDOWN;
                m_mailboxTracker.shutdown();
                // Things are going pear-shaped, tell the fault distributor to
                // shut its fat mouth
                m_faultManager.shutDown();
                m_snapshotCompletionMonitor.shutdown();
                m_periodicWorkThread.shutdown();
                heartbeatThread.interrupt();
                heartbeatThread.join();

                if (m_leaderAppointer != null) {
                    m_leaderAppointer.shutdown();
                }
                m_globalServiceElector.shutdown();

                if (m_hasStartedSampler.get()) {
                    m_sampler.setShouldStop();
                    m_sampler.join();
                }

                // shutdown the web monitoring / json
                if (m_adminListener != null)
                    m_adminListener.stop();

                // shut down the client interface
                for (ClientInterface ci : m_clientInterfaces) {
                    ci.shutdown();
                }

                // shut down Export and its connectors.
                ExportManager.instance().shutdown();

                if (!isIV2Enabled()) {
                    // tell all m_sites to stop their runloops
                    if (m_localSites != null) {
                        for (ExecutionSite site : m_localSites.values())
                            site.startShutdown();
                    }
                }

                // tell the iv2 sites to stop their runloop
                if (m_iv2Initiators != null) {
                    for (Initiator init : m_iv2Initiators)
                        init.shutdown();
                }

                if (m_cartographer != null) {
                    m_cartographer.shutdown();
                }

                if (!isIV2Enabled()) {
                    // try to join all threads but the main one
                    // probably want to check if one of these is the current thread
                    if (m_siteThreads != null) {
                        for (Thread siteThread : m_siteThreads.values()) {
                            if (Thread.currentThread().equals(siteThread) == false) {
                                // don't interrupt here. the site will start shutdown when
                                // it sees the shutdown flag set.
                                siteThread.join();
                            }
                        }
                    }

                    // try to join the main thread (possibly this one)
                    if (mainSiteThread != null) {
                        if (Thread.currentThread().equals(mainSiteThread) == false) {
                            // don't interrupt here. the site will start shutdown when
                            // it sees the shutdown flag set.
                            mainSiteThread.join();
                        }
                    }
                }
                // After sites are terminated, shutdown the InvocationBufferServer.
                // The IBS is shared by all sites; don't kill it while any site is active.
                if (m_nodeDRGateway != null) {
                    try {
                        m_nodeDRGateway.shutdown();
                    } catch (InterruptedException e) {
                        log.warn("Interrupted shutting down invocation buffer server", e);
                    }
                }

                // help the gc along
                m_localSites = null;
                m_currentThreadSite = null;
                m_siteThreads = null;
                m_runners = null;

                // shut down the network/messaging stuff
                // Close the host messenger first, which should close down all of
                // the ForeignHost sockets cleanly
                if (m_messenger != null)
                {
                    m_messenger.shutdown();
                }
                m_messenger = null;

                //Also for test code that expects a fresh stats agent
                if (m_statsAgent != null) {
                    m_statsAgent.shutdown();
                    m_statsAgent = null;
                }

                if (m_asyncCompilerAgent != null) {
                    m_asyncCompilerAgent.shutdown();
                    m_asyncCompilerAgent = null;
                }

                // The network iterates this list. Clear it after network's done.
                m_clientInterfaces.clear();

                ExportManager.instance().shutdown();
                m_computationService.shutdown();
                m_computationService.awaitTermination(1, TimeUnit.DAYS);
                m_computationService = null;
                m_siteTracker = null;
                m_catalogContext = null;
                m_mailboxPublisher = null;

                AdHocCompilerCache.clearVersionCache();

                // probably unnecessary
                System.gc();
                m_isRunning = false;
            }
            return did_it;
        }
    }

    /** Last transaction ID at which the logging config updated.
     * Also, use the intrinsic lock to safeguard access from multiple
     * execution site threads */
    private static Long lastLogUpdate_txnId = 0L;
    @Override
    synchronized public void logUpdate(String xmlConfig, long currentTxnId)
    {
        // another site already did this work.
        if (currentTxnId == lastLogUpdate_txnId) {
            return;
        }
        else if (currentTxnId < lastLogUpdate_txnId) {
            throw new RuntimeException(
                    "Trying to update logging config at transaction " + lastLogUpdate_txnId
                    + " with an older transaction: " + currentTxnId);
        }
        hostLog.info("Updating RealVoltDB logging config from txnid: " +
                lastLogUpdate_txnId + " to " + currentTxnId);
        lastLogUpdate_txnId = currentTxnId;
        VoltLogger.configure(xmlConfig);
    }

    /** Struct to associate a context with a counter of served sites */
    private static class ContextTracker {
        ContextTracker(CatalogContext context, CatalogSpecificPlanner csp) {
            m_dispensedSites = 1;
            m_context = context;
            m_csp = csp;
        }
        long m_dispensedSites;
        final CatalogContext m_context;
        final CatalogSpecificPlanner m_csp;
    }

    /** Associate transaction ids to contexts */
    private final HashMap<Long, ContextTracker>m_txnIdToContextTracker =
        new HashMap<Long, ContextTracker>();

    @Override
    public Pair<CatalogContext, CatalogSpecificPlanner> catalogUpdate(
            String diffCommands,
            byte[] newCatalogBytes,
            int expectedCatalogVersion,
            long currentTxnId,
            long deploymentCRC)
    {
        synchronized(m_catalogUpdateLock) {
            // A site is catching up with catalog updates
            if (currentTxnId <= m_catalogContext.m_transactionId && !m_txnIdToContextTracker.isEmpty()) {
                ContextTracker contextTracker = m_txnIdToContextTracker.get(currentTxnId);
                // This 'dispensed' concept is a little crazy fragile. Maybe it would be better
                // to keep a rolling N catalogs? Or perhaps to keep catalogs for N minutes? Open
                // to opinions here.
                contextTracker.m_dispensedSites++;
                int ttlsites = VoltDB.instance().getSiteTrackerForSnapshot().getSitesForHost(m_messenger.getHostId()).size();
                if (contextTracker.m_dispensedSites == ttlsites) {
                    m_txnIdToContextTracker.remove(currentTxnId);
                }
                return Pair.of( contextTracker.m_context, contextTracker.m_csp);
            }
            else if (m_catalogContext.catalogVersion != expectedCatalogVersion) {
                throw new RuntimeException("Trying to update main catalog context with diff " +
                        "commands generated for an out-of date catalog. Expected catalog version: " +
                        expectedCatalogVersion + " does not match actual version: " + m_catalogContext.catalogVersion);
            }

            // 0. A new catalog! Update the global context and the context tracker
            m_catalogContext =
                m_catalogContext.update(currentTxnId, newCatalogBytes, diffCommands, true, deploymentCRC);
            final CatalogSpecificPlanner csp = new CatalogSpecificPlanner( m_asyncCompilerAgent, m_catalogContext);
            m_txnIdToContextTracker.put(currentTxnId,
                    new ContextTracker(
                            m_catalogContext,
                            csp));
            m_catalogContext.logDebuggingInfoFromCatalog();

            // 1. update the export manager.
            ExportManager.instance().updateCatalog(m_catalogContext);

            // 2. update client interface (asynchronously)
            //    CI in turn updates the planner thread.
            for (ClientInterface ci : m_clientInterfaces) {
                ci.notifyOfCatalogUpdate();
            }

            // 3. update HTTPClientInterface (asynchronously)
            // This purges cached connection state so that access with
            // stale auth info is prevented.
            if (m_adminListener != null)
            {
                m_adminListener.notifyOfCatalogUpdate();
            }

            // 4. If running IV2, we need to update the MPI's catalog.  The MPI doesn't
            // run an every-site copy of the UpdateApplicationCatalog sysproc, so for now
            // we do the update along with the rest of the global state here.
            if (m_MPI != null) {
                m_MPI.updateCatalog(diffCommands, m_catalogContext, csp);
            }

            return Pair.of(m_catalogContext, csp);
        }
    }

    @Override
    public VoltDB.Configuration getConfig() {
        return m_config;
    }

    @Override
    public String getBuildString() {
        return m_buildString;
    }

    @Override
    public String getVersionString() {
        return m_versionString;
    }

    @Override
    public HostMessenger getHostMessenger() {
        return m_messenger;
    }

    @Override
    public ArrayList<ClientInterface> getClientInterfaces() {
        return m_clientInterfaces;
    }

    @Override
    public Map<Long, ExecutionSite> getLocalSites() {
        return m_localSites;
    }

    @Override
    public StatsAgent getStatsAgent() {
        return m_statsAgent;
    }

    @Override
    public MemoryStats getMemoryStatsSource() {
        return m_memoryStats;
    }

    @Override
    public FaultDistributorInterface getFaultDistributor()
    {
        return m_faultManager;
    }

    @Override
    public CatalogContext getCatalogContext() {
        synchronized(m_catalogUpdateLock) {
            return m_catalogContext;
        }
    }

    /**
     * Tells if the VoltDB is running. m_isRunning needs to be set to true
     * when the run() method is called, and set to false when shutting down.
     *
     * @return true if the VoltDB is running.
     */
    @Override
    public boolean isRunning() {
        return m_isRunning;
    }

    /**
     * Debugging function - creates a record of the current state of the system.
     * @param out PrintStream to write report to.
     */
    public void createRuntimeReport(PrintStream out) {
        // This function may be running in its own thread.

        out.print("MIME-Version: 1.0\n");
        out.print("Content-type: multipart/mixed; boundary=\"reportsection\"");

        out.print("\n\n--reportsection\nContent-Type: text/plain\n\nClientInterface Report\n");
        for (ClientInterface ci : getClientInterfaces()) {
            out.print(ci.toString() + "\n");
        }

        out.print("\n\n--reportsection\nContent-Type: text/plain\n\nLocalSite Report\n");
        for(ExecutionSite es : getLocalSites().values()) {
            out.print(es.toString() + "\n");
        }

        out.print("\n\n--reportsection--");
    }

    @Override
    public BackendTarget getBackendTargetType() {
        return m_config.m_backend;
    }

    @Override
    public synchronized void onExecutionSiteRejoinCompletion(long transferred) {
        m_executionSiteRecoveryFinish = System.currentTimeMillis();
        m_executionSiteRecoveryTransferred = transferred;
        onRejoinCompletion();
    }

    private void onRejoinCompletion() {
        // null out the rejoin coordinator
        if (m_rejoinCoordinator != null) {
            m_rejoinCoordinator.close();
        }
        m_rejoinCoordinator = null;

        try {
            m_testBlockRecoveryCompletion.acquire();
        } catch (InterruptedException e) {}
        final long delta = ((m_executionSiteRecoveryFinish - m_recoveryStartTime) / 1000);
        final long megabytes = m_executionSiteRecoveryTransferred / (1024 * 1024);
        final double megabytesPerSecond = megabytes / ((m_executionSiteRecoveryFinish - m_recoveryStartTime) / 1000.0);
        for (ClientInterface intf : getClientInterfaces()) {
            intf.mayActivateSnapshotDaemon();
            try {
                intf.startAcceptingConnections();
            } catch (IOException e) {
                hostLog.l7dlog(Level.FATAL,
                        LogKeys.host_VoltDB_ErrorStartAcceptingConnections.name(),
                        e);
                VoltDB.crashLocalVoltDB("Error starting client interface.", true, e);
            }
        }

        if (m_config.m_startAction == START_ACTION.REJOIN) {
            consoleLog.info(
                    "Node data recovery completed after " + delta + " seconds with " + megabytes +
                    " megabytes transferred at a rate of " +
                    megabytesPerSecond + " megabytes/sec");
        }

        try {
            final ZooKeeper zk = m_messenger.getZK();
            boolean logRecoveryCompleted = false;
            if (getCommandLog().getClass().getName().equals("org.voltdb.CommandLogImpl")) {
                try {
                    zk.create(VoltZK.request_truncation_snapshot, null, Ids.OPEN_ACL_UNSAFE, CreateMode.PERSISTENT);
                } catch (KeeperException.NodeExistsException e) {}
            } else {
                logRecoveryCompleted = true;
            }
            if (logRecoveryCompleted) {
                m_rejoining = false;
                consoleLog.info("Node rejoin completed");
            }
        } catch (Exception e) {
            VoltDB.crashLocalVoltDB("Unable to log host rejoin completion to ZK", true, e);
        }
        hostLog.info("Logging host rejoin completion to ZK");
    }

    @Override
    public CommandLog getCommandLog() {
        return m_commandLog;
    }

    @Override
    public OperationMode getMode()
    {
        return m_mode;
    }

    @Override
    public void setMode(OperationMode mode)
    {
        if (m_mode != mode)
        {
            if (mode == OperationMode.PAUSED)
            {
                hostLog.info("Server is entering admin mode and pausing.");
            }
            else if (m_mode == OperationMode.PAUSED)
            {
                hostLog.info("Server is exiting admin mode and resuming operation.");
            }
        }
        m_mode = mode;
    }

    @Override
    public void setStartMode(OperationMode mode) {
        m_startMode = mode;
    }

    @Override
    public OperationMode getStartMode()
    {
        return m_startMode;
    }

    @Override
    public void setReplicationRole(ReplicationRole role)
    {
        if (role == ReplicationRole.NONE && m_config.m_replicationRole == ReplicationRole.REPLICA) {
            consoleLog.info("Promoting replication role from replica to master.");
        }
        m_config.m_replicationRole = role;
        for (ClientInterface ci : m_clientInterfaces) {
            ci.setReplicationRole(m_config.m_replicationRole);
        }
    }

    @Override
    public ReplicationRole getReplicationRole()
    {
        return m_config.m_replicationRole;
    }

    /**
     * Metadata is a JSON object
     */
    @Override
    public String getLocalMetadata() {
        return m_localMetadata;
    }

    @Override
    public void onRestoreCompletion(long txnId, long perPartitionTxnIds[]) {

        /*
         * Command log is already initialized if this is a rejoin
         */
        if ((m_commandLog != null) && (m_commandLog.needsInitialization())) {
            // Initialize command logger
            m_commandLog.init(m_catalogContext, txnId, perPartitionTxnIds);
        }

        /*
         * IV2: After the command log is initialized, force the writing of the initial
         * viable replay set.  Turns into a no-op with no command log, on the non-leader sites, and on the MPI.
         */
        for (Initiator initiator : m_iv2Initiators) {
            initiator.enableWritingIv2FaultLog();
        }

        /*
         * LEGACY: Enable the initiator to send normal heartbeats and accept client
         * connections
         */
        for (SimpleDtxnInitiator dtxn : m_dtxns) {
            dtxn.setSendHeartbeats(true);
        }

        if (!m_rejoining) {
            for (ClientInterface ci : m_clientInterfaces) {
                try {
                    ci.startAcceptingConnections();
                } catch (IOException e) {
                    hostLog.l7dlog(Level.FATAL,
                                   LogKeys.host_VoltDB_ErrorStartAcceptingConnections.name(),
                                   e);
                    VoltDB.crashLocalVoltDB("Error starting client interface.", true, e);
                }
            }
        }

        // Start listening on the DR ports
        prepareReplication();

        if (m_startMode != null) {
            m_mode = m_startMode;
        } else {
            // Shouldn't be here, but to be safe
            m_mode = OperationMode.RUNNING;
        }
        consoleLog.l7dlog( Level.INFO, LogKeys.host_VoltDB_ServerCompletedInitialization.name(), null);
    }

    @Override
    public SnapshotCompletionMonitor getSnapshotCompletionMonitor() {
        return m_snapshotCompletionMonitor;
    }

    @Override
    public synchronized void recoveryComplete() {
        /*
         * IV2 always calls recovery complete on a truncation snapshot, only
         * log once.
         */
        if (m_rejoining) {
            consoleLog.info("Node rejoin completed");
        }
        m_rejoining = false;
    }

    @Override
    public ScheduledFuture<?> scheduleWork(Runnable work,
            long initialDelay,
            long delay,
            TimeUnit unit) {
        if (delay > 0) {
            return m_periodicWorkThread.scheduleWithFixedDelay(work,
                    initialDelay, delay,
                    unit);
        } else {
            return m_periodicWorkThread.schedule(work, initialDelay, unit);
        }
    }

    @Override
    public ListeningExecutorService getComputationService() {
        return m_computationService;
    }

    private void prepareReplication() {
        if (m_nodeDRGateway != null) {
            m_nodeDRGateway.start();
            m_nodeDRGateway.bindPorts();
        }
    }

    @Override
    public void setReplicationActive(boolean active)
    {
        if (m_replicationActive != active) {
            m_replicationActive = active;

            try {
                JSONStringer js = new JSONStringer();
                js.object();
                // Replication role should the be same across the cluster
                js.key("role").value(getReplicationRole().ordinal());
                js.key("active").value(m_replicationActive);
                js.endObject();

                getHostMessenger().getZK().setData(VoltZK.replicationconfig,
                                                   js.toString().getBytes("UTF-8"),
                                                   -1);
            } catch (Exception e) {
                e.printStackTrace();
                hostLog.error("Failed to write replication active state to ZK: " +
                              e.getMessage());
            }

            if (m_nodeDRGateway != null) {
                m_nodeDRGateway.setActive(active);
            }
        }
    }

    @Override
    public boolean getReplicationActive()
    {
        return m_replicationActive;
    }

    @Override
    public void handleMailboxUpdate(Map<MailboxType, List<MailboxNodeContent>> mailboxes) {
        SiteTracker oldTracker = m_siteTracker;
        m_siteTracker = new SiteTracker(m_myHostId, mailboxes, oldTracker != null ? oldTracker.m_version + 1 : 0);

        if (!isIV2Enabled()) {
            if (m_validateConfiguredNumberOfPartitionsOnMailboxUpdate) {
                if (m_siteTracker.m_numberOfPartitions != m_configuredNumberOfPartitions) {
                    VoltDB.crashGlobalVoltDB(
                            "Configured number of partitions " + m_configuredNumberOfPartitions +
                            " is not the same as the number of partitions present " + m_siteTracker.m_numberOfPartitions,
                            true, null);
                }
                if (m_siteTracker.m_numberOfPartitions != oldTracker.m_numberOfPartitions) {
                    VoltDB.crashGlobalVoltDB(
                            "Configured number of partitions in new tracker" + m_siteTracker.m_numberOfPartitions +
                            " is not the same as the number of partitions present " + oldTracker.m_numberOfPartitions,
                            true, null);
                }
            }

            if (oldTracker != null) {
                /*
                 * Handle node failures first, then node additions. It is NOT
                 * guaranteed that if a node failure and a node addition happen
                 * concurrently, they'll appear separately in two watch fires,
                 * because the new tracker contains the most up-to-date view of the
                 * mailboxes, which may contain both changes. Consequently, we have
                 * to handle both cases here.
                 */
                HashSet<Long> deltaRemoved = new HashSet<Long>(oldTracker.m_allSitesImmutable);
                deltaRemoved.removeAll(m_siteTracker.m_allSitesImmutable);
                if (!deltaRemoved.isEmpty()) {
                    m_faultManager.reportFault(new SiteFailureFault(new ArrayList<Long>(deltaRemoved)));
                }

                HashSet<Long> deltaAdded = new HashSet<Long>(m_siteTracker.m_allSitesImmutable);
                deltaAdded.removeAll(oldTracker.m_allSitesImmutable);
                if (!deltaAdded.isEmpty()) {
                    for (SimpleDtxnInitiator dtxn : m_dtxns)
                    {
                        Set<Long> copy = new HashSet<Long>(m_siteTracker.m_allExecutionSitesImmutable);
                        copy.retainAll(deltaAdded);
                        dtxn.notifyExecutionSiteRejoin(new ArrayList<Long>(copy));
                    }
                    for (ExecutionSite es : getLocalSites().values()) {
                        es.notifySitesAdded(m_siteTracker);
                    }
                }
            }
        }

        // Pre-iv2 and iv2 must inform the export manager of topology changes.
        if (ExportManager.instance() != null) {
            ExportManager.instance().notifyOfClusterTopologyChange();
        }
    }

    @Override
    public SiteTracker getSiteTracker() {
        return m_siteTracker;
    }

    @Override
    public SiteTracker getSiteTrackerForSnapshot()
    {
        if (isIV2Enabled()) {
            return new SiteTracker(m_messenger.getHostId(), m_cartographer.getSiteTrackerMailboxMap(), 0);
        }
        else {
            return m_siteTracker;
        }
    }


    @Override
    public MailboxPublisher getMailboxPublisher() {
        return m_mailboxPublisher;
    }

    /**
     * Create default deployment.xml file in voltdbroot if the deployment path is null.
     *
     * @return path to default deployment file
     * @throws IOException
     */
    static String setupDefaultDeployment() throws IOException {

        // Since there's apparently no deployment to override the path to voltdbroot it should be
        // safe to assume it's under the working directory.
        // CatalogUtil.getVoltDbRoot() creates the voltdbroot directory as needed.
        File voltDbRoot = CatalogUtil.getVoltDbRoot(null);
        String pathToDeployment = voltDbRoot.getPath() + File.separator + "deployment.xml";
        File deploymentXMLFile = new File(pathToDeployment);

        hostLog.info("Generating default deployment file \"" + deploymentXMLFile.getAbsolutePath() + "\"");
        BufferedWriter bw = new BufferedWriter(new FileWriter(deploymentXMLFile));
        for (String line : defaultDeploymentXML) {
            bw.write(line);
            bw.newLine();
        }
        bw.flush();
        bw.close();

        return deploymentXMLFile.getAbsolutePath();
    }

    /*
     * Validate the build string with the rest of the cluster
     * by racing to publish it to ZK and then comparing the one this process
     * has to the one in ZK. They should all match. The method returns a future
     * so that init can continue while the ZK call is pending since it ZK is pretty
     * slow.
     */
    private Future<?> validateBuildString(final String buildString, ZooKeeper zk) {
        final SettableFuture<Object> retval = SettableFuture.create();
        byte buildStringBytes[] = null;
        try {
            buildStringBytes = buildString.getBytes("UTF-8");
        } catch (UnsupportedEncodingException e) {
            throw new AssertionError(e);
        }
        final byte buildStringBytesFinal[] = buildStringBytes;

        //Can use a void callback because ZK will execute the create and then the get in order
        //It's a race so it doesn't have to succeed
        zk.create(
                VoltZK.buildstring,
                buildStringBytes,
                Ids.OPEN_ACL_UNSAFE,
                CreateMode.PERSISTENT,
                new ZKUtil.StringCallback(),
                null);

        zk.getData(VoltZK.buildstring, false, new org.apache.zookeeper_voltpatches.AsyncCallback.DataCallback() {

            @Override
            public void processResult(int rc, String path, Object ctx,
                    byte[] data, Stat stat) {
                KeeperException.Code code = KeeperException.Code.get(rc);
                if (code == KeeperException.Code.OK) {
                    if (Arrays.equals(buildStringBytesFinal, data)) {
                        retval.set(null);
                    } else {
                        try {
                            VoltDB.crashGlobalVoltDB("Local build string \"" + buildString +
                                    "\" does not match cluster build string \"" +
                                    new String(data, "UTF-8")  + "\"", false, null);
                        } catch (UnsupportedEncodingException e) {
                            retval.setException(new AssertionError(e));
                        }
                    }
                } else {
                    retval.setException(KeeperException.create(code));
                }
            }

        }, null);

        return retval;
    }
}<|MERGE_RESOLUTION|>--- conflicted
+++ resolved
@@ -160,11 +160,7 @@
     MailboxPublisher m_mailboxPublisher;
     MailboxTracker m_mailboxTracker;
     private String m_buildString;
-<<<<<<< HEAD
     private static final String m_defaultVersionString = "3.0";
-=======
-    private static final String m_defaultVersionString = "2.8.3.1";
->>>>>>> cb43de3d
     private String m_versionString = m_defaultVersionString;
     HostMessenger m_messenger = null;
     final ArrayList<ClientInterface> m_clientInterfaces = new ArrayList<ClientInterface>();
