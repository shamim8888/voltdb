/* This file is part of VoltDB.
 * Copyright (C) 2008-2012 VoltDB Inc.
 *
 * VoltDB is free software: you can redistribute it and/or modify
 * it under the terms of the GNU General Public License as published by
 * the Free Software Foundation, either version 3 of the License, or
 * (at your option) any later version.
 *
 * VoltDB is distributed in the hope that it will be useful,
 * but WITHOUT ANY WARRANTY; without even the implied warranty of
 * MERCHANTABILITY or FITNESS FOR A PARTICULAR PURPOSE.  See the
 * GNU General Public License for more details.
 *
 * You should have received a copy of the GNU General Public License
 * along with VoltDB.  If not, see <http://www.gnu.org/licenses/>.
 */

package org.voltdb;

import java.io.BufferedWriter;
import java.io.ByteArrayInputStream;
import java.io.File;
import java.io.FileInputStream;
import java.io.FileWriter;
import java.io.IOException;
import java.io.InputStream;
import java.io.PrintStream;
import java.io.UnsupportedEncodingException;
import java.lang.management.ManagementFactory;
import java.net.Inet4Address;
import java.net.Inet6Address;
import java.net.InetAddress;
import java.net.NetworkInterface;
import java.net.SocketException;
import java.util.ArrayDeque;
import java.util.ArrayList;
import java.util.Arrays;
import java.util.Collection;
import java.util.Enumeration;
import java.util.HashMap;
import java.util.HashSet;
import java.util.LinkedList;
import java.util.List;
import java.util.Map;
import java.util.Random;
import java.util.Set;
import java.util.TreeSet;
import java.util.concurrent.CountDownLatch;
import java.util.concurrent.ExecutionException;
import java.util.concurrent.Executors;
import java.util.concurrent.Future;
import java.util.concurrent.ScheduledFuture;
import java.util.concurrent.ScheduledThreadPoolExecutor;
import java.util.concurrent.Semaphore;
import java.util.concurrent.ThreadFactory;
import java.util.concurrent.TimeUnit;
import java.util.concurrent.atomic.AtomicBoolean;
import java.util.zip.CRC32;

import org.apache.zookeeper_voltpatches.CreateMode;
import org.apache.zookeeper_voltpatches.KeeperException;
import org.apache.zookeeper_voltpatches.ZooDefs.Ids;
import org.apache.zookeeper_voltpatches.ZooKeeper;
import org.apache.zookeeper_voltpatches.data.Stat;
import org.json_voltpatches.JSONArray;
import org.json_voltpatches.JSONObject;
import org.json_voltpatches.JSONStringer;
import org.voltcore.logging.Level;
import org.voltcore.logging.VoltLogger;
import org.voltcore.messaging.HostMessenger;
import org.voltcore.messaging.Mailbox;
import org.voltcore.utils.COWMap;
import org.voltcore.utils.CoreUtils;
import org.voltcore.utils.Pair;
import org.voltcore.zk.ZKUtil;
<<<<<<< HEAD
=======
import org.voltdb.iv2.Cartographer;
import org.voltdb.iv2.LeaderAppointer;
import org.voltdb.iv2.SpInitiator;
>>>>>>> 9d90296a
import org.voltdb.VoltDB.START_ACTION;
import org.voltdb.VoltZK.MailboxType;
import org.voltdb.catalog.Catalog;
import org.voltdb.catalog.Cluster;
import org.voltdb.catalog.Database;
import org.voltdb.compiler.AsyncCompilerAgent;
import org.voltdb.compiler.ClusterConfig;
import org.voltdb.compiler.deploymentfile.DeploymentType;
import org.voltdb.compiler.deploymentfile.HeartbeatType;
import org.voltdb.compiler.deploymentfile.UsersType;
import org.voltdb.dtxn.DtxnInitiatorMailbox;
import org.voltdb.dtxn.ExecutorTxnIdSafetyState;
import org.voltdb.dtxn.MailboxPublisher;
import org.voltdb.dtxn.MailboxTracker;
import org.voltdb.dtxn.MailboxUpdateHandler;
import org.voltdb.dtxn.SimpleDtxnInitiator;
import org.voltdb.dtxn.SiteTracker;
import org.voltdb.dtxn.TransactionInitiator;
import org.voltdb.export.ExportManager;
import org.voltdb.fault.FaultDistributor;
import org.voltdb.fault.FaultDistributorInterface;
import org.voltdb.fault.SiteFailureFault;
import org.voltdb.fault.VoltFault.FaultType;
import org.voltdb.iv2.Cartographer;
import org.voltdb.iv2.Initiator;
import org.voltdb.iv2.MpInitiator;
import org.voltdb.iv2.SpInitiator;
import org.voltdb.iv2.TxnEgo;
import org.voltdb.licensetool.LicenseApi;
import org.voltdb.messaging.VoltDbMessageFactory;
import org.voltdb.rejoin.RejoinCoordinator;
import org.voltdb.rejoin.SequentialRejoinCoordinator;
import org.voltdb.utils.CatalogUtil;
import org.voltdb.utils.HTTPAdminListener;
import org.voltdb.utils.LogKeys;
import org.voltdb.utils.MiscUtils;
import org.voltdb.utils.PlatformProperties;
import org.voltdb.utils.ResponseSampler;
import org.voltdb.utils.SystemStatsCollector;
import org.voltdb.utils.VoltSampler;

import com.google.common.collect.ImmutableList;
import com.google.common.util.concurrent.ListeningExecutorService;
import com.google.common.util.concurrent.MoreExecutors;
import com.google.common.util.concurrent.SettableFuture;

/**
 * RealVoltDB initializes global server components, like the messaging
 * layer, ExecutionSite(s), and ClientInterface. It provides accessors
 * or references to those global objects. It is basically the global
 * namespace. A lot of the global namespace is described by VoltDBInterface
 * to allow test mocking.
 */
public class RealVoltDB implements VoltDBInterface, RestoreAgent.Callback, MailboxUpdateHandler
{
    private static final VoltLogger log = new VoltLogger(VoltDB.class.getName());
    private static final VoltLogger hostLog = new VoltLogger("HOST");
    private static final VoltLogger consoleLog = new VoltLogger("CONSOLE");

    /** Default deployment file contents if path to deployment is null */
    private static final String[] defaultDeploymentXML = {
        "<?xml version=\"1.0\"?>",
        "<!-- IMPORTANT: This file is an auto-generated default deployment configuration.",
        "                Changes to this file will be overwritten. Copy it elsewhere if you",
        "                want to use it as a starting point for a custom configuration. -->",
        "<deployment>",
        "   <cluster hostcount=\"1\" sitesperhost=\"2\" />",
        "   <httpd enabled=\"true\">",
        "      <jsonapi enabled=\"true\" />",
        "   </httpd>",
        "</deployment>"
    };

    public VoltDB.Configuration m_config = new VoltDB.Configuration();
    private volatile boolean m_validateConfiguredNumberOfPartitionsOnMailboxUpdate;
    private int m_configuredNumberOfPartitions;
    CatalogContext m_catalogContext;
    volatile SiteTracker m_siteTracker;
    MailboxPublisher m_mailboxPublisher;
    MailboxTracker m_mailboxTracker;
    private String m_buildString;
    private static final String m_defaultVersionString = "2.8.1";
    private String m_versionString = m_defaultVersionString;
    HostMessenger m_messenger = null;
    final ArrayList<ClientInterface> m_clientInterfaces = new ArrayList<ClientInterface>();
    final ArrayList<SimpleDtxnInitiator> m_dtxns = new ArrayList<SimpleDtxnInitiator>();
    private Map<Long, ExecutionSite> m_localSites;
    HTTPAdminListener m_adminListener;
    private Map<Long, Thread> m_siteThreads;
    private ArrayList<ExecutionSiteRunner> m_runners;
    private ExecutionSite m_currentThreadSite;
    private StatsAgent m_statsAgent = new StatsAgent();
    private AsyncCompilerAgent m_asyncCompilerAgent = new AsyncCompilerAgent();
    public AsyncCompilerAgent getAsyncCompilerAgent() { return m_asyncCompilerAgent; }
    FaultDistributor m_faultManager;
    private PartitionCountStats m_partitionCountStats = null;
    private IOStats m_ioStats = null;
    private MemoryStats m_memoryStats = null;
    private StatsManager m_statsManager = null;
    private SnapshotCompletionMonitor m_snapshotCompletionMonitor;
    int m_myHostId;
    long m_depCRC = -1;
    String m_serializedCatalog;
    String m_httpPortExtraLogMessage = null;
    boolean m_jsonEnabled;
    DeploymentType m_deployment;

    // IV2 things
    List<Initiator> m_iv2Initiators = new ArrayList<Initiator>();
    Cartographer m_cartographer = null;
    LeaderAppointer m_leaderAppointer = null;
    GlobalServiceElector m_globalServiceElector = null;

    // Should the execution sites be started in recovery mode
    // (used for joining a node to an existing cluster)
    // If CL is enabled this will be set to true
    // by the CL when the truncation snapshot completes
    // and this node is viable for replay
    volatile boolean m_rejoining = false;
    boolean m_replicationActive = false;

    //Only restrict recovery completion during test
    static Semaphore m_testBlockRecoveryCompletion = new Semaphore(Integer.MAX_VALUE);
    private long m_executionSiteRecoveryFinish;
    private long m_executionSiteRecoveryTransferred;

    // Rejoin coordinator
    private RejoinCoordinator m_rejoinCoordinator = null;

    // id of the leader, or the host restore planner says has the catalog
    int m_hostIdWithStartupCatalog;
    String m_pathToStartupCatalog;

    // Synchronize initialize and shutdown.
    private final Object m_startAndStopLock = new Object();

    // Synchronize updates of catalog contexts with context accessors.
    private final Object m_catalogUpdateLock = new Object();

    // add a random number to the sampler output to make it likely to be unique for this process.
    private final VoltSampler m_sampler = new VoltSampler(10, "sample" + String.valueOf(new Random().nextInt() % 10000) + ".txt");
    private final AtomicBoolean m_hasStartedSampler = new AtomicBoolean(false);

    final VoltDBSiteFailureFaultHandler m_faultHandler = new VoltDBSiteFailureFaultHandler(this);

    RestoreAgent m_restoreAgent = null;

    private volatile boolean m_isRunning = false;

    @Override
    public boolean rejoining() { return m_rejoining; }

    private long m_recoveryStartTime;

    CommandLog m_commandLog;

    private volatile OperationMode m_mode = OperationMode.INITIALIZING;
    private OperationMode m_startMode = null;

    volatile String m_localMetadata = "";

    private ListeningExecutorService m_computationService;

    // methods accessed via the singleton
    @Override
    public void startSampler() {
        if (m_hasStartedSampler.compareAndSet(false, true)) {
            m_sampler.start();
        }
    }

    HeartbeatThread heartbeatThread;
    private ScheduledThreadPoolExecutor m_periodicWorkThread;

    // The configured license api: use to decide enterprise/cvommunity edition feature enablement
    LicenseApi m_licenseApi;

    @Override
    public LicenseApi getLicenseApi() {
        return m_licenseApi;
    }

    @Override
    public boolean isIV2Enabled() {
        return m_config.m_enableIV2;
    }

    /**
     * Initialize all the global components, then initialize all the m_sites.
     */
    @Override
    public void initialize(VoltDB.Configuration config) {
        synchronized(m_startAndStopLock) {
            // check that this is a 64 bit VM
            if (System.getProperty("java.vm.name").contains("64") == false) {
                hostLog.fatal("You are running on an unsupported (probably 32 bit) JVM. Exiting.");
                System.exit(-1);
            }
            consoleLog.l7dlog( Level.INFO, LogKeys.host_VoltDB_StartupString.name(), null);
            if (config.m_enableIV2) {
                consoleLog.warn("ENABLE IV2: " + config.m_enableIV2 + ". NOT SUPPORTED IN PRODUCTION.");
            }

            // If there's no deployment provide a default and put it under voltdbroot.
            if (config.m_pathToDeployment == null) {
                try {
                    config.m_pathToDeployment = setupDefaultDeployment();
                } catch (IOException e) {
                    VoltDB.crashLocalVoltDB("Failed to write default deployment.", false, null);
                }
            }

            // set the mode first thing
            m_mode = OperationMode.INITIALIZING;
            m_config = config;
            m_startMode = null;

            // set a bunch of things to null/empty/new for tests
            // which reusue the process
            m_clientInterfaces.clear();
            m_dtxns.clear();
            m_adminListener = null;
            m_commandLog = new DummyCommandLog();
            m_deployment = null;
            m_messenger = null;
            m_startMode = null;
            m_statsAgent = new StatsAgent();
            m_asyncCompilerAgent = new AsyncCompilerAgent();
            m_faultManager = null;
            m_validateConfiguredNumberOfPartitionsOnMailboxUpdate = false;
            m_snapshotCompletionMonitor = null;
            m_catalogContext = null;
            m_partitionCountStats = null;
            m_ioStats = null;
            m_memoryStats = null;
            m_statsManager = null;
            m_restoreAgent = null;
            m_siteTracker = null;
            m_mailboxTracker = null;
            m_recoveryStartTime = System.currentTimeMillis();
            m_hostIdWithStartupCatalog = 0;
            m_pathToStartupCatalog = m_config.m_pathToCatalog;
            m_replicationActive = false;

            // set up site structure
            m_localSites = new COWMap<Long, ExecutionSite>();
            m_siteThreads = new HashMap<Long, Thread>();
            m_runners = new ArrayList<ExecutionSiteRunner>();

            m_computationService = MoreExecutors.listeningDecorator(
                    Executors.newFixedThreadPool(
                        Math.max(2, CoreUtils.availableProcessors() / 4),
                        new ThreadFactory() {
                            private int threadIndex = 0;
                            @Override
                            public synchronized Thread  newThread(Runnable r) {
                                Thread t = new Thread(null, r, "Computation service thread - " + threadIndex++, 131072);
                                t.setDaemon(true);
                                return t;
                            }

                        })
                    );

            // determine if this is a rejoining node
            // (used for license check and later the actual rejoin)
            boolean isRejoin = false;
            if (config.m_startAction == START_ACTION.REJOIN ||
                    config.m_startAction == START_ACTION.LIVE_REJOIN) {
                isRejoin = true;
            }
            m_rejoining = isRejoin;

            // Set std-out/err to use the UTF-8 encoding and fail if UTF-8 isn't supported
            try {
                System.setOut(new PrintStream(System.out, true, "UTF-8"));
                System.setErr(new PrintStream(System.err, true, "UTF-8"));
            } catch (UnsupportedEncodingException e) {
                hostLog.fatal("Support for the UTF-8 encoding is required for VoltDB. This means you are likely running an unsupported JVM. Exiting.");
                System.exit(-1);
            }

            m_snapshotCompletionMonitor = new SnapshotCompletionMonitor();

            readBuildInfo(config.m_isEnterprise ? "Enterprise Edition" : "Community Edition");

            // start up the response sampler if asked to by setting the env var
            // VOLTDB_RESPONSE_SAMPLE_PATH to a valid path
            ResponseSampler.initializeIfEnabled();

            buildClusterMesh(isRejoin);

            //Start validating the build string in the background
            final Future<?> buildStringValidation = validateBuildString(getBuildString(), m_messenger.getZK());

            m_mailboxPublisher = new MailboxPublisher(VoltZK.mailboxes + "/" + m_messenger.getHostId());
            final int numberOfNodes = readDeploymentAndCreateStarterCatalogContext();
            if (!isRejoin) {
                m_messenger.waitForGroupJoin(numberOfNodes);
            }

            m_faultManager = new FaultDistributor(this);
            m_faultManager.registerFaultHandler(SiteFailureFault.SITE_FAILURE_CATALOG,
                    m_faultHandler,
                    FaultType.SITE_FAILURE);
            if (!m_faultManager.testPartitionDetectionDirectory(
                    m_catalogContext.cluster.getFaultsnapshots().get("CLUSTER_PARTITION"))) {
                VoltDB.crashLocalVoltDB("Unable to create partition detection snapshot directory at" +
                        m_catalogContext.cluster.getFaultsnapshots().get("CLUSTER_PARTITION"), false, null);
            }


            // Create the thread pool here. It's needed by buildClusterMesh()
            m_periodicWorkThread = CoreUtils.getScheduledThreadPoolExecutor("Periodic Work", 1, 1024 * 128);

            m_licenseApi = MiscUtils.licenseApiFactory(m_config.m_pathToLicense);
            if (m_licenseApi == null) {
                VoltDB.crashLocalVoltDB("Failed to initialize license verifier. " +
                        "See previous log message for details.", false, null);
            }

            // Create the GlobalServiceElector.  Do this here so we can register the MPI with it
            // when we construct it below
            m_globalServiceElector = new GlobalServiceElector(m_messenger.getZK(), m_messenger.getHostId());

            /*
             * Construct all the mailboxes for things that need to be globally addressable so they can be published
             * in one atomic shot.
             *
             * The starting state for partition assignments are statically derived from the host id generated
             * by host messenger and the k-factor/host count/sites per host. This starting state
             * is published to ZK as the toplogy metadata node.
             *
             * On rejoin the rejoining node has to inspect the topology meta node to find out what is missing
             * and then update the topology listing itself as a replacement for one of the missing host ids.
             * Then it does a compare and set of the topology.
             */
            ArrayDeque<Mailbox> siteMailboxes = null;
            ClusterConfig clusterConfig = null;
            DtxnInitiatorMailbox initiatorMailbox = null;
            long initiatorHSId = 0;
            JSONObject topo = getTopology(isRejoin);
            MpInitiator mpi = null;
            try {
                // IV2 mailbox stuff
                if (isIV2Enabled()) {
                    ClusterConfig iv2config = new ClusterConfig(topo);
                    m_cartographer = new Cartographer(m_messenger.getZK(), iv2config.getPartitionCount());
                    if (isRejoin) {
                        List<Integer> partitionsToReplace = m_cartographer.getIv2PartitionsToReplace(topo);
                        m_iv2Initiators = createIv2Initiators(partitionsToReplace);
                    }
                    else {
                        List<Integer> partitions =
                            ClusterConfig.partitionsForHost(topo, m_messenger.getHostId());
                        m_iv2Initiators = createIv2Initiators(partitions);
                    }
                    // each node has an MPInitiator (and exactly 1 node has the master MPI).
                    long mpiBuddyHSId = m_iv2Initiators.get(0).getInitiatorHSId();
                    mpi = new MpInitiator(m_messenger, mpiBuddyHSId);
                    m_iv2Initiators.add(mpi);
                }

                /*
                 * Start mailbox tracker early here because it is required
                 * on rejoin to find the hosts that are missing from the cluster
                 */
                m_mailboxTracker = new MailboxTracker(m_messenger.getZK(), this);
                m_mailboxTracker.start();
                /*
                 * Will count this down at the right point on regular startup as well as rejoin
                 */
                CountDownLatch rejoinCompleteLatch = new CountDownLatch(1);
                Pair<ArrayDeque<Mailbox>, ClusterConfig> p;
                if (isRejoin) {
                    /*
                     * Need to lock the topology metadata
                     * so that it can be changed atomically with publishing the mailbox node
                     * for this process on a rejoin.
                     */
                    createRejoinBarrierAndWatchdog(rejoinCompleteLatch);

                    p = createMailboxesForSitesRejoin(topo);
                } else {
                    p = createMailboxesForSitesStartup(topo);
                }

                siteMailboxes = p.getFirst();
                clusterConfig = p.getSecond();
                // This will set up site tracker
                initiatorHSId = registerInitiatorMailbox();
                final long statsHSId = m_messenger.getHSIdForLocalSite(HostMessenger.STATS_SITE_ID);
                m_messenger.generateMailboxId(statsHSId);
                hostLog.info("Registering stats mailbox id " + CoreUtils.hsIdToString(statsHSId));
                m_mailboxPublisher.registerMailbox(MailboxType.StatsAgent, new MailboxNodeContent(statsHSId, null));

                if (isRejoin && isIV2Enabled()) {
                    // Make a list of HDIds to rejoin
                    List<Long> hsidsToRejoin = new ArrayList<Long>();
                    for (Initiator init : m_iv2Initiators) {
                        if (init.isRejoinable()) {
                            hsidsToRejoin.add(init.getInitiatorHSId());
                        }
                    }
                    SnapshotSaveAPI.recoveringSiteCount.set(hsidsToRejoin.size());
                    hostLog.info("Set recovering site count to " + hsidsToRejoin.size());

                    m_rejoinCoordinator = new SequentialRejoinCoordinator(m_messenger, hsidsToRejoin,
                            m_catalogContext.cluster.getVoltroot());
                    m_messenger.registerMailbox(m_rejoinCoordinator);
                    hostLog.info("Using iv2 community rejoin");
                }
                else if (isRejoin && m_config.m_startAction == START_ACTION.LIVE_REJOIN) {
                    SnapshotSaveAPI.recoveringSiteCount.set(siteMailboxes.size());
                    hostLog.info("Set recovering site count to " + siteMailboxes.size());
                    // Construct and publish rejoin coordinator mailbox
                    ArrayList<Long> sites = new ArrayList<Long>();
                    for (Mailbox siteMailbox : siteMailboxes) {
                        sites.add(siteMailbox.getHSId());
                    }

                    m_rejoinCoordinator =
                        new SequentialRejoinCoordinator(m_messenger, sites, m_catalogContext.cluster.getVoltroot());
                    m_messenger.registerMailbox(m_rejoinCoordinator);
                    m_mailboxPublisher.registerMailbox(MailboxType.OTHER,
                                                       new MailboxNodeContent(m_rejoinCoordinator.getHSId(), null));
                } else if (isRejoin) {
                    SnapshotSaveAPI.recoveringSiteCount.set(siteMailboxes.size());
                }

                // All mailboxes should be set up, publish it
                m_mailboxPublisher.publish(m_messenger.getZK());

                /*
                 * Now that we have published our changes to the toplogy it is safe for
                 * another node to come in and manipulate the toplogy metadata
                 */
                rejoinCompleteLatch.countDown();
                if (isRejoin) {
                    m_messenger.getZK().delete(VoltZK.rejoinLock, -1, new ZKUtil.VoidCallback(), null);
                }
            } catch (Exception e) {
                VoltDB.crashLocalVoltDB(e.getMessage(), true, e);
            }

            /*
             * Before this barrier pretty much every remotely visible mailbox id has to have been
             * registered with host messenger and published with mailbox publisher
             */
            boolean siteTrackerInit = false;
            for (int ii = 0; ii < 4000; ii++) {
                boolean predicate = true;
                if (isRejoin) {
                    predicate = !m_siteTracker.getAllHosts().contains(m_messenger.getHostId());
                } else {
                    predicate = m_siteTracker.getAllHosts().size() < m_deployment.getCluster().getHostcount();
                }
                if (predicate) {
                    try {
                        Thread.sleep(5);
                    } catch (InterruptedException e) {
                        e.printStackTrace();
                    }
                } else {
                    siteTrackerInit = true;
                    break;
                }
            }
            if (!siteTrackerInit) {
                VoltDB.crashLocalVoltDB(
                        "Failed to initialize site tracker with all hosts before timeout", true, null);
            }

            initiatorMailbox = createInitiatorMailbox(initiatorHSId);


            // do the many init tasks in the Inits class
            Inits inits = new Inits(this, 1);
            inits.doInitializationWork();

            if (config.m_backend.isIPC) {
                int eeCount = m_siteTracker.getLocalSites().length;
                if (config.m_ipcPorts.size() != eeCount) {
                    hostLog.fatal("Specified an IPC backend but only supplied " + config.m_ipcPorts.size() +
                            " backend ports when " + eeCount + " are required");
                    System.exit(-1);
                }
            }

            collectLocalNetworkMetadata();

            /*
             * Construct an adhoc planner for the initial catalog
             */
            final CatalogSpecificPlanner csp = new CatalogSpecificPlanner(m_asyncCompilerAgent, m_catalogContext);

            /*
             * Configure and start all the IV2 sites
             */
            if (isIV2Enabled()) {
                try {
                    m_leaderAppointer = new LeaderAppointer(
                            m_messenger.getZK(),
                            clusterConfig.getPartitionCount(),
                            m_deployment.getCluster().getKfactor(),
                            topo, mpi);
                    m_globalServiceElector.registerService(m_leaderAppointer);

                    for (Initiator iv2init : m_iv2Initiators) {
                        iv2init.configure(
                                getBackendTargetType(),
                                m_serializedCatalog,
                                m_catalogContext,
                                m_deployment.getCluster().getKfactor(),
                                csp,
                                clusterConfig.getPartitionCount(),
                                m_rejoining,
                                m_commandLog);
                    }
                } catch (Exception e) {
                    Throwable toLog = e;
                    if (e instanceof ExecutionException) {
                        toLog = ((ExecutionException)e).getCause();
                    }
                    VoltDB.crashLocalVoltDB("Error configuring IV2 initiator.", true, toLog);
                }
            }
            else {
                /*
                 * Create execution sites runners (and threads) for all exec
                 * sites except the first one.  This allows the sites to be set
                 * up in the thread that will end up running them.  Cache the
                 * first Site from the catalog and only do the setup once the
                 * other threads have been started.
                 */
                Mailbox localThreadMailbox = siteMailboxes.poll();
                ((org.voltcore.messaging.SiteMailbox)localThreadMailbox).setCommandLog(m_commandLog);
                m_currentThreadSite = null;
                for (Mailbox mailbox : siteMailboxes) {
                    long site = mailbox.getHSId();
                    int sitesHostId = SiteTracker.getHostForSite(site);

                    // start a local site
                    if (sitesHostId == m_myHostId) {
                        ((org.voltcore.messaging.SiteMailbox)mailbox).setCommandLog(m_commandLog);
                        ExecutionSiteRunner runner =
                            new ExecutionSiteRunner(mailbox,
                                    m_catalogContext,
                                    m_serializedCatalog,
                                    m_rejoining,
                                    m_replicationActive,
                                    hostLog,
                                    m_configuredNumberOfPartitions,
                                    csp);
                        m_runners.add(runner);
                        Thread runnerThread = new Thread(runner, "Site " +
                                org.voltcore.utils.CoreUtils.hsIdToString(site));
                        runnerThread.start();
                        log.l7dlog(Level.TRACE, LogKeys.org_voltdb_VoltDB_CreatingThreadForSite.name(), new Object[] { site }, null);
                        m_siteThreads.put(site, runnerThread);
                    }
                }

                /*
                 * Now that the runners have been started and are doing setup of the other sites in parallel
                 * this thread can set up its own execution site.
                 */
                try {
                    ExecutionSite siteObj =
                        new ExecutionSite(VoltDB.instance(),
                                localThreadMailbox,
                                m_serializedCatalog,
                                null,
                                m_rejoining,
                                m_replicationActive,
                                m_catalogContext.m_transactionId,
                                m_configuredNumberOfPartitions,
                                csp);
                    m_localSites.put(localThreadMailbox.getHSId(), siteObj);
                    m_currentThreadSite = siteObj;
                } catch (Exception e) {
                    VoltDB.crashLocalVoltDB(e.getMessage(), true, e);
                }
                /*
                 * Stop and wait for the runners to finish setting up and then put
                 * the constructed ExecutionSites in the local site map.
                 */
                for (ExecutionSiteRunner runner : m_runners) {
                    try {
                        runner.m_siteIsLoaded.await();
                    } catch (InterruptedException e) {
                        VoltDB.crashLocalVoltDB("Unable to wait on starting execution site.", true, e);
                    }
                    assert(runner.m_siteObj != null);
                    m_localSites.put(runner.m_siteId, runner.m_siteObj);
                }
            }

            // Start the GlobalServiceElector.  Not sure where this will actually belong.
            try {
                m_globalServiceElector.start();
            } catch (Exception e) {
                VoltDB.crashLocalVoltDB("Unable to start GlobalServiceElector", true, e);
            }

            /*
             * At this point all of the execution sites have been published to m_localSites
             * It is possible that while they were being created the mailbox tracker found additional
             * sites, but was unable to deliver the notification to some or all of the execution sites.
             * Since notifying them of new sites is idempotent (version number check), let's do that here so there
             * are no lost updates for additional sites. But... it must be done from the
             * mailbox tracker thread or there is a race with failure detection and handling.
             * Generally speaking it seems like retrieving a reference to a site tracker not via a message
             * from the mailbox tracker thread that builds the site tracker is bug. If it isn't delivered to you by
             * a site tracker then you lose sequential consistency.
             */
            try {
                m_mailboxTracker.executeTask(new Runnable() {
                    @Override
                    public void run() {
                        for (ExecutionSite es : m_localSites.values()) {
                            es.notifySitesAdded(m_siteTracker);
                        }
                    }
                }).get();
            } catch (InterruptedException e) {
                VoltDB.crashLocalVoltDB(e.getMessage(), true, e);
            } catch (ExecutionException e) {
                VoltDB.crashLocalVoltDB(e.getMessage(), true, e);
            }

            // Create the client interface
            int portOffset = 0;
<<<<<<< HEAD
            //for (long site : m_siteTracker.getMailboxTracker().getAllInitiators()) {
=======
>>>>>>> 9d90296a
            for (int i = 0; i < 1; i++) {
                // create DTXN and CI for each local non-EE site
                SimpleDtxnInitiator initiator =
                    new SimpleDtxnInitiator(initiatorMailbox,
                            m_catalogContext,
                            m_messenger,
                            m_myHostId,
                            m_myHostId, // fake initiator ID
                            m_config.m_timestampTestingSalt);

                try {
                    ClientInterface ci =
                        ClientInterface.create(m_messenger,
                                m_catalogContext,
                                m_config.m_replicationRole,
                                initiator,
                                m_cartographer,
                                clusterConfig.getPartitionCount(),
                                config.m_port + portOffset,
                                config.m_adminPort + portOffset,
                                m_config.m_timestampTestingSalt);
                    portOffset += 2;
                    m_clientInterfaces.add(ci);
                } catch (Exception e) {
                    VoltDB.crashLocalVoltDB(e.getMessage(), true, e);
                }
                portOffset += 2;
                m_dtxns.add(initiator);
            }

            m_partitionCountStats = new PartitionCountStats( clusterConfig.getPartitionCount());
            m_statsAgent.registerStatsSource(SysProcSelector.PARTITIONCOUNT,
                    0, m_partitionCountStats);
            m_ioStats = new IOStats();
            m_statsAgent.registerStatsSource(SysProcSelector.IOSTATS,
                    0, m_ioStats);
            m_memoryStats = new MemoryStats();
            m_statsAgent.registerStatsSource(SysProcSelector.MEMORY,
                    0, m_memoryStats);
            if (isIV2Enabled()) {
                m_statsAgent.registerStatsSource(SysProcSelector.TOPO, 0, m_cartographer);
            }
            // Create the statistics manager and register it to JMX registry
            m_statsManager = null;
            try {
                final Class<?> statsManagerClass =
                    Class.forName("org.voltdb.management.JMXStatsManager");
                m_statsManager = (StatsManager)statsManagerClass.newInstance();
                m_statsManager.initialize(new ArrayList<Long>(m_localSites.keySet()));
            } catch (Exception e) {}

            try {
                m_snapshotCompletionMonitor.init(m_messenger.getZK());
            } catch (Exception e) {
                hostLog.fatal("Error initializing snapshot completion monitor", e);
                VoltDB.crashLocalVoltDB("Error initializing snapshot completion monitor", true, e);
            }

            if (m_commandLog != null && isRejoin) {
                m_commandLog.initForRejoin(
                        m_catalogContext, Long.MIN_VALUE, true);
            }

            /*
             * Make sure the build string successfully validated
             * before continuing to do operations
             * that might return wrongs answers or lose data.
             */
            try {
                buildStringValidation.get();
            } catch (Exception e) {
                VoltDB.crashLocalVoltDB("Failed to validate cluster build string", false, e);
            }

            if (!isRejoin) {
                try {
                    m_messenger.waitForAllHostsToBeReady(m_deployment.getCluster().getHostcount());
                } catch (Exception e) {
                    hostLog.fatal("Failed to announce ready state.");
                    VoltDB.crashLocalVoltDB("Failed to announce ready state.", false, null);
                }
            }
            m_validateConfiguredNumberOfPartitionsOnMailboxUpdate = true;
            if (m_siteTracker.m_numberOfPartitions != m_configuredNumberOfPartitions) {
                for (Map.Entry<Integer, ImmutableList<Long>> entry :
                    m_siteTracker.m_partitionsToSitesImmutable.entrySet()) {
                    hostLog.info(entry.getKey() + " -- "
                            + CoreUtils.hsIdCollectionToString(entry.getValue()));
                }
                VoltDB.crashGlobalVoltDB("Mismatch between configured number of partitions (" +
                        m_configuredNumberOfPartitions + ") and actual (" +
                        m_siteTracker.m_numberOfPartitions + ")",
                        true, null);
            }

            heartbeatThread = new HeartbeatThread(m_clientInterfaces);
            heartbeatThread.start();
            schedulePeriodicWorks();

            // print out a bunch of useful system info
            logDebuggingInfo(m_config.m_adminPort, m_config.m_httpPort, m_httpPortExtraLogMessage, m_jsonEnabled);

            if (clusterConfig.getReplicationFactor() == 0) {
                hostLog.warn("Running without redundancy (k=0) is not recommended for production use.");
            }

            assert(m_clientInterfaces.size() > 0);
            ClientInterface ci = m_clientInterfaces.get(0);
            ci.initializeSnapshotDaemon(m_messenger.getZK());

            // set additional restore agent stuff
            if (m_restoreAgent != null) {
                if (isIV2Enabled()) {
                    ci.bindRestoreAdapter(m_restoreAgent.getAdapter());
                    m_restoreAgent.setCatalogContext(m_catalogContext);
                    m_restoreAgent.setSiteTracker(getSiteTrackerForSnapshot());
                    m_restoreAgent.setInitiator(new Iv2TransactionCreator(m_clientInterfaces.get(0)));
                }
                else {
                    TransactionInitiator initiator = m_dtxns.get(0);
                    m_restoreAgent.setCatalogContext(m_catalogContext);
                    m_restoreAgent.setSiteTracker(m_siteTracker);
                    m_restoreAgent.setInitiator(initiator);
                }
            }
        }
    }

    private void createRejoinBarrierAndWatchdog(final CountDownLatch cdl) {
        ZooKeeper zk = m_messenger.getZK();
        String lockPath = null;
        for (int ii = 0; ii < 120; ii++) {
            try {
                lockPath = zk.create(VoltZK.rejoinLock, null, Ids.OPEN_ACL_UNSAFE, CreateMode.EPHEMERAL);
                break;
            } catch (KeeperException.NodeExistsException e) {
                try {
                    Thread.sleep(500);
                } catch (InterruptedException e1) {
                    throw new RuntimeException(e1);
                }
            } catch (Exception e) {
                throw new RuntimeException(e);
            }
        }

        if (lockPath == null) {
            VoltDB.crashLocalVoltDB("Unable to acquire rejoin lock in ZK, " +
                    "it may be necessary to delete the lock from the ZK CLI if " +
                    "you are sure no other rejoin is in progress", false, null);
        }

        new Thread() {
            @Override
            public void run() {
                try {
                    if (!cdl.await(1, TimeUnit.MINUTES)) {
                        VoltDB.crashLocalVoltDB("Rejoin watchdog timed out after 60 seconds, rejoin hung", false, null);
                    }
                } catch (InterruptedException e) {
                    e.printStackTrace();
                }
            }
        }.start();
    }

    private Pair<ArrayDeque<Mailbox>, ClusterConfig> createMailboxesForSitesRejoin(JSONObject topology)
    throws Exception
    {
        ZooKeeper zk = m_messenger.getZK();
        ArrayDeque<Mailbox> mailboxes = new ArrayDeque<Mailbox>();

        hostLog.debug(zk.getChildren("/db", false));

        // We're waiting for m_mailboxTracker to start(), which will
        // cause it to do an initial read of the mailboxes from ZK and
        // then create a new and up-to-date m_siteTracker when handleMailboxUpdate()
        // gets called
        while (m_siteTracker == null) {
            Thread.sleep(1);
        }

        Set<Integer> hostIdsInTopology = new HashSet<Integer>();
        JSONArray partitions = topology.getJSONArray("partitions");
        for (int ii = 0; ii < partitions.length(); ii++) {
            JSONObject partition = partitions.getJSONObject(ii);
            JSONArray replicas = partition.getJSONArray("replicas");
            for (int zz = 0; zz < replicas.length(); zz++) {
                hostIdsInTopology.add(replicas.getInt(zz));
            }
        }

        /*
         * Remove all the hosts that are still live
         */
        hostIdsInTopology.removeAll(m_siteTracker.m_allHostsImmutable);

        /*
         * Nothing to replace!
         */
        if (hostIdsInTopology.isEmpty()) {
            VoltDB.crashLocalVoltDB("Rejoin failed because there is no failed node to replace", false, null);
        }

        Integer hostToReplace = hostIdsInTopology.iterator().next();

        /*
         * Log all the partitions to replicate and replace the failed host with self
         */
        Set<Integer> partitionsToReplicate = new TreeSet<Integer>();
        for (int ii = 0; ii < partitions.length(); ii++) {
            JSONObject partition = partitions.getJSONObject(ii);
            JSONArray replicas = partition.getJSONArray("replicas");
            for (int zz = 0; zz < replicas.length(); zz++) {
                if (replicas.getInt(zz) == hostToReplace.intValue()) {
                    partitionsToReplicate.add(partition.getInt("partition_id"));
                    replicas.put(zz, m_messenger.getHostId());
                }
            }
        }

        zk.setData(VoltZK.topology, topology.toString(4).getBytes("UTF-8"), -1, new ZKUtil.StatCallback(), null);
        final int sites_per_host = topology.getInt("sites_per_host");
        ClusterConfig clusterConfig = new ClusterConfig(topology);
        m_configuredNumberOfPartitions = clusterConfig.getPartitionCount();
        assert(partitionsToReplicate.size() == sites_per_host);
        for (Integer partition : partitionsToReplicate)
        {
            Mailbox mailbox = m_messenger.createMailbox();
            mailboxes.add(mailbox);
            MailboxNodeContent mnc = new MailboxNodeContent(mailbox.getHSId(), partition);
            m_mailboxPublisher.registerMailbox(MailboxType.ExecutionSite, mnc);
        }
        return Pair.of( mailboxes, clusterConfig);
    }

    private Pair<ArrayDeque<Mailbox>, ClusterConfig> createMailboxesForSitesStartup(JSONObject topo)
    throws Exception
    {
        ArrayDeque<Mailbox> mailboxes = new ArrayDeque<Mailbox>();
        ClusterConfig clusterConfig = new ClusterConfig(topo);
        if (!clusterConfig.validate()) {
            VoltDB.crashLocalVoltDB(clusterConfig.getErrorMsg(), false, null);
        }
        List<Integer> partitions =
            ClusterConfig.partitionsForHost(topo, m_messenger.getHostId());

        m_configuredNumberOfPartitions = clusterConfig.getPartitionCount();
        assert(partitions.size() == clusterConfig.getSitesPerHost());
        for (Integer partition : partitions)
        {
            Mailbox mailbox = m_messenger.createMailbox();
            mailboxes.add(mailbox);
            MailboxNodeContent mnc = new MailboxNodeContent(mailbox.getHSId(), partition);
            m_mailboxPublisher.registerMailbox(MailboxType.ExecutionSite, mnc);
        }
        return Pair.of( mailboxes, clusterConfig);
    }

    // Get topology information.  If rejoining, get it directly from
    // ZK.  Otherwise, try to do the write/read race to ZK on startup.
    private JSONObject getTopology(boolean isRejoin)
    {
        JSONObject topo = null;
        if (!isRejoin) {
            int sitesperhost = m_deployment.getCluster().getSitesperhost();
            int hostcount = m_deployment.getCluster().getHostcount();
            int kfactor = m_deployment.getCluster().getKfactor();
            ClusterConfig clusterConfig = new ClusterConfig(hostcount, sitesperhost, kfactor);
            if (!clusterConfig.validate()) {
                VoltDB.crashLocalVoltDB(clusterConfig.getErrorMsg(), false, null);
            }
            topo = registerClusterConfig(clusterConfig);
        }
        else {
            Stat stat = new Stat();
            try {
                topo =
                    new JSONObject(new String(m_messenger.getZK().getData(VoltZK.topology, false, stat), "UTF-8"));
            }
            catch (Exception e) {
                VoltDB.crashLocalVoltDB("Unable to get topology from ZK", true, e);
            }
        }
        return topo;
    }

    private List<Initiator> createIv2Initiators(Collection<Integer> partitions)
    {
        List<Initiator> initiators = new ArrayList<Initiator>();
        for (Integer partition : partitions)
        {
            Initiator initiator = new SpInitiator(m_messenger, partition);
            initiators.add(initiator);
        }
        return initiators;
    }

    private JSONObject registerClusterConfig(ClusterConfig config)
    {
        // First, race to write the topology to ZK using Highlander rules
        // (In the end, there can be only one)
        JSONObject topo = null;
        try
        {
            topo = config.getTopology(m_messenger.getLiveHostIds());
            byte[] payload = topo.toString(4).getBytes("UTF-8");
            m_messenger.getZK().create(VoltZK.topology, payload,
                    Ids.OPEN_ACL_UNSAFE,
                    CreateMode.PERSISTENT);
        }
        catch (KeeperException.NodeExistsException nee)
        {
            // It's fine if we didn't win, we'll pick up the topology below
        }
        catch (Exception e)
        {
            VoltDB.crashLocalVoltDB("Unable to write topology to ZK, dying",
                    true, e);
        }

        // Then, have everyone read the topology data back from ZK
        try
        {
            byte[] data = m_messenger.getZK().getData(VoltZK.topology, false, null);
            topo = new JSONObject(new String(data, "UTF-8"));
        }
        catch (Exception e)
        {
            VoltDB.crashLocalVoltDB("Unable to read topology from ZK, dying",
                    true, e);
        }
        return topo;
    }

    /*
     * First register, then create.
     */
    private long registerInitiatorMailbox() throws Exception {
        long hsid = m_messenger.generateMailboxId(null);
        MailboxNodeContent mnc = new MailboxNodeContent(hsid, null);
        m_mailboxPublisher.registerMailbox(MailboxType.Initiator, mnc);
        return hsid;
    }

    private DtxnInitiatorMailbox createInitiatorMailbox(long hsid) {
        Map<Long, Integer> siteMap = m_siteTracker.getSitesToPartitions();
        ExecutorTxnIdSafetyState safetyState = new ExecutorTxnIdSafetyState(siteMap);
        DtxnInitiatorMailbox mailbox = new DtxnInitiatorMailbox(safetyState, m_messenger);
        mailbox.setHSId(hsid);
        m_messenger.registerMailbox(mailbox);
        return mailbox;
    }

    /**
     * Schedule all the periodic works
     */
    private void schedulePeriodicWorks() {
        // JMX stats broadcast
        scheduleWork(new Runnable() {
            @Override
            public void run() {
                m_statsManager.sendNotification();
            }
        }, 0, StatsManager.POLL_INTERVAL, TimeUnit.MILLISECONDS);

        // small stats samples
        scheduleWork(new Runnable() {
            @Override
            public void run() {
                SystemStatsCollector.asyncSampleSystemNow(false, false);
            }
        }, 0, 5, TimeUnit.SECONDS);

        // medium stats samples
        scheduleWork(new Runnable() {
            @Override
            public void run() {
                SystemStatsCollector.asyncSampleSystemNow(true, false);
            }
        }, 0, 1, TimeUnit.MINUTES);

        // large stats samples
        scheduleWork(new Runnable() {
            @Override
            public void run() {
                SystemStatsCollector.asyncSampleSystemNow(true, true);
            }
        }, 0, 6, TimeUnit.MINUTES);
    }

    int readDeploymentAndCreateStarterCatalogContext() {
        /*
         * Debate with the cluster what the deployment file should be
         */
        try {
            ZooKeeper zk = m_messenger.getZK();
            byte deploymentBytes[] = org.voltcore.utils.CoreUtils.urlToBytes(m_config.m_pathToDeployment);

            try {
                if (deploymentBytes != null) {
                    zk.create(VoltZK.deploymentBytes, deploymentBytes, Ids.OPEN_ACL_UNSAFE, CreateMode.PERSISTENT);
                    hostLog.info("URL of deployment info: " + m_config.m_pathToDeployment);
                } else {
                    throw new KeeperException.NodeExistsException();
                }
            } catch (KeeperException.NodeExistsException e) {
                byte deploymentBytesTemp[] = zk.getData(VoltZK.deploymentBytes, false, null);
                if (deploymentBytesTemp == null) {
                    throw new RuntimeException(
                            "Deployment file could not be found locally or remotely at "
                            + m_config.m_pathToDeployment);
                }
                CRC32 crc = new CRC32();
                crc.update(deploymentBytes);
                final long checksumHere = crc.getValue();
                crc.reset();
                crc.update(deploymentBytesTemp);
                if (checksumHere != crc.getValue()) {
                    hostLog.info("Deployment configuration was pulled from ZK, and the checksum did not match " +
                    "the locally supplied file");
                } else {
                    hostLog.info("Deployment configuration pulled from ZK");
                }
                deploymentBytes = deploymentBytesTemp;
            }

            m_deployment = CatalogUtil.getDeployment(new ByteArrayInputStream(deploymentBytes));
            // wasn't a valid xml deployment file
            if (m_deployment == null) {
                hostLog.error("Not a valid XML deployment file at URL: " + m_config.m_pathToDeployment);
                VoltDB.crashLocalVoltDB("Not a valid XML deployment file at URL: "
                        + m_config.m_pathToDeployment, false, null);
            }

            // note the heatbeats are specified in seconds in xml, but ms internally
            HeartbeatType hbt = m_deployment.getHeartbeat();
            if (hbt != null)
                m_config.m_deadHostTimeoutMS = hbt.getTimeout() * 1000;

            // create a dummy catalog to load deployment info into
            Catalog catalog = new Catalog();
            Cluster cluster = catalog.getClusters().add("cluster");
            Database db = cluster.getDatabases().add("database");

            // create groups as needed for users
            if (m_deployment.getUsers() != null) {
                for (UsersType.User user : m_deployment.getUsers().getUser()) {
                    String groupsCSV = user.getGroups();
                    if (groupsCSV == null || groupsCSV.isEmpty()) {
                        continue;
                    }
                    String[] groups = groupsCSV.split(",");
                    for (String group : groups) {
                        if (db.getGroups().get(group) == null) {
                            db.getGroups().add(group);
                        }
                    }
                }
            }

            long depCRC = CatalogUtil.compileDeploymentAndGetCRC(catalog, m_deployment,
                    true, true);
            assert(depCRC != -1);

            m_catalogContext = new CatalogContext(
                    isIV2Enabled() ? TxnEgo.makeZero(MpInitiator.MP_INIT_PID).getTxnId() : 0,
                            catalog, null, depCRC, 0, -1);

            int numberOfNodes = m_deployment.getCluster().getHostcount();
            if (numberOfNodes <= 0) {
                hostLog.l7dlog( Level.FATAL, LogKeys.host_VoltDB_InvalidHostCount.name(),
                        new Object[] { numberOfNodes }, null);
                VoltDB.crashLocalVoltDB("Invalid cluster size: " + numberOfNodes, false, null);
            }

            return numberOfNodes;
        } catch (Exception e) {
            throw new RuntimeException(e);
        }
    }

    void collectLocalNetworkMetadata() {
        boolean threw = false;
        JSONStringer stringer = new JSONStringer();
        try {
            stringer.object();
            stringer.key("interfaces").array();

            /*
             * If no interface was specified, do a ton of work
             * to identify all ipv4 or ipv6 interfaces and
             * marshal them into JSON. Always put the ipv4 address first
             * so that the export client will use it
             */
            if (m_config.m_externalInterface.equals("")) {
                LinkedList<NetworkInterface> interfaces = new LinkedList<NetworkInterface>();
                try {
                    Enumeration<NetworkInterface> intfEnum = NetworkInterface.getNetworkInterfaces();
                    while (intfEnum.hasMoreElements()) {
                        NetworkInterface intf = intfEnum.nextElement();
                        if (intf.isLoopback() || !intf.isUp()) {
                            continue;
                        }
                        interfaces.offer(intf);
                    }
                } catch (SocketException e) {
                    throw new RuntimeException(e);
                }

                if (interfaces.isEmpty()) {
                    stringer.value("localhost");
                } else {

                    boolean addedIp = false;
                    while (!interfaces.isEmpty()) {
                        NetworkInterface intf = interfaces.poll();
                        Enumeration<InetAddress> inetAddrs = intf.getInetAddresses();
                        Inet6Address inet6addr = null;
                        Inet4Address inet4addr = null;
                        while (inetAddrs.hasMoreElements()) {
                            InetAddress addr = inetAddrs.nextElement();
                            if (addr instanceof Inet6Address) {
                                inet6addr = (Inet6Address)addr;
                                if (inet6addr.isLinkLocalAddress()) {
                                    inet6addr = null;
                                }
                            } else if (addr instanceof Inet4Address) {
                                inet4addr = (Inet4Address)addr;
                            }
                        }
                        if (inet4addr != null) {
                            stringer.value(inet4addr.getHostAddress());
                            addedIp = true;
                        }
                        if (inet6addr != null) {
                            stringer.value(inet6addr.getHostAddress());
                            addedIp = true;
                        }
                    }
                    if (!addedIp) {
                        stringer.value("localhost");
                    }
                }
            } else {
                stringer.value(m_config.m_externalInterface);
            }
        } catch (Exception e) {
            threw = true;
            hostLog.warn("Error while collecting data about local network interfaces", e);
        }
        try {
            if (threw) {
                stringer = new JSONStringer();
                stringer.object();
                stringer.key("interfaces").array();
                stringer.value("localhost");
                stringer.endArray();
            } else {
                stringer.endArray();
            }
            stringer.key("clientPort").value(m_config.m_port);
            stringer.key("adminPort").value(m_config.m_adminPort);
            stringer.key("httpPort").value(m_config.m_httpPort);
            stringer.key("drPort").value(m_config.m_drAgentPortStart);
            stringer.endObject();
            JSONObject obj = new JSONObject(stringer.toString());
            // possibly atomic swap from null to realz
            m_localMetadata = obj.toString(4);
        } catch (Exception e) {
            hostLog.warn("Failed to collect data about lcoal network interfaces", e);
        }
    }

    /**
     * Start the voltcore HostMessenger. This joins the node
     * to the existing cluster. In the non rejoin case, this
     * function will return when the mesh is complete. If
     * rejoining, it will return when the node and agreement
     * site are synched to the existing cluster.
     */
    void buildClusterMesh(boolean isRejoin) {
        final String leaderAddress = m_config.m_leader;
        String hostname = MiscUtils.getHostnameFromHostnameColonPort(leaderAddress);
        int port = MiscUtils.getPortFromHostnameColonPort(leaderAddress, m_config.m_internalPort);

        org.voltcore.messaging.HostMessenger.Config hmconfig;

        hmconfig = new org.voltcore.messaging.HostMessenger.Config(hostname, port);
        hmconfig.internalPort = m_config.m_internalPort;
        hmconfig.internalInterface = m_config.m_internalInterface;
        hmconfig.zkInterface = m_config.m_zkInterface;
        hmconfig.deadHostTimeout = m_config.m_deadHostTimeoutMS;
        hmconfig.factory = new VoltDbMessageFactory();

        m_messenger = new org.voltcore.messaging.HostMessenger(hmconfig);

        hostLog.info(String.format("Beginning inter-node communication on port %d.", m_config.m_internalPort));

        try {
            m_messenger.start();
        } catch (Exception e) {
            VoltDB.crashLocalVoltDB(e.getMessage(), true, e);
        }

        VoltZK.createPersistentZKNodes(m_messenger.getZK());

        // Use the host messenger's hostId.
        m_myHostId = m_messenger.getHostId();
    }

    void logDebuggingInfo(int adminPort, int httpPort, String httpPortExtraLogMessage, boolean jsonEnabled) {
        String startAction = m_config.m_startAction.toString();
        String startActionLog = "Database start action is " + (startAction.substring(0, 1).toUpperCase() +
                startAction.substring(1).toLowerCase()) + ".";
        if (m_config.m_startAction == START_ACTION.START) {
            startActionLog += " Will create a new database if there is nothing to recover from.";
        }
        if (!m_rejoining) {
            hostLog.info(startActionLog);
        }

        // print out awesome network stuff
        hostLog.info(String.format("Listening for native wire protocol clients on port %d.", m_config.m_port));
        hostLog.info(String.format("Listening for admin wire protocol clients on port %d.", adminPort));

        if (m_startMode == OperationMode.PAUSED) {
            hostLog.info(String.format("Started in admin mode. Clients on port %d will be rejected in admin mode.", m_config.m_port));
        }

        if (m_config.m_replicationRole == ReplicationRole.REPLICA) {
            hostLog.info("Started as " + m_config.m_replicationRole.toString().toLowerCase() + " cluster. " +
                             "Clients can only call read-only procedures.");
        }
        if (httpPortExtraLogMessage != null) {
            hostLog.info(httpPortExtraLogMessage);
        }
        if (httpPort != -1) {
            hostLog.info(String.format("Local machine HTTP monitoring is listening on port %d.", httpPort));
        }
        else {
            hostLog.info(String.format("Local machine HTTP monitoring is disabled."));
        }
        if (jsonEnabled) {
            hostLog.info(String.format("Json API over HTTP enabled at path /api/1.0/, listening on port %d.", httpPort));
        }
        else {
            hostLog.info("Json API disabled.");
        }

        // replay command line args that we can see
        List<String> iargs = ManagementFactory.getRuntimeMXBean().getInputArguments();
        StringBuilder sb = new StringBuilder("Available JVM arguments:");
        for (String iarg : iargs)
            sb.append(" ").append(iarg);
        if (iargs.size() > 0) hostLog.info(sb.toString());
        else hostLog.info("No JVM command line args known.");

        // java heap size
        long javamaxheapmem = ManagementFactory.getMemoryMXBean().getHeapMemoryUsage().getMax();
        javamaxheapmem /= (1024 * 1024);
        hostLog.info(String.format("Maximum usable Java heap set to %d mb.", javamaxheapmem));

        m_catalogContext.logDebuggingInfoFromCatalog();

        // print out a bunch of useful system info
        PlatformProperties pp = PlatformProperties.getPlatformProperties();
        String[] lines = pp.toLogLines().split("\n");
        for (String line : lines) {
            hostLog.info(line.trim());
        }

        final ZooKeeper zk = m_messenger.getZK();
        ZKUtil.ByteArrayCallback operationModeFuture = new ZKUtil.ByteArrayCallback();
        /*
         * Publish our cluster metadata, and then retrieve the metadata
         * for the rest of the cluster
         */
        try {
            zk.create(
                    VoltZK.cluster_metadata + "/" + m_messenger.getHostId(),
                    getLocalMetadata().getBytes("UTF-8"),
                    Ids.OPEN_ACL_UNSAFE,
                    CreateMode.EPHEMERAL,
                    new ZKUtil.StringCallback(),
                    null);
            zk.getData(VoltZK.operationMode, false, operationModeFuture, null);
        } catch (Exception e) {
            VoltDB.crashLocalVoltDB("Error creating \"/cluster_metadata\" node in ZK", true, e);
        }

        Map<Integer, String> clusterMetadata = new HashMap<Integer, String>(0);
        /*
         * Spin and attempt to retrieve cluster metadata for all nodes in the cluster.
         */
        HashSet<Integer> metadataToRetrieve = new HashSet<Integer>(m_siteTracker.getAllHosts());
        metadataToRetrieve.remove(m_messenger.getHostId());
        while (!metadataToRetrieve.isEmpty()) {
            Map<Integer, ZKUtil.ByteArrayCallback> callbacks = new HashMap<Integer, ZKUtil.ByteArrayCallback>();
            for (Integer hostId : metadataToRetrieve) {
                ZKUtil.ByteArrayCallback cb = new ZKUtil.ByteArrayCallback();
                zk.getData(VoltZK.cluster_metadata + "/" + hostId, false, cb, null);
                callbacks.put(hostId, cb);
            }

            for (Map.Entry<Integer, ZKUtil.ByteArrayCallback> entry : callbacks.entrySet()) {
                try {
                    ZKUtil.ByteArrayCallback cb = entry.getValue();
                    Integer hostId = entry.getKey();
                    clusterMetadata.put(hostId, new String(cb.getData(), "UTF-8"));
                    metadataToRetrieve.remove(hostId);
                } catch (KeeperException.NoNodeException e) {}
                catch (Exception e) {
                    VoltDB.crashLocalVoltDB("Error retrieving cluster metadata", true, e);
                }
            }

        }

        // print out cluster membership
        hostLog.info("About to list cluster interfaces for all nodes with format [ip1 ip2 ... ipN] client-port:admin-port:http-port");
        for (int hostId : m_siteTracker.getAllHosts()) {
            if (hostId == m_messenger.getHostId()) {
                hostLog.info(
                        String.format(
                                "  Host id: %d with interfaces: %s [SELF]",
                                hostId,
                                MiscUtils.formatHostMetadataFromJSON(getLocalMetadata())));
            }
            else {
                String hostMeta = clusterMetadata.get(hostId);
                hostLog.info(
                        String.format(
                                "  Host id: %d with interfaces: %s [PEER]",
                                hostId,
                                MiscUtils.formatHostMetadataFromJSON(hostMeta)));
            }
        }

        try {
            if (operationModeFuture.getData() != null) {
                String operationModeStr = new String(operationModeFuture.getData(), "UTF-8");
                m_startMode = OperationMode.valueOf(operationModeStr);
            }
        } catch (KeeperException.NoNodeException e) {}
        catch (Exception e) {
            throw new RuntimeException(e);
        }
    }


    public static String[] extractBuildInfo() {
        StringBuilder sb = new StringBuilder(64);
        String buildString = "VoltDB";
        String versionString = m_defaultVersionString;
        byte b = -1;
        try {
            InputStream buildstringStream =
                ClassLoader.getSystemResourceAsStream("buildstring.txt");
            if (buildstringStream == null) {
                throw new RuntimeException("Unreadable or missing buildstring.txt file.");
            }
            while ((b = (byte) buildstringStream.read()) != -1) {
                sb.append((char)b);
            }
            sb.append("\n");
            String parts[] = sb.toString().split(" ", 2);
            if (parts.length != 2) {
                throw new RuntimeException("Invalid buildstring.txt file.");
            }
            versionString = parts[0].trim();
            buildString = parts[1].trim();
        } catch (Exception ignored) {
            try {
                InputStream buildstringStream = new FileInputStream("version.txt");
                while ((b = (byte) buildstringStream.read()) != -1) {
                    sb.append((char)b);
                }
                versionString = sb.toString().trim();
            }
            catch (Exception ignored2) {
                log.l7dlog( Level.ERROR, LogKeys.org_voltdb_VoltDB_FailedToRetrieveBuildString.name(), null);
            }
        }
        return new String[] { versionString, buildString };
    }

    @Override
    public void readBuildInfo(String editionTag) {
        String buildInfo[] = extractBuildInfo();
        m_versionString = buildInfo[0];
        m_buildString = buildInfo[1];
        consoleLog.info(String.format("Build: %s %s %s", m_versionString, m_buildString, editionTag));
    }

    /**
     * Start all the site's event loops. That's it.
     */
    @Override
    public void run() {

        if (!isIV2Enabled()) {
            // start the separate EE threads
            for (ExecutionSiteRunner r : m_runners) {
                r.m_shouldStartRunning.countDown();
            }
        }

        if (m_restoreAgent != null) {
            // start restore process
            m_restoreAgent.restore();
        }
        else {
            onRestoreCompletion(Long.MIN_VALUE);
        }

        // Start the rejoin coordinator
        if (m_rejoinCoordinator != null) {
            m_rejoinCoordinator.startRejoin();
        }

        // start one site in the current thread
        Thread.currentThread().setName("ExecutionSiteAndVoltDB");
        m_isRunning = true;
        try
        {
            if (!isIV2Enabled()) {
                m_currentThreadSite.run();
            }
            else {
                while (m_isRunning) {
                    Thread.sleep(3000);
                }
            }
        }
        catch (Throwable thrown)
        {
            String errmsg = " encountered an unexpected error and will die, taking this VoltDB node down.";
            hostLog.error(errmsg);
            // It's too easy for stdout to get lost, especially if we are crashing, so log FATAL, instead.
            // Logging also automatically prefixes lines with "ExecutionSite [X:Y] "
            // thrown.printStackTrace();
            hostLog.fatal("Stack trace of thrown exception: " + thrown.toString());
            for (StackTraceElement ste : thrown.getStackTrace()) {
                hostLog.fatal(ste.toString());
            }
            VoltDB.crashLocalVoltDB(errmsg, true, thrown);
        }
    }

    /**
     * Try to shut everything down so they system is ready to call
     * initialize again.
     * @param mainSiteThread The thread that m_inititalized the VoltDB or
     * null if called from that thread.
     */
    @Override
    public boolean shutdown(Thread mainSiteThread) throws InterruptedException {
        synchronized(m_startAndStopLock) {
            boolean did_it = false;
            if (m_mode != OperationMode.SHUTTINGDOWN) {
                did_it = true;
                m_mode = OperationMode.SHUTTINGDOWN;
                m_mailboxTracker.shutdown();
                // Things are going pear-shaped, tell the fault distributor to
                // shut its fat mouth
                m_faultManager.shutDown();
                m_snapshotCompletionMonitor.shutdown();
                m_periodicWorkThread.shutdown();
                heartbeatThread.interrupt();
                heartbeatThread.join();

                if (m_leaderAppointer != null) {
                    m_leaderAppointer.shutdown();
                }
                m_globalServiceElector.shutdown();

                if (m_hasStartedSampler.get()) {
                    m_sampler.setShouldStop();
                    m_sampler.join();
                }

                // shutdown the web monitoring / json
                if (m_adminListener != null)
                    m_adminListener.stop();

                // shut down the client interface
                for (ClientInterface ci : m_clientInterfaces) {
                    ci.shutdown();
                }

                // shut down Export and its connectors.
                ExportManager.instance().shutdown();

                if (!isIV2Enabled()) {
                    // tell all m_sites to stop their runloops
                    if (m_localSites != null) {
                        for (ExecutionSite site : m_localSites.values())
                            site.startShutdown();
                    }
                }

                // tell the iv2 sites to stop their runloop
                if (m_iv2Initiators != null) {
                    for (Initiator init : m_iv2Initiators)
                        init.shutdown();
                }

                if (m_cartographer != null) {
                    m_cartographer.shutdown();
                }

                if (!isIV2Enabled()) {
                    // try to join all threads but the main one
                    // probably want to check if one of these is the current thread
                    if (m_siteThreads != null) {
                        for (Thread siteThread : m_siteThreads.values()) {
                            if (Thread.currentThread().equals(siteThread) == false) {
                                // don't interrupt here. the site will start shutdown when
                                // it sees the shutdown flag set.
                                siteThread.join();
                            }
                        }
                    }

                    // try to join the main thread (possibly this one)
                    if (mainSiteThread != null) {
                        if (Thread.currentThread().equals(mainSiteThread) == false) {
                            // don't interrupt here. the site will start shutdown when
                            // it sees the shutdown flag set.
                            mainSiteThread.join();
                        }
                    }
                }
                // After sites are terminated, shutdown the InvocationBufferServer.
                // The IBS is shared by all sites; don't kill it while any site is active.
                PartitionDRGateway.shutdown();

                // help the gc along
                m_localSites = null;
                m_currentThreadSite = null;
                m_siteThreads = null;
                m_runners = null;

                // shut down the network/messaging stuff
                // Close the host messenger first, which should close down all of
                // the ForeignHost sockets cleanly
                if (m_messenger != null)
                {
                    m_messenger.shutdown();
                }
                m_messenger = null;

                //Also for test code that expects a fresh stats agent
                if (m_statsAgent != null) {
                    m_statsAgent.shutdown();
                    m_statsAgent = null;
                }

                if (m_asyncCompilerAgent != null) {
                    m_asyncCompilerAgent.shutdown();
                    m_asyncCompilerAgent = null;
                }

                // The network iterates this list. Clear it after network's done.
                m_clientInterfaces.clear();

                ExportManager.instance().shutdown();
                m_computationService.shutdown();
                m_computationService.awaitTermination(1, TimeUnit.DAYS);
                m_computationService = null;
                m_siteTracker = null;
                m_catalogContext = null;
                m_mailboxPublisher = null;

                // probably unnecessary
                System.gc();
                m_isRunning = false;
            }
            return did_it;
        }
    }

    /** Last transaction ID at which the logging config updated.
     * Also, use the intrinsic lock to safeguard access from multiple
     * execution site threads */
    private static Long lastLogUpdate_txnId = 0L;
    @Override
    synchronized public void logUpdate(String xmlConfig, long currentTxnId)
    {
        // another site already did this work.
        if (currentTxnId == lastLogUpdate_txnId) {
            return;
        }
        else if (currentTxnId < lastLogUpdate_txnId) {
            throw new RuntimeException(
                    "Trying to update logging config at transaction " + lastLogUpdate_txnId
                    + " with an older transaction: " + currentTxnId);
        }
        hostLog.info("Updating RealVoltDB logging config from txnid: " +
                lastLogUpdate_txnId + " to " + currentTxnId);
        lastLogUpdate_txnId = currentTxnId;
        VoltLogger.configure(xmlConfig);
    }

    /** Struct to associate a context with a counter of served sites */
    private static class ContextTracker {
        ContextTracker(CatalogContext context, CatalogSpecificPlanner csp) {
            m_dispensedSites = 1;
            m_context = context;
            m_csp = csp;
        }
        long m_dispensedSites;
        final CatalogContext m_context;
        final CatalogSpecificPlanner m_csp;
    }

    /** Associate transaction ids to contexts */
    private final HashMap<Long, ContextTracker>m_txnIdToContextTracker =
        new HashMap<Long, ContextTracker>();

    @Override
    public Pair<CatalogContext, CatalogSpecificPlanner> catalogUpdate(
            String diffCommands,
            byte[] newCatalogBytes,
            int expectedCatalogVersion,
            long currentTxnId,
            long deploymentCRC)
    {
        synchronized(m_catalogUpdateLock) {
            // A site is catching up with catalog updates
            if (currentTxnId <= m_catalogContext.m_transactionId && !m_txnIdToContextTracker.isEmpty()) {
                ContextTracker contextTracker = m_txnIdToContextTracker.get(currentTxnId);
                // This 'dispensed' concept is a little crazy fragile. Maybe it would be better
                // to keep a rolling N catalogs? Or perhaps to keep catalogs for N minutes? Open
                // to opinions here.
                contextTracker.m_dispensedSites++;
                int ttlsites = m_siteTracker.getSitesForHost(m_messenger.getHostId()).size();
                if (contextTracker.m_dispensedSites == ttlsites) {
                    m_txnIdToContextTracker.remove(currentTxnId);
                }
                return Pair.of( contextTracker.m_context, contextTracker.m_csp);
            }
            else if (m_catalogContext.catalogVersion != expectedCatalogVersion) {
                throw new RuntimeException("Trying to update main catalog context with diff " +
                        "commands generated for an out-of date catalog. Expected catalog version: " +
                        expectedCatalogVersion + " does not match actual version: " + m_catalogContext.catalogVersion);
            }

            // 0. A new catalog! Update the global context and the context tracker
            m_catalogContext =
                m_catalogContext.update(currentTxnId, newCatalogBytes, diffCommands, true, deploymentCRC);
            final CatalogSpecificPlanner csp = new CatalogSpecificPlanner( m_asyncCompilerAgent, m_catalogContext);
            m_txnIdToContextTracker.put(currentTxnId,
                    new ContextTracker(
                            m_catalogContext,
                            csp));
            m_catalogContext.logDebuggingInfoFromCatalog();

            // 1. update the export manager.
            ExportManager.instance().updateCatalog(m_catalogContext);

            // 2. update client interface (asynchronously)
            //    CI in turn updates the planner thread.
            for (ClientInterface ci : m_clientInterfaces) {
                ci.notifyOfCatalogUpdate();
            }

            // 3. update HTTPClientInterface (asynchronously)
            // This purges cached connection state so that access with
            // stale auth info is prevented.
            if (m_adminListener != null)
            {
                m_adminListener.notifyOfCatalogUpdate();
            }

            return Pair.of(m_catalogContext, csp);
        }
    }

    @Override
    public VoltDB.Configuration getConfig() {
        return m_config;
    }

    @Override
    public String getBuildString() {
        return m_buildString;
    }

    @Override
    public String getVersionString() {
        return m_versionString;
    }

    @Override
    public HostMessenger getHostMessenger() {
        return m_messenger;
    }

    @Override
    public ArrayList<ClientInterface> getClientInterfaces() {
        return m_clientInterfaces;
    }

    @Override
    public Map<Long, ExecutionSite> getLocalSites() {
        return m_localSites;
    }

    @Override
    public StatsAgent getStatsAgent() {
        return m_statsAgent;
    }

    @Override
    public MemoryStats getMemoryStatsSource() {
        return m_memoryStats;
    }

    @Override
    public FaultDistributorInterface getFaultDistributor()
    {
        return m_faultManager;
    }

    @Override
    public CatalogContext getCatalogContext() {
        synchronized(m_catalogUpdateLock) {
            return m_catalogContext;
        }
    }

    /**
     * Tells if the VoltDB is running. m_isRunning needs to be set to true
     * when the run() method is called, and set to false when shutting down.
     *
     * @return true if the VoltDB is running.
     */
    @Override
    public boolean isRunning() {
        return m_isRunning;
    }

    /**
     * Debugging function - creates a record of the current state of the system.
     * @param out PrintStream to write report to.
     */
    public void createRuntimeReport(PrintStream out) {
        // This function may be running in its own thread.

        out.print("MIME-Version: 1.0\n");
        out.print("Content-type: multipart/mixed; boundary=\"reportsection\"");

        out.print("\n\n--reportsection\nContent-Type: text/plain\n\nClientInterface Report\n");
        for (ClientInterface ci : getClientInterfaces()) {
            out.print(ci.toString() + "\n");
        }

        out.print("\n\n--reportsection\nContent-Type: text/plain\n\nLocalSite Report\n");
        for(ExecutionSite es : getLocalSites().values()) {
            out.print(es.toString() + "\n");
        }

        out.print("\n\n--reportsection--");
    }

    @Override
    public BackendTarget getBackendTargetType() {
        return m_config.m_backend;
    }

    @Override
    public synchronized void onExecutionSiteRejoinCompletion(long transferred) {
        m_executionSiteRecoveryFinish = System.currentTimeMillis();
        m_executionSiteRecoveryTransferred = transferred;
        onRejoinCompletion();
    }

    private void onRejoinCompletion() {
        // null out the rejoin coordinator
        if (m_rejoinCoordinator != null) {
            m_rejoinCoordinator.close();
        }
        m_rejoinCoordinator = null;

        try {
            m_testBlockRecoveryCompletion.acquire();
        } catch (InterruptedException e) {}
        final long delta = ((m_executionSiteRecoveryFinish - m_recoveryStartTime) / 1000);
        final long megabytes = m_executionSiteRecoveryTransferred / (1024 * 1024);
        final double megabytesPerSecond = megabytes / ((m_executionSiteRecoveryFinish - m_recoveryStartTime) / 1000.0);
        for (ClientInterface intf : getClientInterfaces()) {
            intf.mayActivateSnapshotDaemon();
            try {
                intf.startAcceptingConnections();
            } catch (IOException e) {
                hostLog.l7dlog(Level.FATAL,
                        LogKeys.host_VoltDB_ErrorStartAcceptingConnections.name(),
                        e);
                VoltDB.crashLocalVoltDB("Error starting client interface.", true, e);
            }
        }

        if (m_config.m_startAction == START_ACTION.REJOIN) {
            consoleLog.info(
                    "Node data recovery completed after " + delta + " seconds with " + megabytes +
                    " megabytes transferred at a rate of " +
                    megabytesPerSecond + " megabytes/sec");
        }

        try {
            final ZooKeeper zk = m_messenger.getZK();
            boolean logRecoveryCompleted = false;
            if (getCommandLog().getClass().getName().equals("org.voltdb.CommandLogImpl")) {
                try {
                    zk.create(VoltZK.request_truncation_snapshot, null, Ids.OPEN_ACL_UNSAFE, CreateMode.PERSISTENT);
                } catch (KeeperException.NodeExistsException e) {}
            } else {
                logRecoveryCompleted = true;
            }
            if (logRecoveryCompleted) {
                m_rejoining = false;
                consoleLog.info("Node rejoin completed");
            }
        } catch (Exception e) {
            VoltDB.crashLocalVoltDB("Unable to log host rejoin completion to ZK", true, e);
        }
        hostLog.info("Logging host rejoin completion to ZK");
    }

    @Override
    public CommandLog getCommandLog() {
        return m_commandLog;
    }

    @Override
    public OperationMode getMode()
    {
        return m_mode;
    }

    @Override
    public void setMode(OperationMode mode)
    {
        if (m_mode != mode)
        {
            if (mode == OperationMode.PAUSED)
            {
                hostLog.info("Server is entering admin mode and pausing.");
            }
            else if (m_mode == OperationMode.PAUSED)
            {
                hostLog.info("Server is exiting admin mode and resuming operation.");
            }
        }
        m_mode = mode;
    }

    @Override
    public void setStartMode(OperationMode mode) {
        m_startMode = mode;
    }

    @Override
    public OperationMode getStartMode()
    {
        return m_startMode;
    }

    @Override
    public void setReplicationRole(ReplicationRole role)
    {
        if (role == ReplicationRole.NONE && m_config.m_replicationRole == ReplicationRole.REPLICA) {
            consoleLog.info("Promoting replication role from replica to master.");
        }
        m_config.m_replicationRole = role;
        for (ClientInterface ci : m_clientInterfaces) {
            ci.setReplicationRole(m_config.m_replicationRole);
        }
    }

    @Override
    public ReplicationRole getReplicationRole()
    {
        return m_config.m_replicationRole;
    }

    /**
     * Metadata is a JSON object
     */
    @Override
    public String getLocalMetadata() {
        return m_localMetadata;
    }

    @Override
    public void onRestoreCompletion(long txnId) {

        /*
         * Command log is already initialized if this is a rejoin
         */
        if ((m_commandLog != null) && (m_commandLog.needsInitialization())) {
            // Initialize command logger
            m_commandLog.init(m_catalogContext, txnId);
        }

        /*
         * Enable the initiator to send normal heartbeats and accept client
         * connections
         */
        for (SimpleDtxnInitiator dtxn : m_dtxns) {
            dtxn.setSendHeartbeats(true);
        }

        if (!m_rejoining) {
            for (ClientInterface ci : m_clientInterfaces) {
                try {
                    ci.startAcceptingConnections();
                } catch (IOException e) {
                    hostLog.l7dlog(Level.FATAL,
                                   LogKeys.host_VoltDB_ErrorStartAcceptingConnections.name(),
                                   e);
                    VoltDB.crashLocalVoltDB("Error starting client interface.", true, e);
                }
            }
        }

        // Start listening on the DR ports
        prepareReplication();

        if (m_startMode != null) {
            m_mode = m_startMode;
        } else {
            // Shouldn't be here, but to be safe
            m_mode = OperationMode.RUNNING;
        }
        consoleLog.l7dlog( Level.INFO, LogKeys.host_VoltDB_ServerCompletedInitialization.name(), null);
    }

    @Override
    public SnapshotCompletionMonitor getSnapshotCompletionMonitor() {
        return m_snapshotCompletionMonitor;
    }

    @Override
    public synchronized void recoveryComplete() {
        m_rejoining = false;
        consoleLog.info("Node rejoin completed");
    }

    @Override
    public ScheduledFuture<?> scheduleWork(Runnable work,
            long initialDelay,
            long delay,
            TimeUnit unit) {
        if (delay > 0) {
            return m_periodicWorkThread.scheduleWithFixedDelay(work,
                    initialDelay, delay,
                    unit);
        } else {
            return m_periodicWorkThread.schedule(work, initialDelay, unit);
        }
    }

    @Override
    public ListeningExecutorService getComputationService() {
        return m_computationService;
    }

    private void prepareReplication() {
        if (m_localSites != null && !m_localSites.isEmpty()) {
            // get any site and start the DR server, it's static
            ExecutionSite site = m_localSites.values().iterator().next();
            site.getPartitionDRGateway().start();
        }
    }

    @Override
    public void setReplicationActive(boolean active)
    {
        if (m_replicationActive != active) {
            m_replicationActive = active;
            if (m_localSites != null) {
                for (ExecutionSite s : m_localSites.values()) {
                    s.getPartitionDRGateway().setActive(active);
                }
            }
        }
    }

    @Override
    public boolean getReplicationActive()
    {
        return m_replicationActive;
    }

    @Override
    public void handleMailboxUpdate(Map<MailboxType, List<MailboxNodeContent>> mailboxes) {
        SiteTracker oldTracker = m_siteTracker;
        m_siteTracker = new SiteTracker(m_myHostId, mailboxes, oldTracker != null ? oldTracker.m_version + 1 : 0);

        if (!isIV2Enabled()) {
            if (m_validateConfiguredNumberOfPartitionsOnMailboxUpdate) {
                if (m_siteTracker.m_numberOfPartitions != m_configuredNumberOfPartitions) {
                    VoltDB.crashGlobalVoltDB(
                            "Configured number of partitions " + m_configuredNumberOfPartitions +
                            " is not the same as the number of partitions present " + m_siteTracker.m_numberOfPartitions,
                            true, null);
                }
                if (m_siteTracker.m_numberOfPartitions != oldTracker.m_numberOfPartitions) {
                    VoltDB.crashGlobalVoltDB(
                            "Configured number of partitions in new tracker" + m_siteTracker.m_numberOfPartitions +
                            " is not the same as the number of partitions present " + oldTracker.m_numberOfPartitions,
                            true, null);
                }
            }

            if (oldTracker != null) {
                /*
                 * Handle node failures first, then node additions. It is NOT
                 * guaranteed that if a node failure and a node addition happen
                 * concurrently, they'll appear separately in two watch fires,
                 * because the new tracker contains the most up-to-date view of the
                 * mailboxes, which may contain both changes. Consequently, we have
                 * to handle both cases here.
                 */
                HashSet<Long> deltaRemoved = new HashSet<Long>(oldTracker.m_allSitesImmutable);
                deltaRemoved.removeAll(m_siteTracker.m_allSitesImmutable);
                if (!deltaRemoved.isEmpty()) {
                    m_faultManager.reportFault(new SiteFailureFault(new ArrayList<Long>(deltaRemoved)));
                }

                HashSet<Long> deltaAdded = new HashSet<Long>(m_siteTracker.m_allSitesImmutable);
                deltaAdded.removeAll(oldTracker.m_allSitesImmutable);
                if (!deltaAdded.isEmpty()) {
                    for (SimpleDtxnInitiator dtxn : m_dtxns)
                    {
                        Set<Long> copy = new HashSet<Long>(m_siteTracker.m_allExecutionSitesImmutable);
                        copy.retainAll(deltaAdded);
                        dtxn.notifyExecutionSiteRejoin(new ArrayList<Long>(copy));
                    }
                    for (ExecutionSite es : getLocalSites().values()) {
                        es.notifySitesAdded(m_siteTracker);
                    }

                    if (ExportManager.instance() != null) {
                        //Notify the export manager the cluster topology has changed
                        ExportManager.instance().notifyOfClusterTopologyChange();
                    }
                }
            }
        }
    }

    @Override
    public SiteTracker getSiteTracker() {
        return m_siteTracker;
    }

    @Override
    public SiteTracker getSiteTrackerForSnapshot()
    {
        if (isIV2Enabled()) {
            return new SiteTracker(m_messenger.getHostId(), m_cartographer.getSiteTrackerMailboxMap(), 0);
        }
        else {
            return m_siteTracker;
        }
    }


    @Override
    public MailboxPublisher getMailboxPublisher() {
        return m_mailboxPublisher;
    }

    /**
     * Create default deployment.xml file in voltdbroot if the deployment path is null.
     *
     * @return path to default deployment file
     * @throws IOException
     */
    static String setupDefaultDeployment() throws IOException {

        // Since there's apparently no deployment to override the path to voltdbroot it should be
        // safe to assume it's under the working directory.
        // CatalogUtil.getVoltDbRoot() creates the voltdbroot directory as needed.
        File voltDbRoot = CatalogUtil.getVoltDbRoot(null);
        String pathToDeployment = voltDbRoot.getPath() + File.separator + "deployment.xml";
        File deploymentXMLFile = new File(pathToDeployment);

        hostLog.info("Generating default deployment file \"" + deploymentXMLFile.getAbsolutePath() + "\"");
        BufferedWriter bw = new BufferedWriter(new FileWriter(deploymentXMLFile));
        for (String line : defaultDeploymentXML) {
            bw.write(line);
            bw.newLine();
        }
        bw.flush();
        bw.close();

        return deploymentXMLFile.getAbsolutePath();
    }

    /*
     * Validate the build string with the rest of the cluster
     * by racing to publish it to ZK and then comparing the one this process
     * has to the one in ZK. They should all match. The method returns a future
     * so that init can continue while the ZK call is pending since it ZK is pretty
     * slow.
     */
    private Future<?> validateBuildString(final String buildString, ZooKeeper zk) {
        final SettableFuture<Object> retval = SettableFuture.create();
        byte buildStringBytes[] = null;
        try {
            buildStringBytes = buildString.getBytes("UTF-8");
        } catch (UnsupportedEncodingException e) {
            throw new AssertionError(e);
        }
        final byte buildStringBytesFinal[] = buildStringBytes;

        //Can use a void callback because ZK will execute the create and then the get in order
        //It's a race so it doesn't have to succeed
        zk.create(
                VoltZK.buildstring,
                buildStringBytes,
                Ids.OPEN_ACL_UNSAFE,
                CreateMode.PERSISTENT,
                new ZKUtil.StringCallback(),
                null);

        zk.getData(VoltZK.buildstring, false, new org.apache.zookeeper_voltpatches.AsyncCallback.DataCallback() {

            @Override
            public void processResult(int rc, String path, Object ctx,
                    byte[] data, Stat stat) {
                KeeperException.Code code = KeeperException.Code.get(rc);
                if (code == KeeperException.Code.OK) {
                    if (Arrays.equals(buildStringBytesFinal, data)) {
                        retval.set(null);
                    } else {
                        try {
                            VoltDB.crashGlobalVoltDB("Local build string \"" + buildString +
                                    "\" does not match cluster build string \"" +
                                    new String(data, "UTF-8")  + "\"", false, null);
                        } catch (UnsupportedEncodingException e) {
                            retval.setException(new AssertionError(e));
                        }
                    }
                } else {
                    retval.setException(KeeperException.create(code));
                }
            }

        }, null);

        return retval;
    }
}<|MERGE_RESOLUTION|>--- conflicted
+++ resolved
@@ -73,12 +73,9 @@
 import org.voltcore.utils.CoreUtils;
 import org.voltcore.utils.Pair;
 import org.voltcore.zk.ZKUtil;
-<<<<<<< HEAD
-=======
 import org.voltdb.iv2.Cartographer;
 import org.voltdb.iv2.LeaderAppointer;
 import org.voltdb.iv2.SpInitiator;
->>>>>>> 9d90296a
 import org.voltdb.VoltDB.START_ACTION;
 import org.voltdb.VoltZK.MailboxType;
 import org.voltdb.catalog.Catalog;
@@ -712,10 +709,6 @@
 
             // Create the client interface
             int portOffset = 0;
-<<<<<<< HEAD
-            //for (long site : m_siteTracker.getMailboxTracker().getAllInitiators()) {
-=======
->>>>>>> 9d90296a
             for (int i = 0; i < 1; i++) {
                 // create DTXN and CI for each local non-EE site
                 SimpleDtxnInitiator initiator =
