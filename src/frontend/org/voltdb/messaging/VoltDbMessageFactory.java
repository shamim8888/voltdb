/* This file is part of VoltDB.
 * Copyright (C) 2008-2012 VoltDB Inc.
 *
 * VoltDB is free software: you can redistribute it and/or modify
 * it under the terms of the GNU General Public License as published by
 * the Free Software Foundation, either version 3 of the License, or
 * (at your option) any later version.
 *
 * VoltDB is distributed in the hope that it will be useful,
 * but WITHOUT ANY WARRANTY; without even the implied warranty of
 * MERCHANTABILITY or FITNESS FOR A PARTICULAR PURPOSE.  See the
 * GNU General Public License for more details.
 *
 * You should have received a copy of the GNU General Public License
 * along with VoltDB.  If not, see <http://www.gnu.org/licenses/>.
 */

package org.voltdb.messaging;

import org.voltcore.messaging.VoltMessage;
import org.voltcore.messaging.VoltMessageFactory;

public class VoltDbMessageFactory extends VoltMessageFactory
{
    final public static byte INITIATE_TASK_ID = VOLTCORE_MESSAGE_ID_MAX + 1;
    final public static byte INITIATE_RESPONSE_ID = VOLTCORE_MESSAGE_ID_MAX + 2;
    final public static byte FRAGMENT_TASK_ID = VOLTCORE_MESSAGE_ID_MAX + 3;
    final public static byte FRAGMENT_RESPONSE_ID = VOLTCORE_MESSAGE_ID_MAX + 4;
    final public static byte PARTICIPANT_NOTICE_ID = VOLTCORE_MESSAGE_ID_MAX + 5;
    final public static byte COMPLETE_TRANSACTION_ID = VOLTCORE_MESSAGE_ID_MAX + 6;
    final public static byte COMPLETE_TRANSACTION_RESPONSE_ID = VOLTCORE_MESSAGE_ID_MAX + 7;
    final public static byte COALESCED_HEARTBEAT_ID = VOLTCORE_MESSAGE_ID_MAX + 8;
<<<<<<< HEAD
    final public static byte IV2_INITIATE_TASK_ID = VOLTCORE_MESSAGE_ID_MAX + 9;
    final public static byte IV2_REPAIR_LOG_REQUEST = VOLTCORE_MESSAGE_ID_MAX + 10;
    final public static byte IV2_REPAIR_LOG_RESPONSE = VOLTCORE_MESSAGE_ID_MAX + 11;
=======
    final public static byte REJOIN_RESPONSE_ID = VOLTCORE_MESSAGE_ID_MAX + 9;
>>>>>>> e24970b1

    /**
     * Overridden by subclasses to create message types unknown by voltcore
     * @param messageType
     * @return
     */
    protected VoltMessage instantiate_local(byte messageType)
    {
        // instantiate a new message instance according to the id
        VoltMessage message = null;

        switch (messageType) {
        case INITIATE_TASK_ID:
            message = new InitiateTaskMessage();
            break;
        case INITIATE_RESPONSE_ID:
            message = new InitiateResponseMessage();
            break;
        case FRAGMENT_TASK_ID:
            message = new FragmentTaskMessage();
            break;
        case FRAGMENT_RESPONSE_ID:
            message = new FragmentResponseMessage();
            break;
        case PARTICIPANT_NOTICE_ID:
            message = new MultiPartitionParticipantMessage();
            break;
        case COALESCED_HEARTBEAT_ID:
            message = new CoalescedHeartbeatMessage();
            break;
        case COMPLETE_TRANSACTION_ID:
            message = new CompleteTransactionMessage();
            break;
        case COMPLETE_TRANSACTION_RESPONSE_ID:
            message = new CompleteTransactionResponseMessage();
            break;
<<<<<<< HEAD
        case IV2_INITIATE_TASK_ID:
            message = new Iv2InitiateTaskMessage();
            break;
        case IV2_REPAIR_LOG_REQUEST:
            message = new Iv2RepairLogRequestMessage();
            break;
        case IV2_REPAIR_LOG_RESPONSE:
            message = new Iv2RepairLogResponseMessage();
=======
        case REJOIN_RESPONSE_ID:
            message = new RejoinMessage();
>>>>>>> e24970b1
            break;
        default:
            message = null;
        }
        return message;
    }
}<|MERGE_RESOLUTION|>--- conflicted
+++ resolved
@@ -30,13 +30,10 @@
     final public static byte COMPLETE_TRANSACTION_ID = VOLTCORE_MESSAGE_ID_MAX + 6;
     final public static byte COMPLETE_TRANSACTION_RESPONSE_ID = VOLTCORE_MESSAGE_ID_MAX + 7;
     final public static byte COALESCED_HEARTBEAT_ID = VOLTCORE_MESSAGE_ID_MAX + 8;
-<<<<<<< HEAD
     final public static byte IV2_INITIATE_TASK_ID = VOLTCORE_MESSAGE_ID_MAX + 9;
     final public static byte IV2_REPAIR_LOG_REQUEST = VOLTCORE_MESSAGE_ID_MAX + 10;
     final public static byte IV2_REPAIR_LOG_RESPONSE = VOLTCORE_MESSAGE_ID_MAX + 11;
-=======
-    final public static byte REJOIN_RESPONSE_ID = VOLTCORE_MESSAGE_ID_MAX + 9;
->>>>>>> e24970b1
+    final public static byte REJOIN_RESPONSE_ID = VOLTCORE_MESSAGE_ID_MAX + 12;
 
     /**
      * Overridden by subclasses to create message types unknown by voltcore
@@ -73,7 +70,6 @@
         case COMPLETE_TRANSACTION_RESPONSE_ID:
             message = new CompleteTransactionResponseMessage();
             break;
-<<<<<<< HEAD
         case IV2_INITIATE_TASK_ID:
             message = new Iv2InitiateTaskMessage();
             break;
@@ -82,10 +78,9 @@
             break;
         case IV2_REPAIR_LOG_RESPONSE:
             message = new Iv2RepairLogResponseMessage();
-=======
+            break;
         case REJOIN_RESPONSE_ID:
             message = new RejoinMessage();
->>>>>>> e24970b1
             break;
         default:
             message = null;
