/* This file is part of VoltDB.
 * Copyright (C) 2008-2014 VoltDB Inc.
 *
 * This program is free software: you can redistribute it and/or modify
 * it under the terms of the GNU Affero General Public License as
 * published by the Free Software Foundation, either version 3 of the
 * License, or (at your option) any later version.
 *
 * This program is distributed in the hope that it will be useful,
 * but WITHOUT ANY WARRANTY; without even the implied warranty of
 * MERCHANTABILITY or FITNESS FOR A PARTICULAR PURPOSE.  See the
 * GNU Affero General Public License for more details.
 *
 * You should have received a copy of the GNU Affero General Public License
 * along with VoltDB.  If not, see <http://www.gnu.org/licenses/>.
 */

package org.voltdb.utils;

import java.io.ByteArrayInputStream;
import java.io.File;
import java.io.FileInputStream;
import java.io.FileNotFoundException;
import java.io.IOException;
import java.io.InputStream;
import java.net.MalformedURLException;
import java.net.URL;
import java.nio.ByteBuffer;
import java.security.MessageDigest;
import java.security.NoSuchAlgorithmException;
import java.security.SecureRandom;
import java.util.ArrayList;
import java.util.Collection;
import java.util.HashSet;
import java.util.List;
import java.util.Map;
import java.util.Set;
import java.util.SortedSet;
import java.util.TreeMap;
import java.util.TreeSet;

import javax.xml.bind.JAXBContext;
import javax.xml.bind.JAXBElement;
import javax.xml.bind.JAXBException;
import javax.xml.bind.Unmarshaller;
import javax.xml.validation.Schema;
import javax.xml.validation.SchemaFactory;

import org.apache.zookeeper_voltpatches.CreateMode;
import org.apache.zookeeper_voltpatches.KeeperException;
import org.apache.zookeeper_voltpatches.ZooDefs.Ids;
import org.apache.zookeeper_voltpatches.ZooKeeper;
import org.json_voltpatches.JSONException;
import org.mindrot.BCrypt;
import org.voltcore.logging.Level;
import org.voltcore.logging.VoltLogger;
import org.voltcore.utils.Pair;
import org.voltdb.SystemProcedureCatalog;
import org.voltdb.VoltDB;
import org.voltdb.VoltTable;
import org.voltdb.VoltType;
import org.voltdb.VoltZK;
import org.voltdb.catalog.Catalog;
import org.voltdb.catalog.CatalogMap;
import org.voltdb.catalog.CatalogType;
import org.voltdb.catalog.Cluster;
import org.voltdb.catalog.Column;
import org.voltdb.catalog.ColumnRef;
import org.voltdb.catalog.Connector;
import org.voltdb.catalog.ConnectorProperty;
import org.voltdb.catalog.ConnectorTableInfo;
import org.voltdb.catalog.Constraint;
import org.voltdb.catalog.Database;
import org.voltdb.catalog.Deployment;
import org.voltdb.catalog.Group;
import org.voltdb.catalog.GroupRef;
import org.voltdb.catalog.Index;
import org.voltdb.catalog.PlanFragment;
import org.voltdb.catalog.Procedure;
import org.voltdb.catalog.SnapshotSchedule;
import org.voltdb.catalog.Statement;
import org.voltdb.catalog.Systemsettings;
import org.voltdb.catalog.Table;
import org.voltdb.common.Constants;
import org.voltdb.compiler.ClusterConfig;
import org.voltdb.compiler.VoltCompiler;
import org.voltdb.compiler.deploymentfile.ClusterType;
import org.voltdb.compiler.deploymentfile.CommandLogType;
import org.voltdb.compiler.deploymentfile.CommandLogType.Frequency;
import org.voltdb.compiler.deploymentfile.DeploymentType;
import org.voltdb.compiler.deploymentfile.ExportConfigurationType;
import org.voltdb.compiler.deploymentfile.ExportGroupsType;
import org.voltdb.compiler.deploymentfile.ExportType;
import org.voltdb.compiler.deploymentfile.HttpdType;
import org.voltdb.compiler.deploymentfile.PathEntry;
import org.voltdb.compiler.deploymentfile.PathsType;
import org.voltdb.compiler.deploymentfile.PropertyType;
import org.voltdb.compiler.deploymentfile.SchemaType;
import org.voltdb.compiler.deploymentfile.SecurityProviderString;
import org.voltdb.compiler.deploymentfile.SecurityType;
import org.voltdb.compiler.deploymentfile.SnapshotType;
import org.voltdb.compiler.deploymentfile.SystemSettingsType;
import org.voltdb.compiler.deploymentfile.SystemSettingsType.Temptables;
import org.voltdb.compiler.deploymentfile.UsersType;
import org.voltdb.compilereport.IndexAnnotation;
import org.voltdb.compilereport.ProcedureAnnotation;
import org.voltdb.compilereport.StatementAnnotation;
import org.voltdb.compilereport.TableAnnotation;
import org.voltdb.export.ExportDataProcessor;
import org.voltdb.expressions.AbstractExpression;
import org.voltdb.planner.parseinfo.StmtTargetTableScan;
import org.voltdb.plannodes.AbstractPlanNode;
import org.voltdb.types.ConstraintType;
import org.xml.sax.SAXException;

import com.google_voltpatches.common.base.Charsets;

/**
 *
 */
public abstract class CatalogUtil {

    private static final VoltLogger hostLog = new VoltLogger("HOST");

    public static final String CATALOG_FILENAME = "catalog.txt";
    public static final String CATALOG_BUILDINFO_FILENAME = "buildinfo.txt";

    /**
     * Load a catalog from the jar bytes.
     *
     * @param catalogBytes
     * @return Pair containing updated InMemoryJarFile and upgraded version (or null if it wasn't upgraded)
     * @throws IOException
     *             If the catalog cannot be loaded because it's incompatible, or
     *             if there is no version information in the catalog.
     */
    public static Pair<InMemoryJarfile, String> loadAndUpgradeCatalogFromJar(byte[] catalogBytes)
        throws IOException
    {
        // Throws IOException on load failure.
        InMemoryJarfile jarfile = loadInMemoryJarFile(catalogBytes);
        // Let VoltCompiler do a version check and upgrade the catalog on the fly.
        // I.e. jarfile may be modified.
        VoltCompiler compiler = new VoltCompiler();
        String upgradedFromVersion = compiler.upgradeCatalogAsNeeded(jarfile);
        return new Pair<InMemoryJarfile, String>(jarfile, upgradedFromVersion);
    }

    /**
     * Convenience method to extract the catalog commands from an InMemoryJarfile as a string
     */
    public static String getSerializedCatalogStringFromJar(InMemoryJarfile jarfile)
    {
        byte[] serializedCatalogBytes = jarfile.get(CatalogUtil.CATALOG_FILENAME);
        String serializedCatalog = new String(serializedCatalogBytes, Constants.UTF8ENCODING);
        return serializedCatalog;
    }

    /**
     * Get the catalog build info from the jar bytes.
     * Performs sanity checks on the build info and version strings.
     *
     * @param jarfile in-memory catalog jar file
     * @return build info lines
     * @throws IOException If the catalog or the version string cannot be loaded.
     */
    public static String[] getBuildInfoFromJar(InMemoryJarfile jarfile)
            throws IOException
    {
        // Read the raw build info bytes.
        byte[] buildInfoBytes = jarfile.get(CATALOG_BUILDINFO_FILENAME);
        if (buildInfoBytes == null) {
            throw new IOException("Catalog build information not found - please build your application using the current version of VoltDB.");
        }

        // Convert the bytes to a string and split by lines.
        String buildInfo;
        buildInfo = new String(buildInfoBytes, Constants.UTF8ENCODING);
        String[] buildInfoLines = buildInfo.split("\n");

        // Sanity check the number of lines and the version string.
        if (buildInfoLines.length < 1) {
            throw new IOException("Catalog build info has no version string.");
        }
        String versionFromCatalog = buildInfoLines[0].trim();
        if (!CatalogUtil.isCatalogVersionValid(versionFromCatalog)) {
            throw new IOException(String.format(
                    "Catalog build info version (%s) is bad.", versionFromCatalog));
        }

        // Trim leading/trailing whitespace.
        for (int i = 0; i < buildInfoLines.length; ++i) {
            buildInfoLines[i] = buildInfoLines[i].trim();
        }

        return buildInfoLines;
    }

    /**
     * Load an in-memory catalog jar file from jar bytes.
     *
     * @param catalogBytes
     * @param log
     * @return The in-memory jar containing the loaded catalog.
     * @throws IOException If the catalog cannot be loaded.
     */
    public static InMemoryJarfile loadInMemoryJarFile(byte[] catalogBytes)
            throws IOException
    {
        assert(catalogBytes != null);

        InMemoryJarfile jarfile = new InMemoryJarfile(catalogBytes);
        byte[] serializedCatalogBytes = jarfile.get(CATALOG_FILENAME);

        if (null == serializedCatalogBytes) {
            throw new IOException("Database catalog not found - please build your application using the current version of VoltDB.");
        }

        return jarfile;
    }

    /**
     * Get a unique id for a plan fragment by munging the indices of it's parents
     * and grandparents in the catalog.
     *
     * @param frag Catalog fragment to identify
     * @return unique id for fragment
     */
    public static long getUniqueIdForFragment(PlanFragment frag) {
        long retval = 0;
        CatalogType parent = frag.getParent();
        retval = ((long) parent.getParent().getRelativeIndex()) << 32;
        retval += ((long) parent.getRelativeIndex()) << 16;
        retval += frag.getRelativeIndex();

        return retval;
    }

    /**
     *
     * @param catalogTable
     * @return An empty table with the same schema as a given catalog table.
     */
    public static VoltTable getVoltTable(Table catalogTable) {
        List<Column> catalogColumns = CatalogUtil.getSortedCatalogItems(catalogTable.getColumns(), "index");

        VoltTable.ColumnInfo[] columns = new VoltTable.ColumnInfo[catalogColumns.size()];

        int i = 0;
        for (Column catCol : catalogColumns) {
            columns[i++] = new VoltTable.ColumnInfo(catCol.getTypeName(), VoltType.get((byte)catCol.getType()));
        }

        return new VoltTable(columns);
    }

    /**
     * Given a set of catalog items, return a sorted list of them, sorted by
     * the value of a specified field. The field is specified by name. If the
     * field doesn't exist, trip an assertion. This is primarily used to sort
     * a table's columns or a procedure's parameters.
     *
     * @param <T> The type of item to sort.
     * @param items The set of catalog items.
     * @param sortFieldName The name of the field to sort on.
     * @return A list of catalog items, sorted on the specified field.
     */
    public static <T extends CatalogType> List<T> getSortedCatalogItems(CatalogMap<T> items, String sortFieldName) {
        assert(items != null);
        assert(sortFieldName != null);

        // build a treemap based on the field value
        TreeMap<Object, T> map = new TreeMap<Object, T>();
        boolean hasField = false;
        for (T item : items) {
            // check the first time through for the field
            if (hasField == false)
                hasField = item.getFields().contains(sortFieldName);
            assert(hasField == true);

            map.put(item.getField(sortFieldName), item);
        }

        // create a sorted list from the map
        ArrayList<T> retval = new ArrayList<T>();
        for (T item : map.values()) {
            retval.add(item);
        }

        return retval;
    }

    /**
     * For a given Table catalog object, return the PrimaryKey Index catalog object
     * @param catalogTable
     * @return The index representing the primary key.
     * @throws Exception if the table does not define a primary key
     */
    public static Index getPrimaryKeyIndex(Table catalogTable) throws Exception {

        // We first need to find the pkey constraint
        Constraint catalog_constraint = null;
        for (Constraint c : catalogTable.getConstraints()) {
            if (c.getType() == ConstraintType.PRIMARY_KEY.getValue()) {
                catalog_constraint = c;
                break;
            }
        }
        if (catalog_constraint == null) {
            throw new Exception("ERROR: Table '" + catalogTable.getTypeName() + "' does not have a PRIMARY KEY constraint");
        }

        // And then grab the index that it is using
        return (catalog_constraint.getIndex());
    }

    /**
     * Return all the of the primary key columns for a particular table
     * If the table does not have a primary key, then the returned list will be empty
     * @param catalogTable
     * @return An ordered list of the primary key columns
     */
    public static Collection<Column> getPrimaryKeyColumns(Table catalogTable) {
        Collection<Column> columns = new ArrayList<Column>();
        Index catalog_idx = null;
        try {
            catalog_idx = CatalogUtil.getPrimaryKeyIndex(catalogTable);
        } catch (Exception ex) {
            // IGNORE
            return (columns);
        }
        assert(catalog_idx != null);

        for (ColumnRef catalog_col_ref : getSortedCatalogItems(catalog_idx.getColumns(), "index")) {
            columns.add(catalog_col_ref.getColumn());
        }
        return (columns);
    }

    public static SortedSet<Table> getExportTables(Database db) {
        SortedSet<Table> exportTables = new TreeSet<>();
        for (Connector connector : db.getConnectors()) {
            for (ConnectorTableInfo tinfo : connector.getTableinfo()) {
                exportTables.add(tinfo.getTable());
            }
        }
        return exportTables;
    }

    public static SortedSet<String> getExportTableNames(Database db) {
        SortedSet<String> exportTables = new TreeSet<>();
        for (Connector connector : db.getConnectors()) {
            for (ConnectorTableInfo tinfo : connector.getTableinfo()) {
                exportTables.add(tinfo.getTable().getTypeName());
            }
        }
        return exportTables;
    }

    /**
     * Return true if a table is a streamed / export table
     * This function is duplicated in CatalogUtil.h
     * @param database
     * @param table
     * @return true if a table is export or false otherwise
     */
    public static boolean isTableExportOnly(org.voltdb.catalog.Database database,
                                            org.voltdb.catalog.Table table)
    {
        for (Connector connector : database.getConnectors()) {
            // iterate the connector tableinfo list looking for tableIndex
            // tableInfo has a reference to a table - can compare the reference
            // to the desired table by looking at the relative index. ick.
            for (ConnectorTableInfo tableInfo : connector.getTableinfo()) {
                if (tableInfo.getTable().getRelativeIndex() == table.getRelativeIndex()) {
                    return true;
                }
            }
        }
        return false;
    }

    public static String getExportGroupIfExportTableOrNullOtherwise(org.voltdb.catalog.Database database,
                                                                    org.voltdb.catalog.Table table)
    {
        for (Connector connector : database.getConnectors()) {
            // iterate the connector tableinfo list looking for tableIndex
            // tableInfo has a reference to a table - can compare the reference
            // to the desired table by looking at the relative index. ick.
            for (ConnectorTableInfo tableInfo : connector.getTableinfo()) {
                if (tableInfo.getTable().getRelativeIndex() == table.getRelativeIndex()) {
                    return connector.getTypeName();
                }
            }
        }
        return null;
    }


    /**
     * Return true if a table is the source table for a materialized view.
     */
    public static boolean isTableMaterializeViewSource(org.voltdb.catalog.Database database,
                                                       org.voltdb.catalog.Table table)
    {
        CatalogMap<Table> tables = database.getTables();
        for (Table t : tables) {
            Table matsrc = t.getMaterializer();
            if ((matsrc != null) && (matsrc.getRelativeIndex() == table.getRelativeIndex())) {
                return true;
            }
        }
        return false;
    }

    /**
     * Check if a catalog compiled with the given version of VoltDB is
     * compatible with the current version of VoltDB.
     *
     * @param catalogVersionStr
     *            The version string of the VoltDB that compiled the catalog.
     * @return true if it's compatible, false otherwise.
     */

    public static boolean isCatalogCompatible(String catalogVersionStr)
    {
        if (catalogVersionStr == null || catalogVersionStr.isEmpty()) {
            return false;
        }

        //Check that it is a properly formed verstion string
        Object[] catalogVersion = MiscUtils.parseVersionString(catalogVersionStr);
        if (catalogVersion == null) {
            throw new IllegalArgumentException("Invalid version string " + catalogVersionStr);
        }

        if (!catalogVersionStr.equals(VoltDB.instance().getVersionString())) {
            return false;
        }

        return true;
    }

    /**
     * Check if a catalog version string is valid.
     *
     * @param catalogVersionStr
     *            The version string of the VoltDB that compiled the catalog.
     * @return true if it's valid, false otherwise.
     */

    public static boolean isCatalogVersionValid(String catalogVersionStr)
    {
        // Do we have a version string?
        if (catalogVersionStr == null || catalogVersionStr.isEmpty()) {
            return false;
        }

        //Check that it is a properly formed version string
        Object[] catalogVersion = MiscUtils.parseVersionString(catalogVersionStr);
        if (catalogVersion == null) {
            return false;
        }

        // It's valid.
        return true;
    }

    public static long compileDeployment(Catalog catalog, String deploymentURL,
            boolean crashOnFailedValidation, boolean isPlaceHolderCatalog) {
        DeploymentType deployment = CatalogUtil.parseDeployment(deploymentURL);
        if (deployment == null) {
            return -1;
        }
        return compileDeployment(catalog, deployment, crashOnFailedValidation, isPlaceHolderCatalog);
    }

    public static long compileDeploymentString(Catalog catalog, String deploymentString,
            boolean crashOnFailedValidation, boolean isPlaceHolderCatalog) {
        DeploymentType deployment = CatalogUtil.parseDeploymentFromString(deploymentString);
        if (deployment == null) {
            return -1;
        }
        return compileDeployment(catalog, deployment, crashOnFailedValidation, isPlaceHolderCatalog);
    }

    /**
     * Parse the deployment.xml file and add its data into the catalog.
     * @param catalog Catalog to be updated.
     * @param deployment Parsed representation of the deployment.xml file.
     * @param crashOnFailedValidation
     * @param isPlaceHolderCatalog if the catalog is isPlaceHolderCatalog and we are verifying only deployment xml.
     * @return CRC of the deployment contents (>0) or -1 on failure.
     */
    public static long compileDeployment(Catalog catalog,
            DeploymentType deployment,
            boolean crashOnFailedValidation,
            boolean isPlaceHolderCatalog)
    {
        if (!validateDeployment(catalog, deployment)) {
            return -1;
        }

        // add our hacky Deployment to the catalog
        catalog.getClusters().get("cluster").getDeployment().add("deployment");

        // set the cluster info
        setClusterInfo(catalog, deployment);

        //Set the snapshot schedule
        setSnapshotInfo( catalog, deployment.getSnapshot());

        //Set enable security
        setSecurityEnabled(catalog, deployment.getSecurity());

        //set path and path overrides
        // NOTE: this must be called *AFTER* setClusterInfo and setSnapshotInfo
        // because path locations for snapshots and partition detection don't
        // exist in the catalog until after those portions of the deployment
        // file are handled.
        setPathsInfo(catalog, deployment.getPaths(), crashOnFailedValidation);

        // set the users info
        setUsersInfo(catalog, deployment.getUsers());

        // set the HTTPD info
        setHTTPDInfo(catalog, deployment.getHttpd());

        if (!isPlaceHolderCatalog) {
            setExportInfo(catalog, deployment.getExportgroups());
        }

        setCommandLogInfo( catalog, deployment.getCommandlog());

        return 1;
    }

    /*
     * Command log element is created in setPathsInfo
     */
    private static void setCommandLogInfo(Catalog catalog, CommandLogType commandlog) {
        int fsyncInterval = 200;
        int maxTxnsBeforeFsync = Integer.MAX_VALUE;
        boolean enabled = false;
        // enterprise voltdb defaults to CL enabled if not specified in the XML
        if (MiscUtils.isPro()) {
            enabled = true;
        }
        boolean sync = false;
        int logSizeMb = 1024;
        org.voltdb.catalog.CommandLog config = catalog.getClusters().get("cluster").getLogconfig().get("log");
        if (commandlog != null) {
            logSizeMb = commandlog.getLogsize();
            sync = commandlog.isSynchronous();
            enabled = commandlog.isEnabled();
            Frequency freq = commandlog.getFrequency();
            if (freq != null) {
                long maxTxnsBeforeFsyncTemp = freq.getTransactions();
                if (maxTxnsBeforeFsyncTemp < 1 || maxTxnsBeforeFsyncTemp > Integer.MAX_VALUE) {
                    throw new RuntimeException("Invalid command log max txns before fsync (" + maxTxnsBeforeFsync
                            + ") specified. Supplied value must be between 1 and (2^31 - 1) txns");
                }
                maxTxnsBeforeFsync = (int)maxTxnsBeforeFsyncTemp;
                fsyncInterval = freq.getTime();
                if (fsyncInterval < 1 | fsyncInterval > 5000) {
                    throw new RuntimeException("Invalid command log fsync interval(" + fsyncInterval
                            + ") specified. Supplied value must be between 1 and 5000 milliseconds");
                }
            }
        }
        config.setEnabled(enabled);
        config.setSynchronous(sync);
        config.setFsyncinterval(fsyncInterval);
        config.setMaxtxns(maxTxnsBeforeFsync);
        config.setLogsize(logSizeMb);
    }

    /**
     * Parses the deployment XML file.
     * @param deploymentURL Path to the deployment.xml file.
     * @return a reference to the root <deployment> element.
     */
    public static DeploymentType parseDeployment(String deploymentURL) {
        // get the URL/path for the deployment and prep an InputStream
        InputStream deployIS = null;
        try {
            URL deployURL = new URL(deploymentURL);
            deployIS = deployURL.openStream();
        } catch (MalformedURLException ex) {
            // Invalid URL. Try as a file.
            try {
                deployIS = new FileInputStream(deploymentURL);
            } catch (FileNotFoundException e) {
                deployIS = null;
            }
        } catch (IOException ioex) {
            deployIS = null;
        }

        // make sure the file exists
        if (deployIS == null) {
            hostLog.error("Could not locate deployment info at given URL: " + deploymentURL);
            return null;
        } else {
            hostLog.info("URL of deployment info: " + deploymentURL);
        }

        return getDeployment(deployIS);
    }

    /**
     * Parses the deployment XML string.
     * @param deploymentString The deployment file content.
     * @return a reference to the root <deployment> element.
     */
    public static DeploymentType parseDeploymentFromString(String deploymentString) {
        ByteArrayInputStream byteIS;
        byteIS = new ByteArrayInputStream(deploymentString.getBytes(Constants.UTF8ENCODING));
        // get deployment info from xml file
        return getDeployment(byteIS);
    }

    /**
     * Get a reference to the root <deployment> element from the deployment.xml file.
     * @param deployIS
     * @return Returns a reference to the root <deployment> element.
     */
    @SuppressWarnings("unchecked")
    public static DeploymentType getDeployment(InputStream deployIS) {
        try {
            JAXBContext jc = JAXBContext.newInstance("org.voltdb.compiler.deploymentfile");
            // This schema shot the sheriff.
            SchemaFactory sf = SchemaFactory.newInstance(javax.xml.XMLConstants.W3C_XML_SCHEMA_NS_URI);
            Schema schema = sf.newSchema(VoltDB.class.getResource("compiler/DeploymentFileSchema.xsd"));
            Unmarshaller unmarshaller = jc.createUnmarshaller();
            unmarshaller.setSchema(schema);
            JAXBElement<DeploymentType> result =
                (JAXBElement<DeploymentType>) unmarshaller.unmarshal(deployIS);
            DeploymentType deployment = result.getValue();

            // move any deprecated standalone export elements to the group
            if ((deployment.getExport() != null) && deployment.getExport().isEnabled()) {
                if (deployment.getExportgroups() == null) {
                    deployment.setExportgroups(new ExportGroupsType());
                }
                deployment.getExportgroups().getExport().add(deployment.getExport());
            }

            return deployment;
        } catch (JAXBException e) {
            // Convert some linked exceptions to more friendly errors.
            if (e.getLinkedException() instanceof java.io.FileNotFoundException) {
                hostLog.error(e.getLinkedException().getMessage());
                return null;
            } else if (e.getLinkedException() instanceof org.xml.sax.SAXParseException) {
                hostLog.error("Error schema validating deployment.xml file. " + e.getLinkedException().getMessage());
                return null;
            } else {
                throw new RuntimeException(e);
            }
        } catch (SAXException e) {
            hostLog.error("Error schema validating deployment.xml file. " + e.getMessage());
            return null;
        }
    }

    /**
     * Validate the contents of the deployment.xml file. This is for things like making sure users aren't being added to
     * non-existent groups, not for validating XML syntax.
     * @param catalog Catalog to be validated against.
     * @param deployment Reference to root <deployment> element of deployment file to be validated.
     * @return Returns true if the deployment file is valid.
     */
    private static boolean validateDeployment(Catalog catalog, DeploymentType deployment) {
        if (deployment.getUsers() == null) {
            return true;
        }

        Cluster cluster = catalog.getClusters().get("cluster");
        Database database = cluster.getDatabases().get("database");
        Set<String> validGroups = new HashSet<String>();
        for (Group group : database.getGroups()) {
            validGroups.add(group.getTypeName());
        }

        for (UsersType.User user : deployment.getUsers().getUser()) {
            if (user.getGroups() == null && user.getRoles() == null)
                continue;

            for (String group : mergeUserRoles(user)) {
                if (!validGroups.contains(group)) {
                    hostLog.error("Cannot assign user \"" + user.getName() + "\" to non-existent group \"" + group +
                            "\"");
                    return false;
                }
            }
        }

        return true;
    }

    /**
     * Set cluster info in the catalog.
     * @param leader The leader hostname
     * @param catalog The catalog to be updated.
     * @param printLog Whether or not to print cluster configuration.
     */
    private static void setClusterInfo(Catalog catalog, DeploymentType deployment) {
        ClusterType cluster = deployment.getCluster();
        int hostCount = cluster.getHostcount();
        int sitesPerHost = cluster.getSitesperhost();
        int kFactor = cluster.getKfactor();

        ClusterConfig config = new ClusterConfig(hostCount, sitesPerHost, kFactor);

        if (!config.validate()) {
            hostLog.error(config.getErrorMsg());
        } else {
            Cluster catCluster = catalog.getClusters().get("cluster");
            // copy the deployment info that is currently not recorded anywhere else
            Deployment catDeploy = catCluster.getDeployment().get("deployment");
            catDeploy.setHostcount(hostCount);
            catDeploy.setSitesperhost(sitesPerHost);
            catDeploy.setKfactor(kFactor);
            // copy partition detection configuration from xml to catalog
            String defaultPPDPrefix = "partition_detection";
            if (deployment.getPartitionDetection() != null) {
                if (deployment.getPartitionDetection().isEnabled()) {
                    catCluster.setNetworkpartition(true);
                    CatalogMap<SnapshotSchedule> faultsnapshots = catCluster.getFaultsnapshots();
                    SnapshotSchedule sched = faultsnapshots.add("CLUSTER_PARTITION");
                    if (deployment.getPartitionDetection().getSnapshot() != null) {
                        sched.setPrefix(deployment.getPartitionDetection().getSnapshot().getPrefix());
                    }
                    else {
                        sched.setPrefix(defaultPPDPrefix);
                    }
                }
                else {
                    catCluster.setNetworkpartition(false);
                }
            }
            else {
                // Default partition detection on
                catCluster.setNetworkpartition(true);
                CatalogMap<SnapshotSchedule> faultsnapshots = catCluster.getFaultsnapshots();
                SnapshotSchedule sched = faultsnapshots.add("CLUSTER_PARTITION");
                sched.setPrefix(defaultPPDPrefix);
            }

            // copy admin mode configuration from xml to catalog
            if (deployment.getAdminMode() != null)
            {
                catCluster.setAdminport(deployment.getAdminMode().getPort());
                catCluster.setAdminstartup(deployment.getAdminMode().isAdminstartup());
            }
            else
            {
                // encode the default values
                catCluster.setAdminport(VoltDB.DEFAULT_ADMIN_PORT);
                catCluster.setAdminstartup(false);
            }

            setSystemSettings(deployment, catDeploy);

            if (deployment.getHeartbeat() != null)
            {
                catCluster.setHeartbeattimeout(deployment.getHeartbeat().getTimeout());
            }
            else
            {
                // default to 10 seconds
                catCluster.setHeartbeattimeout(10);
            }

            // copy schema modification behavior from xml to catalog
            if (cluster.getSchema() != null) {
                catCluster.setUseadhocschema(cluster.getSchema() == SchemaType.ADHOC);
            }
            else {
                // Don't think we can get here, deployment schema guarantees a default value
                hostLog.warn("Schema modification setting not found. " +
                        "Forcing default behavior of UpdateCatalog to modify database schema.");
                catCluster.setUseadhocschema(false);
            }
        }
    }

    private static void setSystemSettings(DeploymentType deployment,
                                          Deployment catDeployment)
    {
        // Create catalog Systemsettings
        Systemsettings syssettings =
            catDeployment.getSystemsettings().add("systemsettings");
        int maxtemptablesize = 100;
        int snapshotpriority = 6;
        int elasticPauseTime = 50;
        int elasticThroughput = 2;
        if (deployment.getSystemsettings() != null)
        {
            Temptables temptables = deployment.getSystemsettings().getTemptables();
            if (temptables != null)
            {
                maxtemptablesize = temptables.getMaxsize();
            }
            SystemSettingsType.Snapshot snapshot = deployment.getSystemsettings().getSnapshot();
            if (snapshot != null) {
                snapshotpriority = snapshot.getPriority();
            }
            SystemSettingsType.Elastic elastic = deployment.getSystemsettings().getElastic();
            if (elastic != null) {
                elasticPauseTime = deployment.getSystemsettings().getElastic().getDuration();
                elasticThroughput = deployment.getSystemsettings().getElastic().getThroughput();
            }
        }
        syssettings.setMaxtemptablesize(maxtemptablesize);
        syssettings.setSnapshotpriority(snapshotpriority);
        syssettings.setElasticpausetime(elasticPauseTime);
        syssettings.setElasticthroughput(elasticThroughput);
    }

    private static void validateDirectory(String type, File path, boolean crashOnFailedValidation) {
        String error = null;
        do {
            if (!path.exists()) {
                error = "Specified " + type + " \"" + path + "\" does not exist"; break;
            }
            if (!path.isDirectory()) {
                error = "Specified " + type + " \"" + path + "\" is not a directory"; break;
            }
            if (!path.canRead()) {
                error = "Specified " + type + " \"" + path + "\" is not readable"; break;
            }
            if (!path.canWrite()) {
                error = "Specified " + type + " \"" + path + "\" is not writable"; break;
            }
            if (!path.canExecute()) {
                error = "Specified " + type + " \"" + path + "\" is not executable"; break;
            }
        } while(false);
        if (error != null) {
            if (crashOnFailedValidation) {
                VoltDB.crashLocalVoltDB(error, false, null);
            } else {
                hostLog.warn(error);
            }
        }
    }

    /**
     * Set deployment time settings for export
     * @param catalog The catalog to be updated.
     * @param exportsType A reference to the <exports> element of the deployment.xml file.
     */
    private static void setExportInfo(Catalog catalog, ExportGroupsType exportGroupsType) {
        if (exportGroupsType == null) {
            return;
        }

        for (ExportType exportType : exportGroupsType.getExport()) {

            boolean connectorEnabled = exportType.isEnabled();
            // Get the group name from the xml attribute "group"
            // Should default to Constants.DEFAULT_EXPORT_CONNECTOR_NAME if not specified
            String groupName = exportType.getGroup();
            boolean defaultConnector = groupName.equals(Constants.DEFAULT_EXPORT_CONNECTOR_NAME);

            Database db = catalog.getClusters().get("cluster").getDatabases().get("database");

<<<<<<< HEAD
            org.voltdb.catalog.Connector catconn = db.getConnectors().get(groupName);
            if (catconn == null) {
                if (connectorEnabled) {
                    if (defaultConnector) {
                        hostLog.info("Export configuration enabled and provided for the default export " +
                                     "group in deployment file, however, no export " +
                                     "tables are assigned to the default group. " +
                                     "Export group will be disabled.");
                    }
                    else {
                        hostLog.info("Export configuration enabled and provided for export group " +
                                     groupName +
                                     " in deployment file however no export " +
                                     "tables are assigned to the this group. " +
                                     "Export group " + groupName + " will be disabled.");
                    }
=======
        switch(exportType.getTarget()) {
            case FILE: exportClientClassName = "org.voltdb.exportclient.ExportToFileClient"; break;
            case JDBC: exportClientClassName = "org.voltdb.exportclient.JDBCExportClient"; break;
            case KAFKA: exportClientClassName = "org.voltdb.exportclient.KafkaExportClient"; break;
            case RABBITMQ: exportClientClassName = "org.voltdb.exportclient.RabbitMQExportClient"; break;
            case HTTP: exportClientClassName = "org.voltdb.exportclient.HttpExportClient"; break;
            //Validate that we can load the class.
            case CUSTOM:
                try {
                    CatalogUtil.class.getClassLoader().loadClass(exportType.getExportconnectorclass());
                    exportClientClassName = exportType.getExportconnectorclass();
>>>>>>> 02b4b6a6
                }
                return;
            }

            // on-server export always uses the guest processor
            String connector = "org.voltdb.export.processors.GuestProcessor";
            catconn.setLoaderclass(connector);
            catconn.setEnabled(connectorEnabled);

            String exportClientClassName = null;

            switch(exportType.getTarget()) {
                case FILE: exportClientClassName = "org.voltdb.exportclient.ExportToFileClient"; break;
                case JDBC: exportClientClassName = "org.voltdb.exportclient.JDBCExportClient"; break;
                case KAFKA: exportClientClassName = "org.voltdb.exportclient.KafkaExportClient"; break;
                //Validate that we can load the class.
                case CUSTOM:
                    try {
                        CatalogUtil.class.getClassLoader().loadClass(exportType.getExportconnectorclass());
                        exportClientClassName = exportType.getExportconnectorclass();
                    }
                    catch (ClassNotFoundException ex) {
                        hostLog.error(
                                "Custom Export failed to configure, failed to load " +
                                " export plugin class: " + exportType.getExportconnectorclass() +
                                " Disabling export.");
                    exportType.setEnabled(false);
                    return;
                }
                break;
            }

            // this is OK as the deployment file XML schema does not allow for
            // export configuration property names that begin with underscores
            if (exportClientClassName != null && exportClientClassName.trim().length() > 0) {
                ConnectorProperty prop = catconn.getConfig().add(ExportDataProcessor.EXPORT_TO_TYPE);
                prop.setName(ExportDataProcessor.EXPORT_TO_TYPE);
                //Override for tests
                String dexportClientClassName = System.getProperty(ExportDataProcessor.EXPORT_TO_TYPE, exportClientClassName);
                prop.setValue(dexportClientClassName);
            }

            ExportConfigurationType exportConfiguration = exportType.getConfiguration();
            if (exportConfiguration != null) {

                List<PropertyType> configProperties = exportConfiguration.getProperty();
                if (configProperties != null && ! configProperties.isEmpty()) {

                    for( PropertyType configProp: configProperties) {
                        ConnectorProperty prop = catconn.getConfig().add(configProp.getName());
                        prop.setName(configProp.getName());
                        prop.setValue(configProp.getValue());
                    }
                }
            }

            if (!connectorEnabled) {
                if (defaultConnector) {
                    hostLog.info("Export configuration for the default export group is present and is " +
                            "configured to be disabled. The default export group will be disabled.");
                }
                else {
                    hostLog.info("Export configuration for export group " + groupName + " is present and is " +
                                 "configured to be disabled. Export group " + groupName + " will be disabled.");
                }
            } else {
                if (defaultConnector) {
                    hostLog.info("Default export group is configured and enabled with type=" + exportType.getTarget());
                }
                else {
                    hostLog.info("Export group " + groupName + " is configured and enabled with type=" + exportType.getTarget());
                }
                if (exportConfiguration != null && exportConfiguration.getProperty() != null) {
                    if (defaultConnector) {
                        hostLog.info("Default export group configuration properties are: ");
                    }
                    else {
                        hostLog.info("Export group " + groupName + " configuration properties are: ");
                    }
                    for (PropertyType configProp : exportConfiguration.getProperty()) {
                        if (!configProp.getName().equalsIgnoreCase("password")) {
                            hostLog.info("Export Configuration Property NAME=" + configProp.getName() + " VALUE=" + configProp.getValue());
                        }
                    }
                }
            }
        }
    }

    /**
     * Set the security setting in the catalog from the deployment file
     * @param catalog the catalog to be updated
     * @param security security element of the deployment xml
     */
    private static void setSecurityEnabled( Catalog catalog, SecurityType security) {
        Cluster cluster = catalog.getClusters().get("cluster");
        Database database = cluster.getDatabases().get("database");

        boolean enabled = false;
        if (security != null) {
            enabled = security.isEnabled();
        }
        cluster.setSecurityenabled(enabled);

        SecurityProviderString provider = SecurityProviderString.HASH;
        if (enabled && security != null) {
            if (security.getProvider() != null) {
                provider = security.getProvider();
            }
        }
        database.setSecurityprovider(provider.value());
    }

    /**
     * Set the auto-snapshot settings in the catalog from the deployment file
     * @param catalog The catalog to be updated.
     * @param snapshot A reference to the <snapshot> element of the deployment.xml file.
     */
    private static void setSnapshotInfo(Catalog catalog, SnapshotType snapshotSettings) {
        Database db = catalog.getClusters().get("cluster").getDatabases().get("database");
        SnapshotSchedule schedule = db.getSnapshotschedule().add("default");
        if (snapshotSettings != null)
        {
            schedule.setEnabled(snapshotSettings.isEnabled());
            String frequency = snapshotSettings.getFrequency();
            if (!frequency.endsWith("s") &&
                    !frequency.endsWith("m") &&
                    !frequency.endsWith("h")) {
                hostLog.error(
                        "Snapshot frequency " + frequency +
                        " needs to end with time unit specified" +
                        " that is one of [s, m, h] (seconds, minutes, hours)" +
                        " Defaulting snapshot frequency to 10m.");
                frequency = "10m";
            }

            int frequencyInt = 0;
            String frequencySubstring = frequency.substring(0, frequency.length() - 1);
            try {
                frequencyInt = Integer.parseInt(frequencySubstring);
            } catch (Exception e) {
                hostLog.error("Frequency " + frequencySubstring +
                        " is not an integer. Defaulting frequency to 10m.");
                frequency = "10m";
                frequencyInt = 10;
            }

            String prefix = snapshotSettings.getPrefix();
            if (prefix == null || prefix.isEmpty()) {
                hostLog.error("Snapshot prefix " + prefix +
                " is not a valid prefix. Using prefix of 'SNAPSHOTNONCE' ");
                prefix = "SNAPSHOTNONCE";
            }

            if (prefix.contains("-") || prefix.contains(",")) {
                String oldprefix = prefix;
                prefix = prefix.replaceAll("-", "_");
                prefix = prefix.replaceAll(",", "_");
                hostLog.error("Snapshot prefix " + oldprefix + " cannot include , or -." +
                        " Using the prefix: " + prefix + " instead.");
            }

            int retain = snapshotSettings.getRetain();
            if (retain < 1) {
                hostLog.error("Snapshot retain value " + retain +
                        " is not a valid value. Must be 1 or greater." +
                        " Defaulting snapshot retain to 1.");
                retain = 1;
            }

            schedule.setFrequencyunit(
                    frequency.substring(frequency.length() - 1, frequency.length()));
            schedule.setFrequencyvalue(frequencyInt);
            schedule.setPrefix(prefix);
            schedule.setRetain(retain);
        }
        else
        {
            schedule.setEnabled(false);
        }
    }

    private static File getFeaturePath(PathsType paths, PathEntry pathEntry,
                                       File voltDbRoot,
                                       String pathDescription, String defaultPath)
    {
        File featurePath;
        if (paths == null || pathEntry == null) {
            featurePath = new VoltFile(voltDbRoot, defaultPath);
        } else {
            featurePath = new VoltFile(pathEntry.getPath());
            if (!featurePath.isAbsolute())
            {
                featurePath = new VoltFile(voltDbRoot, pathEntry.getPath());
            }
        }
        if (!featurePath.exists()) {
            hostLog.info("Creating " + pathDescription + " directory: " +
                         featurePath.getAbsolutePath());
            if (!featurePath.mkdirs()) {
                hostLog.fatal("Failed to create " + pathDescription + " directory \"" +
                              featurePath + "\"");
            }
        }
        return featurePath;
    }

    /**
     * Set voltroot path, and set the path overrides for export overflow, partition, etc.
     * @param catalog The catalog to be updated.
     * @param paths A reference to the <paths> element of the deployment.xml file.
     * @param printLog Whether or not to print paths info.
     */
    private static void setPathsInfo(Catalog catalog, PathsType paths, boolean crashOnFailedValidation) {
        File voltDbRoot;
        final Cluster cluster = catalog.getClusters().get("cluster");
        // Handles default voltdbroot (and completely missing "paths" element).
        voltDbRoot = getVoltDbRoot(paths);

        validateDirectory("volt root", voltDbRoot, crashOnFailedValidation);

        PathEntry path_entry = null;
        if (paths != null)
        {
            path_entry = paths.getSnapshots();
        }
        File snapshotPath =
            getFeaturePath(paths, path_entry, voltDbRoot,
                           "snapshot", "snapshots");
        validateDirectory("snapshot path", snapshotPath, crashOnFailedValidation);

        path_entry = null;
        if (paths != null)
        {
            path_entry = paths.getExportoverflow();
        }
        File exportOverflowPath =
            getFeaturePath(paths, path_entry, voltDbRoot, "export overflow",
                           "export_overflow");
        validateDirectory("export overflow", exportOverflowPath, crashOnFailedValidation);

        // only use these directories in the enterprise version
        File commandLogPath = null;
        File commandLogSnapshotPath = null;

        path_entry = null;
        if (paths != null)
        {
            path_entry = paths.getCommandlog();
        }
        if (VoltDB.instance().getConfig().m_isEnterprise) {
            commandLogPath =
                    getFeaturePath(paths, path_entry, voltDbRoot, "command log", "command_log");
            validateDirectory("command log", commandLogPath, crashOnFailedValidation);
        }
        else {
            // dumb defaults if you ask for logging in community version
            commandLogPath = new VoltFile(voltDbRoot, "command_log");
        }

        path_entry = null;
        if (paths != null)
        {
            path_entry = paths.getCommandlogsnapshot();
        }
        if (VoltDB.instance().getConfig().m_isEnterprise) {
            commandLogSnapshotPath =
                getFeaturePath(paths, path_entry, voltDbRoot, "command log snapshot", "command_log_snapshot");
            validateDirectory("command log snapshot", commandLogSnapshotPath, crashOnFailedValidation);
        }
        else {
            // dumb defaults if you ask for logging in community version
            commandLogSnapshotPath = new VoltFile(voltDbRoot, "command_log_snapshot");;
        }

        //Set the volt root in the catalog
        catalog.getClusters().get("cluster").setVoltroot(voltDbRoot.getPath());

        //Set the auto-snapshot schedule path if there are auto-snapshots
        SnapshotSchedule schedule = cluster.getDatabases().
            get("database").getSnapshotschedule().get("default");
        if (schedule != null) {
            schedule.setPath(snapshotPath.getPath());
        }

        //Update the path in the schedule for ppd
        schedule = cluster.getFaultsnapshots().get("CLUSTER_PARTITION");
        if (schedule != null) {
            schedule.setPath(snapshotPath.getPath());
        }

        //Also set the export overflow directory
        cluster.setExportoverflow(exportOverflowPath.getPath());

        //Set the command log paths, also creates the command log entry in the catalog
        final org.voltdb.catalog.CommandLog commandLogConfig = cluster.getLogconfig().add("log");
        commandLogConfig.setInternalsnapshotpath(commandLogSnapshotPath.getPath());
        commandLogConfig.setLogpath(commandLogPath.getPath());
    }

    /**
     * Get a File object representing voltdbroot. Create directory if missing.
     * Use paths if non-null to get override default location.
     *
     * @param paths override paths or null
     * @return File object for voltdbroot
     */
    public static File getVoltDbRoot(PathsType paths) {
        File voltDbRoot;
        if (paths == null || paths.getVoltdbroot() == null || paths.getVoltdbroot().getPath() == null) {
            voltDbRoot = new VoltFile("voltdbroot");
            if (!voltDbRoot.exists()) {
                hostLog.info("Creating voltdbroot directory: " + voltDbRoot.getAbsolutePath());
                if (!voltDbRoot.mkdir()) {
                    hostLog.fatal("Failed to create voltdbroot directory \"" + voltDbRoot.getAbsolutePath() + "\"");
                }
            }
        } else {
            voltDbRoot = new VoltFile(paths.getVoltdbroot().getPath());
        }
        return voltDbRoot;
    }

    /**
     * Set user info in the catalog.
     * @param catalog The catalog to be updated.
     * @param users A reference to the <users> element of the deployment.xml file.
     */
    private static void setUsersInfo(Catalog catalog, UsersType users) {
        if (users == null) {
            return;
        }

        // The database name is not available in deployment.xml (it is defined
        // in project.xml). However, it must always be named "database", so
        // I've temporarily hardcoded it here until a more robust solution is
        // available.
        Database db = catalog.getClusters().get("cluster").getDatabases().get("database");

        SecureRandom sr = new SecureRandom();
        for (UsersType.User user : users.getUser()) {

            String sha1hex = user.getPassword();
            if (user.isPlaintext()) {
                sha1hex = extractPassword(user.getPassword());
            }
            org.voltdb.catalog.User catUser = db.getUsers().add(user.getName());

            String hashedPW =
                    BCrypt.hashpw(
                            sha1hex,
                            BCrypt.gensalt(BCrypt.GENSALT_DEFAULT_LOG2_ROUNDS,sr));
            catUser.setShadowpassword(hashedPW);

            // process the @groups and @roles comma separated list
            for (final String role : mergeUserRoles(user)) {
                final GroupRef groupRef = catUser.getGroups().add(role);
                final Group catalogGroup = db.getGroups().get(role);
                if (catalogGroup != null) {
                    groupRef.setGroup(catalogGroup);
                }
            }
        }
    }

    /**
     * Takes the list of roles specified in the groups, and roles user
     * attributes and merges the into one set that contains no duplicates
     * @param user an instance of {@link UsersType.User}
     * @return a {@link Set} of role name
     */
    public static Set<String> mergeUserRoles(final UsersType.User user) {
        Set<String> roles = new TreeSet<String>();
        if (user == null) return roles;

        if (user.getGroups() != null && !user.getGroups().trim().isEmpty()) {
            String [] grouplist = user.getGroups().trim().split(",");
            for (String group: grouplist) {
                if( group == null || group.trim().isEmpty()) continue;
                roles.add(group.trim());
            }
        }

        if (user.getRoles() != null && !user.getRoles().trim().isEmpty()) {
            String [] rolelist = user.getRoles().trim().split(",");
            for (String role: rolelist) {
                if( role == null || role.trim().isEmpty()) continue;
                roles.add(role.trim());
            }
        }

        return roles;
    }

    private static void setHTTPDInfo(Catalog catalog, HttpdType httpd) {
        // defaults
        int httpdPort = -1;
        boolean jsonEnabled = false;

        Cluster cluster = catalog.getClusters().get("cluster");

        // if the httpd info is available, use it
        if (httpd != null && httpd.isEnabled()) {
           httpdPort = httpd.getPort();
           HttpdType.Jsonapi jsonapi = httpd.getJsonapi();
           if (jsonapi != null)
               jsonEnabled = jsonapi.isEnabled();
        }

        // set the catalog info
        cluster.setHttpdportno(httpdPort);
        cluster.setJsonapi(jsonEnabled);
    }

    /** Read a hashed password from password.
     *  SHA-1 hash it once to match what we will get from the wire protocol
     *  and then hex encode it
     * */
    private static String extractPassword(String password) {
        MessageDigest md = null;
        try {
            md = MessageDigest.getInstance("SHA-1");
        } catch (final NoSuchAlgorithmException e) {
            hostLog.l7dlog(Level.FATAL, LogKeys.compiler_VoltCompiler_NoSuchAlgorithm.name(), e);
            System.exit(-1);
        }
        final byte passwordHash[] = md.digest(password.getBytes(Charsets.UTF_8));
        return Encoder.hexEncode(passwordHash);
    }

    /**
     * This code appeared repeatedly.  Extract method to take bytes for the catalog
     * or deployment file, do the irritating exception crash test, jam the bytes in,
     * and get the SHA-1 hash.
     */
    public static byte[] makeCatalogOrDeploymentHash(byte[] inbytes)
    {
        MessageDigest md = null;
        try {
            md = MessageDigest.getInstance("SHA-1");
        } catch (NoSuchAlgorithmException e) {
            VoltDB.crashLocalVoltDB("Bad JVM has no SHA-1 hash.", true, e);
        }
        md.update(inbytes);
        byte[] hash = md.digest();
        assert(hash.length == 20); // sha-1 length
        return hash;
    }

    private static ByteBuffer makeCatalogVersionAndBytes(
                int catalogVersion,
                long txnId,
                long uniqueId,
                byte[] catalogBytes,
                byte[] deploymentBytes)
    {
        ByteBuffer versionAndBytes =
            ByteBuffer.allocate(
                    4 +  // catalog bytes length
                    catalogBytes.length +
                    4 +  // deployment bytes length
                    deploymentBytes.length +
                    4 +  // catalog version
                    8 +  // txnID
                    8 +  // unique ID
                    20 + // catalog SHA-1 hash
                    20   // deployment SHA-1 hash
                    );
        versionAndBytes.putInt(catalogVersion);
        versionAndBytes.putLong(txnId);
        versionAndBytes.putLong(uniqueId);
        versionAndBytes.put(makeCatalogOrDeploymentHash(catalogBytes));
        versionAndBytes.put(makeCatalogOrDeploymentHash(deploymentBytes));
        versionAndBytes.putInt(catalogBytes.length);
        versionAndBytes.put(catalogBytes);
        versionAndBytes.putInt(deploymentBytes.length);
        versionAndBytes.put(deploymentBytes);
        return versionAndBytes;
    }

    /**
     *  Attempt to create the ZK node and write the catalog/deployment bytes
     *  to ZK.  Used during the initial cluster deployment discovery and
     *  distribution.
     */
    public static void writeCatalogToZK(ZooKeeper zk,
                int catalogVersion,
                long txnId,
                long uniqueId,
                byte[] catalogBytes,
                byte[] deploymentBytes)
        throws KeeperException, InterruptedException
    {
        ByteBuffer versionAndBytes = makeCatalogVersionAndBytes(catalogVersion,
                txnId, uniqueId, catalogBytes, deploymentBytes);
        zk.create(VoltZK.catalogbytes,
                versionAndBytes.array(), Ids.OPEN_ACL_UNSAFE, CreateMode.PERSISTENT);
    }

    /**
     * Update the catalog/deployment contained in ZK.  Someone somewhere must have
     * called writeCatalogToZK earlier in order to create the ZK node.
     */
    public static void updateCatalogToZK(ZooKeeper zk,
            int catalogVersion,
            long txnId,
            long uniqueId,
            byte[] catalogBytes,
            byte[] deploymentBytes)
        throws KeeperException, InterruptedException
    {
        ByteBuffer versionAndBytes = makeCatalogVersionAndBytes(catalogVersion,
                txnId, uniqueId, catalogBytes, deploymentBytes);
        zk.setData(VoltZK.catalogbytes, versionAndBytes.array(), -1);
    }

    public static class CatalogAndIds {
        public final long txnId;
        public final long uniqueId;
        public final int version;
        private final byte[] catalogHash;
        private final byte[] deploymentHash;
        public final byte[] catalogBytes;
        public final byte[] deploymentBytes;

        private CatalogAndIds(long txnId,
                long uniqueId,
                int catalogVersion,
                byte[] catalogHash,
                byte[] deploymentHash,
                byte[] catalogBytes,
                byte[] deploymentBytes)
        {
            this.txnId = txnId;
            this.uniqueId = uniqueId;
            this.version = catalogVersion;
            this.catalogHash = catalogHash;
            this.deploymentHash = deploymentHash;
            this.catalogBytes = catalogBytes;
            this.deploymentBytes = deploymentBytes;
        }

        public byte[] getCatalogHash()
        {
            return catalogHash.clone();
        }

        public byte[] getDeploymentHash()
        {
            return deploymentHash.clone();
        }

        @Override
        public String toString()
        {
            return String.format("Catalog: TXN ID %d, catalog hash %s, deployment hash %s\n",
                    txnId,
                    Encoder.hexEncode(catalogHash).substring(0, 10),
                    Encoder.hexEncode(deploymentHash).substring(0, 10));
        }
    }

    public static CatalogAndIds getCatalogFromZK(ZooKeeper zk) throws KeeperException, InterruptedException {
        ByteBuffer versionAndBytes =
                ByteBuffer.wrap(zk.getData(VoltZK.catalogbytes, false, null));
        int version = versionAndBytes.getInt();
        long catalogTxnId = versionAndBytes.getLong();
        long catalogUniqueId = versionAndBytes.getLong();
        byte[] catalogHash = new byte[20]; // sha-1 hash size
        versionAndBytes.get(catalogHash);
        byte[] deploymentHash = new byte[20]; // sha-1 hash size
        versionAndBytes.get(deploymentHash);
        int catalogLength = versionAndBytes.getInt();
        byte[] catalogBytes = new byte[catalogLength];
        versionAndBytes.get(catalogBytes);
        int deploymentLength = versionAndBytes.getInt();
        byte[] deploymentBytes = new byte[deploymentLength];
        versionAndBytes.get(deploymentBytes);
        versionAndBytes = null;
        return new CatalogAndIds(catalogTxnId, catalogUniqueId, version, catalogHash,
                deploymentHash, catalogBytes, deploymentBytes);
    }

    /**
     * Given plan graphs and a SQL stmt, compute a bi-directonal usage map between
     * schema (indexes, table & views) and SQL/Procedures.
     * Use "annotation" objects to store this extra information in the catalog
     * during compilation and catalog report generation.
     */
    public static void updateUsageAnnotations(Database db,
                                              Statement stmt,
                                              AbstractPlanNode topPlan,
                                              AbstractPlanNode bottomPlan)
    {
        Map<String, StmtTargetTableScan> tablesRead = new TreeMap<String, StmtTargetTableScan>();
        Collection<String> indexes = new TreeSet<String>();
        if (topPlan != null) {
            topPlan.getTablesAndIndexes(tablesRead, indexes);
        }
        if (bottomPlan != null) {
            bottomPlan.getTablesAndIndexes(tablesRead, indexes);
        }

        String updated = null;
        if ( ! stmt.getReadonly()) {
            updated = topPlan.getUpdatedTable();
            if (updated == null) {
                updated = bottomPlan.getUpdatedTable();
            }
            assert(updated != null);
        }

        Set<String> readTableNames = tablesRead.keySet();

        for (Table table : db.getTables()) {
            if (readTableNames.contains(table.getTypeName())) {
                readTableNames.remove(table.getTypeName());
                for (String indexName : indexes) {
                    Index index = table.getIndexes().get(indexName);
                    if (index != null) {
                        updateIndexUsageAnnotation(index, stmt);
                    }
                }
                if (updated != null && updated.equals(table.getTypeName())) {
                    // make useage only in either read or updated, not both
                    updateTableUsageAnnotation(table, stmt, false);
                    updated = null;
                    continue;
                }
                updateTableUsageAnnotation(table, stmt, true);
            }
            else if (updated != null && updated.equals(table.getTypeName())) {
                updateTableUsageAnnotation(table, stmt, false);
                updated = null;
            }
        }

        assert(tablesRead.size() == 0);
        assert(updated == null);
    }

    private static void updateIndexUsageAnnotation(Index index, Statement stmt) {
        Procedure proc = (Procedure) stmt.getParent();
        // skip CRUD generated procs
        if (proc.getDefaultproc()) {
            return;
        }

        IndexAnnotation ia = (IndexAnnotation) index.getAnnotation();
        if (ia == null) {
            ia = new IndexAnnotation();
            index.setAnnotation(ia);
        }
        ia.statementsThatUseThis.add(stmt);
        ia.proceduresThatUseThis.add(proc);

        ProcedureAnnotation pa = (ProcedureAnnotation) proc.getAnnotation();
        if (pa == null) {
            pa = new ProcedureAnnotation();
            proc.setAnnotation(pa);
        }
        pa.indexesUsed.add(index);

        StatementAnnotation sa = (StatementAnnotation) stmt.getAnnotation();
        if (sa == null) {
            sa = new StatementAnnotation();
            stmt.setAnnotation(sa);
        }
        sa.indexesUsed.add(index);
    }

    private static void updateTableUsageAnnotation(Table table, Statement stmt, boolean read) {
        Procedure proc = (Procedure) stmt.getParent();
        // skip CRUD generated procs
        if (proc.getDefaultproc()) {
            return;
        }

        TableAnnotation ta = (TableAnnotation) table.getAnnotation();
        if (ta == null) {
            ta = new TableAnnotation();
            table.setAnnotation(ta);
        }
        if (read) {
            ta.statementsThatReadThis.add(stmt);
            ta.proceduresThatReadThis.add(proc);
        }
        else {
            ta.statementsThatUpdateThis.add(stmt);
            ta.proceduresThatUpdateThis.add(proc);
        }

        ProcedureAnnotation pa = (ProcedureAnnotation) proc.getAnnotation();
        if (pa == null) {
            pa = new ProcedureAnnotation();
            proc.setAnnotation(pa);
        }
        if (read) {
            pa.tablesRead.add(table);
        }
        else {
            pa.tablesUpdated.add(table);
        }

        StatementAnnotation sa = (StatementAnnotation) stmt.getAnnotation();
        if (sa == null) {
            sa = new StatementAnnotation();
            stmt.setAnnotation(sa);
        }
        if (read) {
            sa.tablesRead.add(table);
        }
        else {
            sa.tablesUpdated.add(table);
        }
    }

    /**
     * Get all normal tables from the catalog. A normal table is one that's NOT a materialized
     * view, nor an export table. For the lack of a better name, I call it normal.
     * @param catalog         Catalog database
     * @param isReplicated    true to return only replicated tables,
     *                        false to return all partitioned tables
     * @return A list of tables
     */
    public static List<Table> getNormalTables(Database catalog, boolean isReplicated) {
        List<Table> tables = new ArrayList<Table>();
        for (Table table : catalog.getTables()) {
            if ((table.getIsreplicated() == isReplicated) &&
                table.getMaterializer() == null &&
                !CatalogUtil.isTableExportOnly(catalog, table)) {
                tables.add(table);
            }
        }
        return tables;
    }

    /**
     * Iterate through all the tables in the catalog, find a table with an id that matches the
     * given table id, and return its name.
     *
     * @param catalog  Catalog database
     * @param tableId  table id
     * @return table name associated with the given table id (null if no association is found)
     */
    public static String getTableNameFromId(Database catalog, int tableId) {
        String tableName = null;
        for (Table table: catalog.getTables()) {
            if (table.getRelativeIndex() == tableId) {
                tableName = table.getTypeName();
            }
        }
        return tableName;
    }

    // Calculate the width of an index:
    // -- if the index is a pure-column index, return number of columns in the index
    // -- if the index is an expression index, return number of expressions used to create the index
    public static int getCatalogIndexSize(Index index) {
        int indexSize = 0;
        String jsonstring = index.getExpressionsjson();

        if (jsonstring.isEmpty()) {
            indexSize = getSortedCatalogItems(index.getColumns(), "index").size();
        } else {
            try {
                indexSize = AbstractExpression.fromJSONArrayString(jsonstring, null).size();
            } catch (JSONException e) {
                e.printStackTrace();
            }
        }

        return indexSize;
    }

    /**
     * Return if given proc is durable if its a sysproc SystemProcedureCatalog is consulted. All non sys procs are all
     * durable.
     *
     * @param procName
     * @return true if proc is durable for non sys procs return true (durable)
     */
    public static boolean isDurableProc(String procName) {
        //For sysprocs look at sysproc catalog.
        if (procName.charAt(0) == '@') {
            SystemProcedureCatalog.Config sysProc = SystemProcedureCatalog.listing.get(procName);
            if (sysProc != null) {
                return sysProc.isDurable();
            }
        }
        return true;
    }

    /**
     * Build an empty catalog jar file.
     * @return jar file or null (on failure)
     * @throws IOException on failure to create temporary jar file
     */
    public static File createTemporaryEmptyCatalogJarFile() throws IOException {
        File emptyJarFile = File.createTempFile("catalog-empty", ".jar");
        emptyJarFile.deleteOnExit();
        VoltCompiler compiler = new VoltCompiler();
        if (!compiler.compileEmptyCatalog(emptyJarFile.getAbsolutePath())) {
            return null;
        }
        return emptyJarFile;
    }
}<|MERGE_RESOLUTION|>--- conflicted
+++ resolved
@@ -89,7 +89,6 @@
 import org.voltdb.compiler.deploymentfile.CommandLogType.Frequency;
 import org.voltdb.compiler.deploymentfile.DeploymentType;
 import org.voltdb.compiler.deploymentfile.ExportConfigurationType;
-import org.voltdb.compiler.deploymentfile.ExportGroupsType;
 import org.voltdb.compiler.deploymentfile.ExportType;
 import org.voltdb.compiler.deploymentfile.HttpdType;
 import org.voltdb.compiler.deploymentfile.PathEntry;
@@ -527,7 +526,7 @@
         setHTTPDInfo(catalog, deployment.getHttpd());
 
         if (!isPlaceHolderCatalog) {
-            setExportInfo(catalog, deployment.getExportgroups());
+            setExportInfo(catalog, deployment.getExport());
         }
 
         setCommandLogInfo( catalog, deployment.getCommandlog());
@@ -639,11 +638,12 @@
             DeploymentType deployment = result.getValue();
 
             // move any deprecated standalone export elements to the group
-            if ((deployment.getExport() != null) && deployment.getExport().isEnabled()) {
-                if (deployment.getExportgroups() == null) {
-                    deployment.setExportgroups(new ExportGroupsType());
-                }
-                deployment.getExportgroups().getExport().add(deployment.getExport());
+            ExportType export = deployment.getExport();
+            if ((export != null) && (export.isEnabled() != null)) {
+                ExportConfigurationType exportConfig = export.getConfiguration().get(0);
+                exportConfig.setEnabled(export.isEnabled());
+                exportConfig.setTarget(export.getTarget());
+                exportConfig.setExportconnectorclass(export.getExportconnectorclass());
             }
 
             return deployment;
@@ -852,22 +852,21 @@
      * @param catalog The catalog to be updated.
      * @param exportsType A reference to the <exports> element of the deployment.xml file.
      */
-    private static void setExportInfo(Catalog catalog, ExportGroupsType exportGroupsType) {
-        if (exportGroupsType == null) {
+    private static void setExportInfo(Catalog catalog, ExportType exportType) {
+        if (exportType == null) {
             return;
         }
 
-        for (ExportType exportType : exportGroupsType.getExport()) {
-
-            boolean connectorEnabled = exportType.isEnabled();
+        for (ExportConfigurationType exportConfiguration : exportType.getConfiguration()) {
+
+            boolean connectorEnabled = exportConfiguration.isEnabled();
             // Get the group name from the xml attribute "group"
             // Should default to Constants.DEFAULT_EXPORT_CONNECTOR_NAME if not specified
-            String groupName = exportType.getGroup();
+            String groupName = exportConfiguration.getGroup();
             boolean defaultConnector = groupName.equals(Constants.DEFAULT_EXPORT_CONNECTOR_NAME);
 
             Database db = catalog.getClusters().get("cluster").getDatabases().get("database");
 
-<<<<<<< HEAD
             org.voltdb.catalog.Connector catconn = db.getConnectors().get(groupName);
             if (catconn == null) {
                 if (connectorEnabled) {
@@ -884,19 +883,6 @@
                                      "tables are assigned to the this group. " +
                                      "Export group " + groupName + " will be disabled.");
                     }
-=======
-        switch(exportType.getTarget()) {
-            case FILE: exportClientClassName = "org.voltdb.exportclient.ExportToFileClient"; break;
-            case JDBC: exportClientClassName = "org.voltdb.exportclient.JDBCExportClient"; break;
-            case KAFKA: exportClientClassName = "org.voltdb.exportclient.KafkaExportClient"; break;
-            case RABBITMQ: exportClientClassName = "org.voltdb.exportclient.RabbitMQExportClient"; break;
-            case HTTP: exportClientClassName = "org.voltdb.exportclient.HttpExportClient"; break;
-            //Validate that we can load the class.
-            case CUSTOM:
-                try {
-                    CatalogUtil.class.getClassLoader().loadClass(exportType.getExportconnectorclass());
-                    exportClientClassName = exportType.getExportconnectorclass();
->>>>>>> 02b4b6a6
                 }
                 return;
             }
@@ -908,22 +894,24 @@
 
             String exportClientClassName = null;
 
-            switch(exportType.getTarget()) {
+            switch(exportConfiguration.getTarget()) {
                 case FILE: exportClientClassName = "org.voltdb.exportclient.ExportToFileClient"; break;
                 case JDBC: exportClientClassName = "org.voltdb.exportclient.JDBCExportClient"; break;
                 case KAFKA: exportClientClassName = "org.voltdb.exportclient.KafkaExportClient"; break;
+                case RABBITMQ: exportClientClassName = "org.voltdb.exportclient.RabbitMQExportClient"; break;
+                case HTTP: exportClientClassName = "org.voltdb.exportclient.HttpExportClient"; break;
                 //Validate that we can load the class.
                 case CUSTOM:
                     try {
-                        CatalogUtil.class.getClassLoader().loadClass(exportType.getExportconnectorclass());
-                        exportClientClassName = exportType.getExportconnectorclass();
+                        CatalogUtil.class.getClassLoader().loadClass(exportConfiguration.getExportconnectorclass());
+                        exportClientClassName = exportConfiguration.getExportconnectorclass();
                     }
                     catch (ClassNotFoundException ex) {
                         hostLog.error(
                                 "Custom Export failed to configure, failed to load " +
-                                " export plugin class: " + exportType.getExportconnectorclass() +
+                                " export plugin class: " + exportConfiguration.getExportconnectorclass() +
                                 " Disabling export.");
-                    exportType.setEnabled(false);
+                        exportConfiguration.setEnabled(false);
                     return;
                 }
                 break;
@@ -939,17 +927,13 @@
                 prop.setValue(dexportClientClassName);
             }
 
-            ExportConfigurationType exportConfiguration = exportType.getConfiguration();
-            if (exportConfiguration != null) {
-
-                List<PropertyType> configProperties = exportConfiguration.getProperty();
-                if (configProperties != null && ! configProperties.isEmpty()) {
-
-                    for( PropertyType configProp: configProperties) {
-                        ConnectorProperty prop = catconn.getConfig().add(configProp.getName());
-                        prop.setName(configProp.getName());
-                        prop.setValue(configProp.getValue());
-                    }
+            List<PropertyType> configProperties = exportConfiguration.getProperty();
+            if (configProperties != null && ! configProperties.isEmpty()) {
+
+                for( PropertyType configProp: configProperties) {
+                    ConnectorProperty prop = catconn.getConfig().add(configProp.getName());
+                    prop.setName(configProp.getName());
+                    prop.setValue(configProp.getValue());
                 }
             }
 
@@ -964,12 +948,12 @@
                 }
             } else {
                 if (defaultConnector) {
-                    hostLog.info("Default export group is configured and enabled with type=" + exportType.getTarget());
+                    hostLog.info("Default export group is configured and enabled with type=" + exportConfiguration.getTarget());
                 }
                 else {
-                    hostLog.info("Export group " + groupName + " is configured and enabled with type=" + exportType.getTarget());
-                }
-                if (exportConfiguration != null && exportConfiguration.getProperty() != null) {
+                    hostLog.info("Export group " + groupName + " is configured and enabled with type=" + exportConfiguration.getTarget());
+                }
+                if (exportConfiguration.getProperty() != null) {
                     if (defaultConnector) {
                         hostLog.info("Default export group configuration properties are: ");
                     }
