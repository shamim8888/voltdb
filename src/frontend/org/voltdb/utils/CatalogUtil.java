/* This file is part of VoltDB.
 * Copyright (C) 2008-2014 VoltDB Inc.
 *
 * This program is free software: you can redistribute it and/or modify
 * it under the terms of the GNU Affero General Public License as
 * published by the Free Software Foundation, either version 3 of the
 * License, or (at your option) any later version.
 *
 * This program is distributed in the hope that it will be useful,
 * but WITHOUT ANY WARRANTY; without even the implied warranty of
 * MERCHANTABILITY or FITNESS FOR A PARTICULAR PURPOSE.  See the
 * GNU Affero General Public License for more details.
 *
 * You should have received a copy of the GNU Affero General Public License
 * along with VoltDB.  If not, see <http://www.gnu.org/licenses/>.
 */

package org.voltdb.utils;

import java.io.ByteArrayInputStream;
import java.io.File;
import java.io.FileInputStream;
import java.io.FileNotFoundException;
import java.io.IOException;
import java.io.InputStream;
import java.net.MalformedURLException;
import java.net.URL;
import java.nio.ByteBuffer;
import java.security.MessageDigest;
import java.security.NoSuchAlgorithmException;
import java.security.SecureRandom;
import java.util.ArrayList;
import java.util.Collection;
import java.util.List;
import java.util.Map;
import java.util.Set;
import java.util.SortedSet;
import java.util.TreeMap;
import java.util.TreeSet;

import javax.xml.bind.JAXBContext;
import javax.xml.bind.JAXBElement;
import javax.xml.bind.JAXBException;
import javax.xml.bind.Unmarshaller;
import javax.xml.validation.Schema;
import javax.xml.validation.SchemaFactory;

import org.apache.zookeeper_voltpatches.CreateMode;
import org.apache.zookeeper_voltpatches.KeeperException;
import org.apache.zookeeper_voltpatches.ZooDefs.Ids;
import org.apache.zookeeper_voltpatches.ZooKeeper;
import org.json_voltpatches.JSONException;
import org.mindrot.BCrypt;
import org.voltcore.logging.Level;
import org.voltcore.logging.VoltLogger;
import org.voltcore.utils.Pair;
import org.voltdb.SystemProcedureCatalog;
import org.voltdb.VoltDB;
import org.voltdb.VoltTable;
import org.voltdb.VoltType;
import org.voltdb.VoltZK;
import org.voltdb.catalog.Catalog;
import org.voltdb.catalog.CatalogMap;
import org.voltdb.catalog.CatalogType;
import org.voltdb.catalog.Cluster;
import org.voltdb.catalog.Column;
import org.voltdb.catalog.ColumnRef;
import org.voltdb.catalog.Connector;
import org.voltdb.catalog.ConnectorProperty;
import org.voltdb.catalog.ConnectorTableInfo;
import org.voltdb.catalog.Constraint;
import org.voltdb.catalog.Database;
import org.voltdb.catalog.Deployment;
import org.voltdb.catalog.Group;
import org.voltdb.catalog.GroupRef;
import org.voltdb.catalog.Index;
import org.voltdb.catalog.PlanFragment;
import org.voltdb.catalog.Procedure;
import org.voltdb.catalog.SnapshotSchedule;
import org.voltdb.catalog.Statement;
import org.voltdb.catalog.Systemsettings;
import org.voltdb.catalog.Table;
import org.voltdb.common.Constants;
import org.voltdb.compiler.ClusterConfig;
import org.voltdb.compiler.VoltCompiler;
import org.voltdb.compiler.deploymentfile.ClusterType;
import org.voltdb.compiler.deploymentfile.CommandLogType;
import org.voltdb.compiler.deploymentfile.CommandLogType.Frequency;
import org.voltdb.compiler.deploymentfile.DeploymentType;
import org.voltdb.compiler.deploymentfile.ExportConfigurationType;
import org.voltdb.compiler.deploymentfile.ExportType;
import org.voltdb.compiler.deploymentfile.HttpdType;
import org.voltdb.compiler.deploymentfile.PathEntry;
import org.voltdb.compiler.deploymentfile.PathsType;
import org.voltdb.compiler.deploymentfile.PropertyType;
import org.voltdb.compiler.deploymentfile.SchemaType;
import org.voltdb.compiler.deploymentfile.SecurityProviderString;
import org.voltdb.compiler.deploymentfile.SecurityType;
import org.voltdb.compiler.deploymentfile.SnapshotType;
import org.voltdb.compiler.deploymentfile.SystemSettingsType;
import org.voltdb.compiler.deploymentfile.SystemSettingsType.Temptables;
import org.voltdb.compiler.deploymentfile.UsersType;
import org.voltdb.compilereport.IndexAnnotation;
import org.voltdb.compilereport.ProcedureAnnotation;
import org.voltdb.compilereport.StatementAnnotation;
import org.voltdb.compilereport.TableAnnotation;
import org.voltdb.export.ExportDataProcessor;
import org.voltdb.expressions.AbstractExpression;
import org.voltdb.planner.parseinfo.StmtTargetTableScan;
import org.voltdb.plannodes.AbstractPlanNode;
import org.voltdb.types.ConstraintType;
import org.xml.sax.SAXException;

import com.google_voltpatches.common.base.Charsets;

/**
 *
 */
public abstract class CatalogUtil {

    private static final VoltLogger hostLog = new VoltLogger("HOST");

    public static final String CATALOG_FILENAME = "catalog.txt";
    public static final String CATALOG_BUILDINFO_FILENAME = "buildinfo.txt";

    /**
     * Load a catalog from the jar bytes.
     *
     * @param catalogBytes
     * @return Pair containing updated InMemoryJarFile and upgraded version (or null if it wasn't upgraded)
     * @throws IOException
     *             If the catalog cannot be loaded because it's incompatible, or
     *             if there is no version information in the catalog.
     */
    public static Pair<InMemoryJarfile, String> loadAndUpgradeCatalogFromJar(byte[] catalogBytes)
        throws IOException
    {
        // Throws IOException on load failure.
        InMemoryJarfile jarfile = loadInMemoryJarFile(catalogBytes);
        // Let VoltCompiler do a version check and upgrade the catalog on the fly.
        // I.e. jarfile may be modified.
        VoltCompiler compiler = new VoltCompiler();
        String upgradedFromVersion = compiler.upgradeCatalogAsNeeded(jarfile);
        return new Pair<InMemoryJarfile, String>(jarfile, upgradedFromVersion);
    }

    /**
     * Convenience method to extract the catalog commands from an InMemoryJarfile as a string
     */
    public static String getSerializedCatalogStringFromJar(InMemoryJarfile jarfile)
    {
        byte[] serializedCatalogBytes = jarfile.get(CatalogUtil.CATALOG_FILENAME);
        String serializedCatalog = new String(serializedCatalogBytes, Constants.UTF8ENCODING);
        return serializedCatalog;
    }

    /**
     * Get the catalog build info from the jar bytes.
     * Performs sanity checks on the build info and version strings.
     *
     * @param jarfile in-memory catalog jar file
     * @return build info lines
     * @throws IOException If the catalog or the version string cannot be loaded.
     */
    public static String[] getBuildInfoFromJar(InMemoryJarfile jarfile)
            throws IOException
    {
        // Read the raw build info bytes.
        byte[] buildInfoBytes = jarfile.get(CATALOG_BUILDINFO_FILENAME);
        if (buildInfoBytes == null) {
            throw new IOException("Catalog build information not found - please build your application using the current version of VoltDB.");
        }

        // Convert the bytes to a string and split by lines.
        String buildInfo;
        buildInfo = new String(buildInfoBytes, Constants.UTF8ENCODING);
        String[] buildInfoLines = buildInfo.split("\n");

        // Sanity check the number of lines and the version string.
        if (buildInfoLines.length < 1) {
            throw new IOException("Catalog build info has no version string.");
        }
        String versionFromCatalog = buildInfoLines[0].trim();
        if (!CatalogUtil.isCatalogVersionValid(versionFromCatalog)) {
            throw new IOException(String.format(
                    "Catalog build info version (%s) is bad.", versionFromCatalog));
        }

        // Trim leading/trailing whitespace.
        for (int i = 0; i < buildInfoLines.length; ++i) {
            buildInfoLines[i] = buildInfoLines[i].trim();
        }

        return buildInfoLines;
    }

    /**
     * Load an in-memory catalog jar file from jar bytes.
     *
     * @param catalogBytes
     * @param log
     * @return The in-memory jar containing the loaded catalog.
     * @throws IOException If the catalog cannot be loaded.
     */
    public static InMemoryJarfile loadInMemoryJarFile(byte[] catalogBytes)
            throws IOException
    {
        assert(catalogBytes != null);

        InMemoryJarfile jarfile = new InMemoryJarfile(catalogBytes);
        byte[] serializedCatalogBytes = jarfile.get(CATALOG_FILENAME);

        if (null == serializedCatalogBytes) {
            throw new IOException("Database catalog not found - please build your application using the current version of VoltDB.");
        }

        return jarfile;
    }

    /**
     * Get a unique id for a plan fragment by munging the indices of it's parents
     * and grandparents in the catalog.
     *
     * @param frag Catalog fragment to identify
     * @return unique id for fragment
     */
    public static long getUniqueIdForFragment(PlanFragment frag) {
        long retval = 0;
        CatalogType parent = frag.getParent();
        retval = ((long) parent.getParent().getRelativeIndex()) << 32;
        retval += ((long) parent.getRelativeIndex()) << 16;
        retval += frag.getRelativeIndex();

        return retval;
    }

    /**
     *
     * @param catalogTable
     * @return An empty table with the same schema as a given catalog table.
     */
    public static VoltTable getVoltTable(Table catalogTable) {
        List<Column> catalogColumns = CatalogUtil.getSortedCatalogItems(catalogTable.getColumns(), "index");

        VoltTable.ColumnInfo[] columns = new VoltTable.ColumnInfo[catalogColumns.size()];

        int i = 0;
        for (Column catCol : catalogColumns) {
            columns[i++] = new VoltTable.ColumnInfo(catCol.getTypeName(), VoltType.get((byte)catCol.getType()));
        }

        return new VoltTable(columns);
    }

    /**
     * Given a set of catalog items, return a sorted list of them, sorted by
     * the value of a specified field. The field is specified by name. If the
     * field doesn't exist, trip an assertion. This is primarily used to sort
     * a table's columns or a procedure's parameters.
     *
     * @param <T> The type of item to sort.
     * @param items The set of catalog items.
     * @param sortFieldName The name of the field to sort on.
     * @return A list of catalog items, sorted on the specified field.
     */
    public static <T extends CatalogType> List<T> getSortedCatalogItems(CatalogMap<T> items, String sortFieldName) {
        assert(items != null);
        assert(sortFieldName != null);

        // build a treemap based on the field value
        TreeMap<Object, T> map = new TreeMap<Object, T>();
        boolean hasField = false;
        for (T item : items) {
            // check the first time through for the field
            if (hasField == false)
                hasField = item.getFields().contains(sortFieldName);
            assert(hasField == true);

            map.put(item.getField(sortFieldName), item);
        }

        // create a sorted list from the map
        ArrayList<T> retval = new ArrayList<T>();
        for (T item : map.values()) {
            retval.add(item);
        }

        return retval;
    }

    /**
     * For a given Table catalog object, return the PrimaryKey Index catalog object
     * @param catalogTable
     * @return The index representing the primary key.
     * @throws Exception if the table does not define a primary key
     */
    public static Index getPrimaryKeyIndex(Table catalogTable) throws Exception {

        // We first need to find the pkey constraint
        Constraint catalog_constraint = null;
        for (Constraint c : catalogTable.getConstraints()) {
            if (c.getType() == ConstraintType.PRIMARY_KEY.getValue()) {
                catalog_constraint = c;
                break;
            }
        }
        if (catalog_constraint == null) {
            throw new Exception("ERROR: Table '" + catalogTable.getTypeName() + "' does not have a PRIMARY KEY constraint");
        }

        // And then grab the index that it is using
        return (catalog_constraint.getIndex());
    }

    /**
     * Return all the of the primary key columns for a particular table
     * If the table does not have a primary key, then the returned list will be empty
     * @param catalogTable
     * @return An ordered list of the primary key columns
     */
    public static Collection<Column> getPrimaryKeyColumns(Table catalogTable) {
        Collection<Column> columns = new ArrayList<Column>();
        Index catalog_idx = null;
        try {
            catalog_idx = CatalogUtil.getPrimaryKeyIndex(catalogTable);
        } catch (Exception ex) {
            // IGNORE
            return (columns);
        }
        assert(catalog_idx != null);

        for (ColumnRef catalog_col_ref : getSortedCatalogItems(catalog_idx.getColumns(), "index")) {
            columns.add(catalog_col_ref.getColumn());
        }
        return (columns);
    }

    public static SortedSet<Table> getExportTables(Database db) {
        SortedSet<Table> exportTables = new TreeSet<>();
        for (Connector connector : db.getConnectors()) {
            for (ConnectorTableInfo tinfo : connector.getTableinfo()) {
                exportTables.add(tinfo.getTable());
            }
        }
        return exportTables;
    }

    public static SortedSet<String> getExportTableNames(Database db) {
        SortedSet<String> exportTables = new TreeSet<>();
        for (Connector connector : db.getConnectors()) {
            for (ConnectorTableInfo tinfo : connector.getTableinfo()) {
                exportTables.add(tinfo.getTable().getTypeName());
            }
        }
        return exportTables;
    }

    /**
     * Return true if a table is a streamed / export table
     * This function is duplicated in CatalogUtil.h
     * @param database
     * @param table
     * @return true if a table is export or false otherwise
     */
    public static boolean isTableExportOnly(org.voltdb.catalog.Database database,
                                            org.voltdb.catalog.Table table)
    {
        for (Connector connector : database.getConnectors()) {
            // iterate the connector tableinfo list looking for tableIndex
            // tableInfo has a reference to a table - can compare the reference
            // to the desired table by looking at the relative index. ick.
            for (ConnectorTableInfo tableInfo : connector.getTableinfo()) {
                if (tableInfo.getTable().getRelativeIndex() == table.getRelativeIndex()) {
                    return true;
                }
            }
        }
        return false;
    }

    public static String getExportGroupIfExportTableOrNullOtherwise(org.voltdb.catalog.Database database,
                                                                    org.voltdb.catalog.Table table)
    {
        for (Connector connector : database.getConnectors()) {
            // iterate the connector tableinfo list looking for tableIndex
            // tableInfo has a reference to a table - can compare the reference
            // to the desired table by looking at the relative index. ick.
            for (ConnectorTableInfo tableInfo : connector.getTableinfo()) {
                if (tableInfo.getTable().getRelativeIndex() == table.getRelativeIndex()) {
                    return connector.getTypeName();
                }
            }
        }
        return null;
    }


    /**
     * Return true if a table is the source table for a materialized view.
     */
    public static boolean isTableMaterializeViewSource(org.voltdb.catalog.Database database,
                                                       org.voltdb.catalog.Table table)
    {
        CatalogMap<Table> tables = database.getTables();
        for (Table t : tables) {
            Table matsrc = t.getMaterializer();
            if ((matsrc != null) && (matsrc.getRelativeIndex() == table.getRelativeIndex())) {
                return true;
            }
        }
        return false;
    }

    /**
     * Check if a catalog compiled with the given version of VoltDB is
     * compatible with the current version of VoltDB.
     *
     * @param catalogVersionStr
     *            The version string of the VoltDB that compiled the catalog.
     * @return true if it's compatible, false otherwise.
     */

    public static boolean isCatalogCompatible(String catalogVersionStr)
    {
        if (catalogVersionStr == null || catalogVersionStr.isEmpty()) {
            return false;
        }

        //Check that it is a properly formed verstion string
        Object[] catalogVersion = MiscUtils.parseVersionString(catalogVersionStr);
        if (catalogVersion == null) {
            throw new IllegalArgumentException("Invalid version string " + catalogVersionStr);
        }

        if (!catalogVersionStr.equals(VoltDB.instance().getVersionString())) {
            return false;
        }

        return true;
    }

    /**
     * Check if a catalog version string is valid.
     *
     * @param catalogVersionStr
     *            The version string of the VoltDB that compiled the catalog.
     * @return true if it's valid, false otherwise.
     */

    public static boolean isCatalogVersionValid(String catalogVersionStr)
    {
        // Do we have a version string?
        if (catalogVersionStr == null || catalogVersionStr.isEmpty()) {
            return false;
        }

        //Check that it is a properly formed version string
        Object[] catalogVersion = MiscUtils.parseVersionString(catalogVersionStr);
        if (catalogVersion == null) {
            return false;
        }

        // It's valid.
        return true;
    }

    public static String compileDeployment(Catalog catalog, String deploymentURL,
            boolean isPlaceHolderCatalog)
    {
        DeploymentType deployment = CatalogUtil.parseDeployment(deploymentURL);
        if (deployment == null) {
            return "Error parsing deployment file: " + deploymentURL;
        }
        return compileDeployment(catalog, deployment, isPlaceHolderCatalog);
    }

    public static String compileDeploymentString(Catalog catalog, String deploymentString,
            boolean isPlaceHolderCatalog)
    {
        DeploymentType deployment = CatalogUtil.parseDeploymentFromString(deploymentString);
        if (deployment == null) {
            return "Error parsing deployment string";
        }
        return compileDeployment(catalog, deployment, isPlaceHolderCatalog);
    }

    /**
     * Parse the deployment.xml file and add its data into the catalog.
     * @param catalog Catalog to be updated.
     * @param deployment Parsed representation of the deployment.xml file.
     * @param isPlaceHolderCatalog if the catalog is isPlaceHolderCatalog and we are verifying only deployment xml.
     * @return String containing any errors parsing/validating the deployment. NULL on success.
     */
    public static String compileDeployment(Catalog catalog,
            DeploymentType deployment,
            boolean isPlaceHolderCatalog)
    {
        String errmsg = null;

        try {
            validateDeployment(catalog, deployment);

            // add our hacky Deployment to the catalog
            catalog.getClusters().get("cluster").getDeployment().add("deployment");

            // set the cluster info
            setClusterInfo(catalog, deployment);

            //Set the snapshot schedule
            setSnapshotInfo( catalog, deployment.getSnapshot());

            //Set enable security
            setSecurityEnabled(catalog, deployment.getSecurity());

            //set path and path overrides
            // NOTE: this must be called *AFTER* setClusterInfo and setSnapshotInfo
            // because path locations for snapshots and partition detection don't
            // exist in the catalog until after those portions of the deployment
            // file are handled.
            setPathsInfo(catalog, deployment.getPaths());

            // set the users info
            // We'll skip this when building the dummy catalog on startup
            // so that we don't spew misleading user/role warnings
            if (!isPlaceHolderCatalog) {
                setUsersInfo(catalog, deployment.getUsers());
            }

            // set the HTTPD info
            setHTTPDInfo(catalog, deployment.getHttpd());

            if (!isPlaceHolderCatalog) {
                setExportInfo(catalog, deployment.getExport());
            }

            setCommandLogInfo( catalog, deployment.getCommandlog());
        }
        catch (Exception e) {
            // Anything that goes wrong anywhere in trying to handle the deployment file
            // should return an error, and let the caller decide what to do (crash or not, for
            // example)
            errmsg = "Error validating deployment configuration: " + e.getMessage();
            hostLog.error(errmsg);
            return errmsg;
        }

        return null;
    }

    /*
     * Command log element is created in setPathsInfo
     */
    private static void setCommandLogInfo(Catalog catalog, CommandLogType commandlog) {
        int fsyncInterval = 200;
        int maxTxnsBeforeFsync = Integer.MAX_VALUE;
        boolean enabled = false;
        // enterprise voltdb defaults to CL enabled if not specified in the XML
        if (MiscUtils.isPro()) {
            enabled = true;
        }
        boolean sync = false;
        int logSizeMb = 1024;
        org.voltdb.catalog.CommandLog config = catalog.getClusters().get("cluster").getLogconfig().get("log");
        if (commandlog != null) {
            logSizeMb = commandlog.getLogsize();
            sync = commandlog.isSynchronous();
            enabled = commandlog.isEnabled();
            Frequency freq = commandlog.getFrequency();
            if (freq != null) {
                long maxTxnsBeforeFsyncTemp = freq.getTransactions();
                if (maxTxnsBeforeFsyncTemp < 1 || maxTxnsBeforeFsyncTemp > Integer.MAX_VALUE) {
                    throw new RuntimeException("Invalid command log max txns before fsync (" + maxTxnsBeforeFsync
                            + ") specified. Supplied value must be between 1 and (2^31 - 1) txns");
                }
                maxTxnsBeforeFsync = (int)maxTxnsBeforeFsyncTemp;
                fsyncInterval = freq.getTime();
                if (fsyncInterval < 1 | fsyncInterval > 5000) {
                    throw new RuntimeException("Invalid command log fsync interval(" + fsyncInterval
                            + ") specified. Supplied value must be between 1 and 5000 milliseconds");
                }
            }
        }
        config.setEnabled(enabled);
        config.setSynchronous(sync);
        config.setFsyncinterval(fsyncInterval);
        config.setMaxtxns(maxTxnsBeforeFsync);
        config.setLogsize(logSizeMb);
    }

    /**
     * Parses the deployment XML file.
     * @param deploymentURL Path to the deployment.xml file.
     * @return a reference to the root <deployment> element.
     */
    public static DeploymentType parseDeployment(String deploymentURL) {
        // get the URL/path for the deployment and prep an InputStream
        InputStream deployIS = null;
        try {
            URL deployURL = new URL(deploymentURL);
            deployIS = deployURL.openStream();
        } catch (MalformedURLException ex) {
            // Invalid URL. Try as a file.
            try {
                deployIS = new FileInputStream(deploymentURL);
            } catch (FileNotFoundException e) {
                deployIS = null;
            }
        } catch (IOException ioex) {
            deployIS = null;
        }

        // make sure the file exists
        if (deployIS == null) {
            hostLog.error("Could not locate deployment info at given URL: " + deploymentURL);
            return null;
        } else {
            hostLog.info("URL of deployment info: " + deploymentURL);
        }

        return getDeployment(deployIS);
    }

    /**
     * Parses the deployment XML string.
     * @param deploymentString The deployment file content.
     * @return a reference to the root <deployment> element.
     */
    public static DeploymentType parseDeploymentFromString(String deploymentString) {
        ByteArrayInputStream byteIS;
        byteIS = new ByteArrayInputStream(deploymentString.getBytes(Constants.UTF8ENCODING));
        // get deployment info from xml file
        return getDeployment(byteIS);
    }

    /**
     * Get a reference to the root <deployment> element from the deployment.xml file.
     * @param deployIS
     * @return Returns a reference to the root <deployment> element.
     */
    @SuppressWarnings("unchecked")
    public static DeploymentType getDeployment(InputStream deployIS) {
        try {
            JAXBContext jc = JAXBContext.newInstance("org.voltdb.compiler.deploymentfile");
            // This schema shot the sheriff.
            SchemaFactory sf = SchemaFactory.newInstance(javax.xml.XMLConstants.W3C_XML_SCHEMA_NS_URI);
            Schema schema = sf.newSchema(VoltDB.class.getResource("compiler/DeploymentFileSchema.xsd"));
            Unmarshaller unmarshaller = jc.createUnmarshaller();
            unmarshaller.setSchema(schema);
            JAXBElement<DeploymentType> result =
                (JAXBElement<DeploymentType>) unmarshaller.unmarshal(deployIS);
            DeploymentType deployment = result.getValue();

            // move any deprecated standalone export elements to the group
            ExportType export = deployment.getExport();
            if (export != null && export.getTarget() != null) {
                ExportConfigurationType exportConfig;
                if (export.getConfiguration() == null || export.getConfiguration().isEmpty()) {
                    exportConfig = new ExportConfigurationType();
                }
                else {
                    exportConfig = export.getConfiguration().get(0);
                }
                exportConfig.setEnabled(export.isEnabled());
                exportConfig.setTarget(export.getTarget());
                exportConfig.setExportconnectorclass(export.getExportconnectorclass());
            }

            return deployment;
        } catch (JAXBException e) {
            // Convert some linked exceptions to more friendly errors.
            if (e.getLinkedException() instanceof java.io.FileNotFoundException) {
                hostLog.error(e.getLinkedException().getMessage());
                return null;
            } else if (e.getLinkedException() instanceof org.xml.sax.SAXParseException) {
                hostLog.error("Error schema validating deployment.xml file. " + e.getLinkedException().getMessage());
                return null;
            } else {
                throw new RuntimeException(e);
            }
        } catch (SAXException e) {
            hostLog.error("Error schema validating deployment.xml file. " + e.getMessage());
            return null;
        }
    }

    /**
     * Validate the contents of the deployment.xml file.
     * This is for validating VoltDB requirements, not XML schema correctness
     * @param catalog Catalog to be validated against.
     * @param deployment Reference to root <deployment> element of deployment file to be validated.
     * @throw throws a RuntimeException if any validation fails
     */
    private static void validateDeployment(Catalog catalog, DeploymentType deployment) {
        if (deployment.getSecurity() != null && deployment.getSecurity().isEnabled()) {
            if (deployment.getUsers() == null) {
                String msg = "Cannot enable security without defining at least one user in the built-in ADMINISTRATOR role in the deployment file.";
                throw new RuntimeException(msg);
            }

            boolean foundAdminUser = false;
            for (UsersType.User user : deployment.getUsers().getUser()) {
                if (user.getRoles() == null)
                    continue;

                for (String role : extractUserRoles(user)) {
                    if (role.equalsIgnoreCase("ADMINISTRATOR")) {
                        foundAdminUser = true;
                        break;
                    }
                }
            }

            if (!foundAdminUser) {
                String msg = "Cannot enable security without defining at least one user in the built-in ADMINISTRATOR role in the deployment file.";
                throw new RuntimeException(msg);
            }
        }
    }

    /**
     * Set cluster info in the catalog.
     * @param leader The leader hostname
     * @param catalog The catalog to be updated.
     * @param printLog Whether or not to print cluster configuration.
     */
    private static void setClusterInfo(Catalog catalog, DeploymentType deployment) {
        ClusterType cluster = deployment.getCluster();
        int hostCount = cluster.getHostcount();
        int sitesPerHost = cluster.getSitesperhost();
        int kFactor = cluster.getKfactor();

        ClusterConfig config = new ClusterConfig(hostCount, sitesPerHost, kFactor);

        if (!config.validate()) {
            throw new RuntimeException(config.getErrorMsg());
        } else {
            Cluster catCluster = catalog.getClusters().get("cluster");
            // copy the deployment info that is currently not recorded anywhere else
            Deployment catDeploy = catCluster.getDeployment().get("deployment");
            catDeploy.setHostcount(hostCount);
            catDeploy.setSitesperhost(sitesPerHost);
            catDeploy.setKfactor(kFactor);
            // copy partition detection configuration from xml to catalog
            String defaultPPDPrefix = "partition_detection";
            if (deployment.getPartitionDetection() != null) {
                if (deployment.getPartitionDetection().isEnabled()) {
                    catCluster.setNetworkpartition(true);
                    CatalogMap<SnapshotSchedule> faultsnapshots = catCluster.getFaultsnapshots();
                    SnapshotSchedule sched = faultsnapshots.add("CLUSTER_PARTITION");
                    if (deployment.getPartitionDetection().getSnapshot() != null) {
                        sched.setPrefix(deployment.getPartitionDetection().getSnapshot().getPrefix());
                    }
                    else {
                        sched.setPrefix(defaultPPDPrefix);
                    }
                }
                else {
                    catCluster.setNetworkpartition(false);
                }
            }
            else {
                // Default partition detection on
                catCluster.setNetworkpartition(true);
                CatalogMap<SnapshotSchedule> faultsnapshots = catCluster.getFaultsnapshots();
                SnapshotSchedule sched = faultsnapshots.add("CLUSTER_PARTITION");
                sched.setPrefix(defaultPPDPrefix);
            }

            // copy admin mode configuration from xml to catalog
            if (deployment.getAdminMode() != null)
            {
                catCluster.setAdminport(deployment.getAdminMode().getPort());
                catCluster.setAdminstartup(deployment.getAdminMode().isAdminstartup());
            }
            else
            {
                // encode the default values
                catCluster.setAdminport(VoltDB.DEFAULT_ADMIN_PORT);
                catCluster.setAdminstartup(false);
            }

            setSystemSettings(deployment, catDeploy);

            if (deployment.getHeartbeat() != null)
            {
                catCluster.setHeartbeattimeout(deployment.getHeartbeat().getTimeout());
            }
            else
            {
                // default to 10 seconds
                catCluster.setHeartbeattimeout(10);
            }

            // copy schema modification behavior from xml to catalog
            if (cluster.getSchema() != null) {
                catCluster.setUseddlschema(cluster.getSchema() == SchemaType.DDL);
            }
            else {
                // Don't think we can get here, deployment schema guarantees a default value
                hostLog.warn("Schema modification setting not found. " +
                        "Forcing default behavior of UpdateCatalog to modify database schema.");
                catCluster.setUseddlschema(false);
            }
        }
    }

    private static void setSystemSettings(DeploymentType deployment,
                                          Deployment catDeployment)
    {
        // Create catalog Systemsettings
        Systemsettings syssettings =
            catDeployment.getSystemsettings().add("systemsettings");
        int temptableMaxSize = 100;
        int snapshotPriority = 6;
        int elasticDuration = 50;
        int elasticThroughput = 2;
        int queryTimeout = 0;
        if (deployment.getSystemsettings() != null)
        {
            Temptables temptables = deployment.getSystemsettings().getTemptables();
            if (temptables != null)
            {
                temptableMaxSize = temptables.getMaxsize();
            }
            SystemSettingsType.Snapshot snapshot = deployment.getSystemsettings().getSnapshot();
            if (snapshot != null) {
                snapshotPriority = snapshot.getPriority();
            }
            SystemSettingsType.Elastic elastic = deployment.getSystemsettings().getElastic();
            if (elastic != null) {
                elasticDuration = elastic.getDuration();
                elasticThroughput = elastic.getThroughput();
            }

            SystemSettingsType.Query timeout = deployment.getSystemsettings().getQuery();
            if (timeout != null)
            {
                queryTimeout = timeout.getTimeout();
            }
        }
        syssettings.setTemptablemaxsize(temptableMaxSize);
        syssettings.setSnapshotpriority(snapshotPriority);
        syssettings.setElasticduration(elasticDuration);
        syssettings.setElasticthroughput(elasticThroughput);
        syssettings.setQuerytimeout(queryTimeout);
    }

    private static void validateDirectory(String type, File path) {
        String error = null;
        do {
            if (!path.exists()) {
                error = "Specified " + type + " \"" + path + "\" does not exist"; break;
            }
            if (!path.isDirectory()) {
                error = "Specified " + type + " \"" + path + "\" is not a directory"; break;
            }
            if (!path.canRead()) {
                error = "Specified " + type + " \"" + path + "\" is not readable"; break;
            }
            if (!path.canWrite()) {
                error = "Specified " + type + " \"" + path + "\" is not writable"; break;
            }
            if (!path.canExecute()) {
                error = "Specified " + type + " \"" + path + "\" is not executable"; break;
            }
        } while(false);
        if (error != null) {
            throw new RuntimeException(error);
        }
    }

    /**
     * Set deployment time settings for export
     * @param catalog The catalog to be updated.
     * @param exportsType A reference to the <exports> element of the deployment.xml file.
     */
    private static void setExportInfo(Catalog catalog, ExportType exportType) {
        if (exportType == null) {
            return;
        }
        List<String> groupList = new ArrayList<String>();

        for (ExportConfigurationType exportConfiguration : exportType.getConfiguration()) {

            boolean connectorEnabled = exportConfiguration.isEnabled();
            // Get the group name from the xml attribute "group"
            // Should default to Constants.DEFAULT_EXPORT_CONNECTOR_NAME if not specified
            String groupName = exportConfiguration.getGroup();
            boolean defaultConnector = groupName.equals(Constants.DEFAULT_EXPORT_CONNECTOR_NAME);

            if (connectorEnabled) {
                if (groupList.contains(groupName)) {
                    VoltDB.crashLocalVoltDB("Multiple connectors can not be assigned to single export group: " +
                            groupName + ".", false, null);
                }
                else {
                    groupList.add(groupName);
                }
            }

            Database db = catalog.getClusters().get("cluster").getDatabases().get("database");

            org.voltdb.catalog.Connector catconn = db.getConnectors().get(groupName);
            if (catconn == null) {
                if (connectorEnabled) {
                    if (defaultConnector) {
                        hostLog.info("Export configuration enabled and provided for the default export " +
                                     "group in deployment file, however, no export " +
                                     "tables are assigned to the default group. " +
                                     "Export group will be disabled.");
                    }
                    else {
                        hostLog.info("Export configuration enabled and provided for export group " +
                                     groupName +
                                     " in deployment file however no export " +
                                     "tables are assigned to the this group. " +
                                     "Export group " + groupName + " will be disabled.");
                    }
                }
                continue;
            }

            // on-server export always uses the guest processor
            String connector = "org.voltdb.export.processors.GuestProcessor";
            catconn.setLoaderclass(connector);
            catconn.setEnabled(connectorEnabled);

            String exportClientClassName = null;

            switch(exportConfiguration.getTarget()) {
                case FILE: exportClientClassName = "org.voltdb.exportclient.ExportToFileClient"; break;
                case JDBC: exportClientClassName = "org.voltdb.exportclient.JDBCExportClient"; break;
                case KAFKA: exportClientClassName = "org.voltdb.exportclient.KafkaExportClient"; break;
                case RABBITMQ: exportClientClassName = "org.voltdb.exportclient.RabbitMQExportClient"; break;
                case HTTP: exportClientClassName = "org.voltdb.exportclient.HttpExportClient"; break;
                //Validate that we can load the class.
                case CUSTOM:
                    try {
                        CatalogUtil.class.getClassLoader().loadClass(exportConfiguration.getExportconnectorclass());
                        exportClientClassName = exportConfiguration.getExportconnectorclass();
                    }
                    catch (ClassNotFoundException ex) {
                        hostLog.error(
                                "Custom Export failed to configure, failed to load " +
                                "export plugin class: " + exportConfiguration.getExportconnectorclass() +
                                " disabling export.");
                        exportConfiguration.setEnabled(false);
                        continue;
                    } break;
            }

            // this is OK as the deployment file XML schema does not allow for
            // export configuration property names that begin with underscores
            if (exportClientClassName != null && exportClientClassName.trim().length() > 0) {
                ConnectorProperty prop = catconn.getConfig().add(ExportDataProcessor.EXPORT_TO_TYPE);
                prop.setName(ExportDataProcessor.EXPORT_TO_TYPE);
                //Override for tests
                String dexportClientClassName = System.getProperty(ExportDataProcessor.EXPORT_TO_TYPE, exportClientClassName);
                prop.setValue(dexportClientClassName);
            }

            List<PropertyType> configProperties = exportConfiguration.getProperty();
            if (configProperties != null && ! configProperties.isEmpty()) {

                for( PropertyType configProp: configProperties) {
                    ConnectorProperty prop = catconn.getConfig().add(configProp.getName());
                    prop.setName(configProp.getName());
                    if (!configProp.getName().toLowerCase().contains("password")) {
                        prop.setValue(configProp.getValue().trim());
                    } else {
                        //Dont trim passwords
                        prop.setValue(configProp.getValue());
                    }
                }
            }

<<<<<<< HEAD
            if (!connectorEnabled) {
                if (defaultConnector) {
                    hostLog.info("Export configuration for the default export group is present and is " +
                            "configured to be disabled. The default export group will be disabled.");
                }
                else {
                    hostLog.info("Export configuration for export group " + groupName + " is present and is " +
                                 "configured to be disabled. Export group " + groupName + " will be disabled.");
                }
            } else {
                if (defaultConnector) {
                    hostLog.info("Default export group is configured and enabled with type=" + exportConfiguration.getTarget());
                }
                else {
                    hostLog.info("Export group " + groupName + " is configured and enabled with type=" + exportConfiguration.getTarget());
                }
                if (exportConfiguration.getProperty() != null) {
                    if (defaultConnector) {
                        hostLog.info("Default export group configuration properties are: ");
                    }
                    else {
                        hostLog.info("Export group " + groupName + " configuration properties are: ");
                    }
                    for (PropertyType configProp : exportConfiguration.getProperty()) {
                        if (!configProp.getName().equalsIgnoreCase("password")) {
                            hostLog.info("Export Configuration Property NAME=" + configProp.getName() + " VALUE=" + configProp.getValue());
                        }
=======
        if (!adminstate) {
            hostLog.info("Export configuration is present and is " +
               "configured to be disabled. Export will be disabled.");
        } else {
            hostLog.info("Export is configured and enabled with type=" + exportType.getTarget());
            if (exportConfiguration != null && exportConfiguration.getProperty() != null) {
                hostLog.info("Export configuration properties are: ");
                for (PropertyType configProp : exportConfiguration.getProperty()) {
                    if (!configProp.getName().toLowerCase().contains("password")) {
                        hostLog.info("Export Configuration Property NAME=" + configProp.getName() + " VALUE=" + configProp.getValue());
>>>>>>> 30326813
                    }
                }
            }
        }
    }

    /**
     * Set the security setting in the catalog from the deployment file
     * @param catalog the catalog to be updated
     * @param security security element of the deployment xml
     */
    private static void setSecurityEnabled( Catalog catalog, SecurityType security) {
        Cluster cluster = catalog.getClusters().get("cluster");
        Database database = cluster.getDatabases().get("database");

        boolean enabled = false;
        if (security != null) {
            enabled = security.isEnabled();
        }
        cluster.setSecurityenabled(enabled);

        SecurityProviderString provider = SecurityProviderString.HASH;
        if (enabled && security != null) {
            if (security.getProvider() != null) {
                provider = security.getProvider();
            }
        }
        database.setSecurityprovider(provider.value());
    }

    /**
     * Set the auto-snapshot settings in the catalog from the deployment file
     * @param catalog The catalog to be updated.
     * @param snapshot A reference to the <snapshot> element of the deployment.xml file.
     */
    private static void setSnapshotInfo(Catalog catalog, SnapshotType snapshotSettings) {
        Database db = catalog.getClusters().get("cluster").getDatabases().get("database");
        SnapshotSchedule schedule = db.getSnapshotschedule().add("default");
        if (snapshotSettings != null)
        {
            schedule.setEnabled(snapshotSettings.isEnabled());
            String frequency = snapshotSettings.getFrequency();
            if (!frequency.endsWith("s") &&
                    !frequency.endsWith("m") &&
                    !frequency.endsWith("h")) {
                hostLog.error(
                        "Snapshot frequency " + frequency +
                        " needs to end with time unit specified" +
                        " that is one of [s, m, h] (seconds, minutes, hours)" +
                        " Defaulting snapshot frequency to 10m.");
                frequency = "10m";
            }

            int frequencyInt = 0;
            String frequencySubstring = frequency.substring(0, frequency.length() - 1);
            try {
                frequencyInt = Integer.parseInt(frequencySubstring);
            } catch (Exception e) {
                hostLog.error("Frequency " + frequencySubstring +
                        " is not an integer. Defaulting frequency to 10m.");
                frequency = "10m";
                frequencyInt = 10;
            }

            String prefix = snapshotSettings.getPrefix();
            if (prefix == null || prefix.isEmpty()) {
                hostLog.error("Snapshot prefix " + prefix +
                " is not a valid prefix. Using prefix of 'SNAPSHOTNONCE' ");
                prefix = "SNAPSHOTNONCE";
            }

            if (prefix.contains("-") || prefix.contains(",")) {
                String oldprefix = prefix;
                prefix = prefix.replaceAll("-", "_");
                prefix = prefix.replaceAll(",", "_");
                hostLog.error("Snapshot prefix " + oldprefix + " cannot include , or -." +
                        " Using the prefix: " + prefix + " instead.");
            }

            int retain = snapshotSettings.getRetain();
            if (retain < 1) {
                hostLog.error("Snapshot retain value " + retain +
                        " is not a valid value. Must be 1 or greater." +
                        " Defaulting snapshot retain to 1.");
                retain = 1;
            }

            schedule.setFrequencyunit(
                    frequency.substring(frequency.length() - 1, frequency.length()));
            schedule.setFrequencyvalue(frequencyInt);
            schedule.setPrefix(prefix);
            schedule.setRetain(retain);
        }
        else
        {
            schedule.setEnabled(false);
        }
    }

    private static File getFeaturePath(PathsType paths, PathEntry pathEntry,
                                       File voltDbRoot,
                                       String pathDescription, String defaultPath)
    {
        File featurePath;
        if (paths == null || pathEntry == null) {
            featurePath = new VoltFile(voltDbRoot, defaultPath);
        } else {
            featurePath = new VoltFile(pathEntry.getPath());
            if (!featurePath.isAbsolute())
            {
                featurePath = new VoltFile(voltDbRoot, pathEntry.getPath());
            }
        }
        if (!featurePath.exists()) {
            hostLog.info("Creating " + pathDescription + " directory: " +
                         featurePath.getAbsolutePath());
            if (!featurePath.mkdirs()) {
                hostLog.fatal("Failed to create " + pathDescription + " directory \"" +
                              featurePath + "\"");
            }
        }
        return featurePath;
    }

    /**
     * Set voltroot path, and set the path overrides for export overflow, partition, etc.
     * @param catalog The catalog to be updated.
     * @param paths A reference to the <paths> element of the deployment.xml file.
     * @param printLog Whether or not to print paths info.
     */
    private static void setPathsInfo(Catalog catalog, PathsType paths) {
        File voltDbRoot;
        final Cluster cluster = catalog.getClusters().get("cluster");
        // Handles default voltdbroot (and completely missing "paths" element).
        voltDbRoot = getVoltDbRoot(paths);

        validateDirectory("volt root", voltDbRoot);

        PathEntry path_entry = null;
        if (paths != null)
        {
            path_entry = paths.getSnapshots();
        }
        File snapshotPath =
            getFeaturePath(paths, path_entry, voltDbRoot,
                           "snapshot", "snapshots");
        validateDirectory("snapshot path", snapshotPath);

        path_entry = null;
        if (paths != null)
        {
            path_entry = paths.getExportoverflow();
        }
        File exportOverflowPath =
            getFeaturePath(paths, path_entry, voltDbRoot, "export overflow",
                           "export_overflow");
        validateDirectory("export overflow", exportOverflowPath);

        // only use these directories in the enterprise version
        File commandLogPath = null;
        File commandLogSnapshotPath = null;

        path_entry = null;
        if (paths != null)
        {
            path_entry = paths.getCommandlog();
        }
        if (VoltDB.instance().getConfig().m_isEnterprise) {
            commandLogPath =
                    getFeaturePath(paths, path_entry, voltDbRoot, "command log", "command_log");
            validateDirectory("command log", commandLogPath);
        }
        else {
            // dumb defaults if you ask for logging in community version
            commandLogPath = new VoltFile(voltDbRoot, "command_log");
        }

        path_entry = null;
        if (paths != null)
        {
            path_entry = paths.getCommandlogsnapshot();
        }
        if (VoltDB.instance().getConfig().m_isEnterprise) {
            commandLogSnapshotPath =
                getFeaturePath(paths, path_entry, voltDbRoot, "command log snapshot", "command_log_snapshot");
            validateDirectory("command log snapshot", commandLogSnapshotPath);
        }
        else {
            // dumb defaults if you ask for logging in community version
            commandLogSnapshotPath = new VoltFile(voltDbRoot, "command_log_snapshot");;
        }

        //Set the volt root in the catalog
        catalog.getClusters().get("cluster").setVoltroot(voltDbRoot.getPath());

        //Set the auto-snapshot schedule path if there are auto-snapshots
        SnapshotSchedule schedule = cluster.getDatabases().
            get("database").getSnapshotschedule().get("default");
        if (schedule != null) {
            schedule.setPath(snapshotPath.getPath());
        }

        //Update the path in the schedule for ppd
        schedule = cluster.getFaultsnapshots().get("CLUSTER_PARTITION");
        if (schedule != null) {
            schedule.setPath(snapshotPath.getPath());
        }

        //Also set the export overflow directory
        cluster.setExportoverflow(exportOverflowPath.getPath());

        //Set the command log paths, also creates the command log entry in the catalog
        final org.voltdb.catalog.CommandLog commandLogConfig = cluster.getLogconfig().add("log");
        commandLogConfig.setInternalsnapshotpath(commandLogSnapshotPath.getPath());
        commandLogConfig.setLogpath(commandLogPath.getPath());
    }

    /**
     * Get a File object representing voltdbroot. Create directory if missing.
     * Use paths if non-null to get override default location.
     *
     * @param paths override paths or null
     * @return File object for voltdbroot
     */
    public static File getVoltDbRoot(PathsType paths) {
        File voltDbRoot;
        if (paths == null || paths.getVoltdbroot() == null || paths.getVoltdbroot().getPath() == null) {
            voltDbRoot = new VoltFile("voltdbroot");
            if (!voltDbRoot.exists()) {
                hostLog.info("Creating voltdbroot directory: " + voltDbRoot.getAbsolutePath());
                if (!voltDbRoot.mkdir()) {
                    hostLog.fatal("Failed to create voltdbroot directory \"" + voltDbRoot.getAbsolutePath() + "\"");
                }
            }
        } else {
            voltDbRoot = new VoltFile(paths.getVoltdbroot().getPath());
        }
        return voltDbRoot;
    }

    /**
     * Set user info in the catalog.
     * @param catalog The catalog to be updated.
     * @param users A reference to the <users> element of the deployment.xml file.
     */
    private static void setUsersInfo(Catalog catalog, UsersType users) {
        if (users == null) {
            return;
        }

        // The database name is not available in deployment.xml (it is defined
        // in project.xml). However, it must always be named "database", so
        // I've temporarily hardcoded it here until a more robust solution is
        // available.
        Database db = catalog.getClusters().get("cluster").getDatabases().get("database");

        SecureRandom sr = new SecureRandom();
        for (UsersType.User user : users.getUser()) {

            String sha1hex = user.getPassword();
            if (user.isPlaintext()) {
                sha1hex = extractPassword(user.getPassword());
            }
            org.voltdb.catalog.User catUser = db.getUsers().add(user.getName());

            String hashedPW =
                    BCrypt.hashpw(
                            sha1hex,
                            BCrypt.gensalt(BCrypt.GENSALT_DEFAULT_LOG2_ROUNDS,sr));
            catUser.setShadowpassword(hashedPW);

            // process the @groups and @roles comma separated list
            for (final String role : extractUserRoles(user)) {
                final Group catalogGroup = db.getGroups().get(role);
                // if the role doesn't exist, ignore it.
                if (catalogGroup != null) {
                    final GroupRef groupRef = catUser.getGroups().add(role);
                    groupRef.setGroup(catalogGroup);
                }
                else {
                    hostLog.warn("User \"" + user.getName() +
                            "\" is assigned to non-existent role \"" + role + "\" " +
                            "and may not have the expected database permissions.");
                }
            }
        }
    }

    /**
     * Takes the list of roles specified in the roles user
     * attributes and returns a set from the comma-separated list
     * @param user an instance of {@link UsersType.User}
     * @return a {@link Set} of role name
     */
    private static Set<String> extractUserRoles(final UsersType.User user) {
        Set<String> roles = new TreeSet<String>();
        if (user == null) return roles;

        if (user.getRoles() != null && !user.getRoles().trim().isEmpty()) {
            String [] rolelist = user.getRoles().trim().split(",");
            for (String role: rolelist) {
                if( role == null || role.trim().isEmpty()) continue;
                roles.add(role.trim().toLowerCase());
            }
        }

        return roles;
    }

    private static void setHTTPDInfo(Catalog catalog, HttpdType httpd) {
        // defaults
        int httpdPort = -1;
        boolean jsonEnabled = false;

        Cluster cluster = catalog.getClusters().get("cluster");

        // if the httpd info is available, use it
        if (httpd != null && httpd.isEnabled()) {
           httpdPort = httpd.getPort();
           HttpdType.Jsonapi jsonapi = httpd.getJsonapi();
           if (jsonapi != null)
               jsonEnabled = jsonapi.isEnabled();
        }

        // set the catalog info
        cluster.setHttpdportno(httpdPort);
        cluster.setJsonapi(jsonEnabled);
    }

    /** Read a hashed password from password.
     *  SHA-1 hash it once to match what we will get from the wire protocol
     *  and then hex encode it
     * */
    private static String extractPassword(String password) {
        MessageDigest md = null;
        try {
            md = MessageDigest.getInstance("SHA-1");
        } catch (final NoSuchAlgorithmException e) {
            hostLog.l7dlog(Level.FATAL, LogKeys.compiler_VoltCompiler_NoSuchAlgorithm.name(), e);
            System.exit(-1);
        }
        final byte passwordHash[] = md.digest(password.getBytes(Charsets.UTF_8));
        return Encoder.hexEncode(passwordHash);
    }

    /**
     * This code appeared repeatedly.  Extract method to take bytes for the catalog
     * or deployment file, do the irritating exception crash test, jam the bytes in,
     * and get the SHA-1 hash.
     */
    public static byte[] makeCatalogOrDeploymentHash(byte[] inbytes)
    {
        MessageDigest md = null;
        try {
            md = MessageDigest.getInstance("SHA-1");
        } catch (NoSuchAlgorithmException e) {
            VoltDB.crashLocalVoltDB("Bad JVM has no SHA-1 hash.", true, e);
        }
        md.update(inbytes);
        byte[] hash = md.digest();
        assert(hash.length == 20); // sha-1 length
        return hash;
    }

    private static ByteBuffer makeCatalogVersionAndBytes(
                int catalogVersion,
                long txnId,
                long uniqueId,
                byte[] catalogBytes,
                byte[] deploymentBytes)
    {
        ByteBuffer versionAndBytes =
            ByteBuffer.allocate(
                    4 +  // catalog bytes length
                    catalogBytes.length +
                    4 +  // deployment bytes length
                    deploymentBytes.length +
                    4 +  // catalog version
                    8 +  // txnID
                    8 +  // unique ID
                    20 + // catalog SHA-1 hash
                    20   // deployment SHA-1 hash
                    );
        versionAndBytes.putInt(catalogVersion);
        versionAndBytes.putLong(txnId);
        versionAndBytes.putLong(uniqueId);
        versionAndBytes.put(makeCatalogOrDeploymentHash(catalogBytes));
        versionAndBytes.put(makeCatalogOrDeploymentHash(deploymentBytes));
        versionAndBytes.putInt(catalogBytes.length);
        versionAndBytes.put(catalogBytes);
        versionAndBytes.putInt(deploymentBytes.length);
        versionAndBytes.put(deploymentBytes);
        return versionAndBytes;
    }

    /**
     *  Attempt to create the ZK node and write the catalog/deployment bytes
     *  to ZK.  Used during the initial cluster deployment discovery and
     *  distribution.
     */
    public static void writeCatalogToZK(ZooKeeper zk,
                int catalogVersion,
                long txnId,
                long uniqueId,
                byte[] catalogBytes,
                byte[] deploymentBytes)
        throws KeeperException, InterruptedException
    {
        ByteBuffer versionAndBytes = makeCatalogVersionAndBytes(catalogVersion,
                txnId, uniqueId, catalogBytes, deploymentBytes);
        zk.create(VoltZK.catalogbytes,
                versionAndBytes.array(), Ids.OPEN_ACL_UNSAFE, CreateMode.PERSISTENT);
    }

    /**
     * Update the catalog/deployment contained in ZK.  Someone somewhere must have
     * called writeCatalogToZK earlier in order to create the ZK node.
     */
    public static void updateCatalogToZK(ZooKeeper zk,
            int catalogVersion,
            long txnId,
            long uniqueId,
            byte[] catalogBytes,
            byte[] deploymentBytes)
        throws KeeperException, InterruptedException
    {
        ByteBuffer versionAndBytes = makeCatalogVersionAndBytes(catalogVersion,
                txnId, uniqueId, catalogBytes, deploymentBytes);
        zk.setData(VoltZK.catalogbytes, versionAndBytes.array(), -1);
    }

    public static class CatalogAndIds {
        public final long txnId;
        public final long uniqueId;
        public final int version;
        private final byte[] catalogHash;
        private final byte[] deploymentHash;
        public final byte[] catalogBytes;
        public final byte[] deploymentBytes;

        private CatalogAndIds(long txnId,
                long uniqueId,
                int catalogVersion,
                byte[] catalogHash,
                byte[] deploymentHash,
                byte[] catalogBytes,
                byte[] deploymentBytes)
        {
            this.txnId = txnId;
            this.uniqueId = uniqueId;
            this.version = catalogVersion;
            this.catalogHash = catalogHash;
            this.deploymentHash = deploymentHash;
            this.catalogBytes = catalogBytes;
            this.deploymentBytes = deploymentBytes;
        }

        public byte[] getCatalogHash()
        {
            return catalogHash.clone();
        }

        public byte[] getDeploymentHash()
        {
            return deploymentHash.clone();
        }

        @Override
        public String toString()
        {
            return String.format("Catalog: TXN ID %d, catalog hash %s, deployment hash %s\n",
                    txnId,
                    Encoder.hexEncode(catalogHash).substring(0, 10),
                    Encoder.hexEncode(deploymentHash).substring(0, 10));
        }
    }

    public static CatalogAndIds getCatalogFromZK(ZooKeeper zk) throws KeeperException, InterruptedException {
        ByteBuffer versionAndBytes =
                ByteBuffer.wrap(zk.getData(VoltZK.catalogbytes, false, null));
        int version = versionAndBytes.getInt();
        long catalogTxnId = versionAndBytes.getLong();
        long catalogUniqueId = versionAndBytes.getLong();
        byte[] catalogHash = new byte[20]; // sha-1 hash size
        versionAndBytes.get(catalogHash);
        byte[] deploymentHash = new byte[20]; // sha-1 hash size
        versionAndBytes.get(deploymentHash);
        int catalogLength = versionAndBytes.getInt();
        byte[] catalogBytes = new byte[catalogLength];
        versionAndBytes.get(catalogBytes);
        int deploymentLength = versionAndBytes.getInt();
        byte[] deploymentBytes = new byte[deploymentLength];
        versionAndBytes.get(deploymentBytes);
        versionAndBytes = null;
        return new CatalogAndIds(catalogTxnId, catalogUniqueId, version, catalogHash,
                deploymentHash, catalogBytes, deploymentBytes);
    }

    /**
     * Given plan graphs and a SQL stmt, compute a bi-directonal usage map between
     * schema (indexes, table & views) and SQL/Procedures.
     * Use "annotation" objects to store this extra information in the catalog
     * during compilation and catalog report generation.
     */
    public static void updateUsageAnnotations(Database db,
                                              Statement stmt,
                                              AbstractPlanNode topPlan,
                                              AbstractPlanNode bottomPlan)
    {
        Map<String, StmtTargetTableScan> tablesRead = new TreeMap<String, StmtTargetTableScan>();
        Collection<String> indexes = new TreeSet<String>();
        if (topPlan != null) {
            topPlan.getTablesAndIndexes(tablesRead, indexes);
        }
        if (bottomPlan != null) {
            bottomPlan.getTablesAndIndexes(tablesRead, indexes);
        }

        String updated = null;
        if ( ! stmt.getReadonly()) {
            updated = topPlan.getUpdatedTable();
            if (updated == null) {
                updated = bottomPlan.getUpdatedTable();
            }
            assert(updated != null);
        }

        Set<String> readTableNames = tablesRead.keySet();

        for (Table table : db.getTables()) {
            if (readTableNames.contains(table.getTypeName())) {
                readTableNames.remove(table.getTypeName());
                for (String indexName : indexes) {
                    Index index = table.getIndexes().get(indexName);
                    if (index != null) {
                        updateIndexUsageAnnotation(index, stmt);
                    }
                }
                if (updated != null && updated.equals(table.getTypeName())) {
                    // make useage only in either read or updated, not both
                    updateTableUsageAnnotation(table, stmt, false);
                    updated = null;
                    continue;
                }
                updateTableUsageAnnotation(table, stmt, true);
            }
            else if (updated != null && updated.equals(table.getTypeName())) {
                updateTableUsageAnnotation(table, stmt, false);
                updated = null;
            }
        }

        assert(tablesRead.size() == 0);
        assert(updated == null);
    }

    private static void updateIndexUsageAnnotation(Index index, Statement stmt) {
        Procedure proc = (Procedure) stmt.getParent();
        // skip CRUD generated procs
        if (proc.getDefaultproc()) {
            return;
        }

        IndexAnnotation ia = (IndexAnnotation) index.getAnnotation();
        if (ia == null) {
            ia = new IndexAnnotation();
            index.setAnnotation(ia);
        }
        ia.statementsThatUseThis.add(stmt);
        ia.proceduresThatUseThis.add(proc);

        ProcedureAnnotation pa = (ProcedureAnnotation) proc.getAnnotation();
        if (pa == null) {
            pa = new ProcedureAnnotation();
            proc.setAnnotation(pa);
        }
        pa.indexesUsed.add(index);

        StatementAnnotation sa = (StatementAnnotation) stmt.getAnnotation();
        if (sa == null) {
            sa = new StatementAnnotation();
            stmt.setAnnotation(sa);
        }
        sa.indexesUsed.add(index);
    }

    private static void updateTableUsageAnnotation(Table table, Statement stmt, boolean read) {
        if (!(stmt.getParent() instanceof Procedure)) {
            // if parent of statement is not a procedure
            // it could be a table with a LIMIT ROWS DELETE
            return;
        }

        Procedure proc = (Procedure)stmt.getParent();
        // skip CRUD generated procs
        if (proc.getDefaultproc()) {
            return;
        }

        TableAnnotation ta = (TableAnnotation) table.getAnnotation();
        if (ta == null) {
            ta = new TableAnnotation();
            table.setAnnotation(ta);
        }
        if (read) {
            ta.statementsThatReadThis.add(stmt);
            ta.proceduresThatReadThis.add(proc);
        }
        else {
            ta.statementsThatUpdateThis.add(stmt);
            ta.proceduresThatUpdateThis.add(proc);
        }

        ProcedureAnnotation pa = (ProcedureAnnotation) proc.getAnnotation();
        if (pa == null) {
            pa = new ProcedureAnnotation();
            proc.setAnnotation(pa);
        }
        if (read) {
            pa.tablesRead.add(table);
        }
        else {
            pa.tablesUpdated.add(table);
        }

        StatementAnnotation sa = (StatementAnnotation) stmt.getAnnotation();
        if (sa == null) {
            sa = new StatementAnnotation();
            stmt.setAnnotation(sa);
        }
        if (read) {
            sa.tablesRead.add(table);
        }
        else {
            sa.tablesUpdated.add(table);
        }
    }

    /**
     * Get all normal tables from the catalog. A normal table is one that's NOT a materialized
     * view, nor an export table. For the lack of a better name, I call it normal.
     * @param catalog         Catalog database
     * @param isReplicated    true to return only replicated tables,
     *                        false to return all partitioned tables
     * @return A list of tables
     */
    public static List<Table> getNormalTables(Database catalog, boolean isReplicated) {
        List<Table> tables = new ArrayList<Table>();
        for (Table table : catalog.getTables()) {
            if ((table.getIsreplicated() == isReplicated) &&
                table.getMaterializer() == null &&
                !CatalogUtil.isTableExportOnly(catalog, table)) {
                tables.add(table);
            }
        }
        return tables;
    }

    /**
     * Iterate through all the tables in the catalog, find a table with an id that matches the
     * given table id, and return its name.
     *
     * @param catalog  Catalog database
     * @param tableId  table id
     * @return table name associated with the given table id (null if no association is found)
     */
    public static String getTableNameFromId(Database catalog, int tableId) {
        String tableName = null;
        for (Table table: catalog.getTables()) {
            if (table.getRelativeIndex() == tableId) {
                tableName = table.getTypeName();
            }
        }
        return tableName;
    }

    // Calculate the width of an index:
    // -- if the index is a pure-column index, return number of columns in the index
    // -- if the index is an expression index, return number of expressions used to create the index
    public static int getCatalogIndexSize(Index index) {
        int indexSize = 0;
        String jsonstring = index.getExpressionsjson();

        if (jsonstring.isEmpty()) {
            indexSize = getSortedCatalogItems(index.getColumns(), "index").size();
        } else {
            try {
                indexSize = AbstractExpression.fromJSONArrayString(jsonstring, null).size();
            } catch (JSONException e) {
                e.printStackTrace();
            }
        }

        return indexSize;
    }

    /**
     * Return if given proc is durable if its a sysproc SystemProcedureCatalog is consulted. All non sys procs are all
     * durable.
     *
     * @param procName
     * @return true if proc is durable for non sys procs return true (durable)
     */
    public static boolean isDurableProc(String procName) {
        //For sysprocs look at sysproc catalog.
        if (procName.charAt(0) == '@') {
            SystemProcedureCatalog.Config sysProc = SystemProcedureCatalog.listing.get(procName);
            if (sysProc != null) {
                return sysProc.isDurable();
            }
        }
        return true;
    }

    /**
     * Build an empty catalog jar file.
     * @return jar file or null (on failure)
     * @throws IOException on failure to create temporary jar file
     */
    public static File createTemporaryEmptyCatalogJarFile() throws IOException {
        File emptyJarFile = File.createTempFile("catalog-empty", ".jar");
        emptyJarFile.deleteOnExit();
        VoltCompiler compiler = new VoltCompiler();
        if (!compiler.compileEmptyCatalog(emptyJarFile.getAbsolutePath())) {
            return null;
        }
        return emptyJarFile;
    }
}<|MERGE_RESOLUTION|>--- conflicted
+++ resolved
@@ -974,7 +974,6 @@
                 }
             }
 
-<<<<<<< HEAD
             if (!connectorEnabled) {
                 if (defaultConnector) {
                     hostLog.info("Export configuration for the default export group is present and is " +
@@ -999,21 +998,9 @@
                         hostLog.info("Export group " + groupName + " configuration properties are: ");
                     }
                     for (PropertyType configProp : exportConfiguration.getProperty()) {
-                        if (!configProp.getName().equalsIgnoreCase("password")) {
+                        if (!configProp.getName().toLowerCase().contains("password")) {
                             hostLog.info("Export Configuration Property NAME=" + configProp.getName() + " VALUE=" + configProp.getValue());
                         }
-=======
-        if (!adminstate) {
-            hostLog.info("Export configuration is present and is " +
-               "configured to be disabled. Export will be disabled.");
-        } else {
-            hostLog.info("Export is configured and enabled with type=" + exportType.getTarget());
-            if (exportConfiguration != null && exportConfiguration.getProperty() != null) {
-                hostLog.info("Export configuration properties are: ");
-                for (PropertyType configProp : exportConfiguration.getProperty()) {
-                    if (!configProp.getName().toLowerCase().contains("password")) {
-                        hostLog.info("Export Configuration Property NAME=" + configProp.getName() + " VALUE=" + configProp.getValue());
->>>>>>> 30326813
                     }
                 }
             }
