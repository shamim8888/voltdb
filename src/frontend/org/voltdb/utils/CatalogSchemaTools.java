--- conflicted
+++ resolved
@@ -74,11 +74,7 @@
      * @param Boolean - true if this Table is an Export Table
      * @return SQL Schema text representing the CREATE TABLE statement to generate the table
      */
-<<<<<<< HEAD
-    public static void toSchema(StringBuilder sb, Table catalog_tbl, String viewQuery, String isExportTableWithGroup) {
-=======
-    public static String toSchema(StringBuilder sb, Table catalog_tbl, String viewQuery, boolean isExportTable) {
->>>>>>> 076c4425
+    public static String toSchema(StringBuilder sb, Table catalog_tbl, String viewQuery, String isExportTableWithGroup) {
         assert(!catalog_tbl.getColumns().isEmpty());
         boolean tableIsView = (viewQuery != null);
 
