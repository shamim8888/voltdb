/* This file is part of VoltDB.
 * Copyright (C) 2008-2012 VoltDB Inc.
 *
 * VoltDB is free software: you can redistribute it and/or modify
 * it under the terms of the GNU General Public License as published by
 * the Free Software Foundation, either version 3 of the License, or
 * (at your option) any later version.
 *
 * VoltDB is distributed in the hope that it will be useful,
 * but WITHOUT ANY WARRANTY; without even the implied warranty of
 * MERCHANTABILITY or FITNESS FOR A PARTICULAR PURPOSE.  See the
 * GNU General Public License for more details.
 *
 * You should have received a copy of the GNU General Public License
 * along with VoltDB.  If not, see <http://www.gnu.org/licenses/>.
 */

package org.voltdb.iv2;

import java.util.ArrayList;
<<<<<<< HEAD
=======

>>>>>>> f1537257
import java.util.HashMap;
import java.util.List;
import java.util.Map;
import java.util.concurrent.atomic.AtomicLong;

import org.voltcore.logging.VoltLogger;
import org.voltcore.messaging.VoltMessage;
import org.voltcore.utils.CoreUtils;
import org.voltcore.utils.Pair;
import org.voltdb.CommandLog;
import org.voltdb.ProcedureRunner;
import org.voltdb.SiteProcedureConnection;
import org.voltdb.VoltDB;
import org.voltdb.VoltTable;
import org.voltdb.dtxn.TransactionState;
import org.voltdb.messaging.CompleteTransactionMessage;
import org.voltdb.messaging.FragmentResponseMessage;
import org.voltdb.messaging.FragmentTaskMessage;
import org.voltdb.messaging.InitiateResponseMessage;
import org.voltdb.messaging.Iv2InitiateTaskMessage;

public class MpScheduler extends Scheduler
{
    VoltLogger tmLog = new VoltLogger("TM");

    private final Map<Long, TransactionState> m_outstandingTxns =
        new HashMap<Long, TransactionState>();
    private final Map<Long, DuplicateCounter> m_duplicateCounters =
        new HashMap<Long, DuplicateCounter>();

    private final List<Long> m_iv2Masters;
    private final long m_buddyHSId;

    // the current not-needed-any-more point of the repair log.
    long m_repairLogTruncationHandle = Long.MIN_VALUE;
    private CommandLog m_cl;

    MpScheduler(int partitionId, long buddyHSId, SiteTaskerQueue taskQueue)
    {
        super(partitionId, taskQueue);
        m_buddyHSId = buddyHSId;
        m_iv2Masters = new ArrayList<Long>();
    }

    @Override
    public void shutdown()
    {
        // cancel any in-progress transaction by creating a fragement
        // response to roll back. This function must be called with
        // the deliver lock held to be correct. The null task should
        // never run; the site thread is expected to be told to stop.
        SiteTasker nullTask = new SiteTasker() {
            @Override
            public void run(SiteProcedureConnection siteConnection) {
            }

            @Override
            public void runForRejoin(SiteProcedureConnection siteConnection) {
            }

            @Override
            public int priority() {
                return 0;
            }
        };
        m_pendingTasks.repair(nullTask);
    }


    @Override
    public void updateReplicas(final List<Long> replicas)
    {
        // Handle startup and promotion semi-gracefully
        if (!m_isLeader) {
            m_iv2Masters.clear();
            m_iv2Masters.addAll(replicas);
            return;
        }

        final List<Long> replicaCopy = new ArrayList<Long>(replicas);

        // Must run the repair while pausing the site task queue;
        // Otherwise, a new MP might immediately be blocked in a
        // confused world of semi-repair. So just do the repair
        // work on the site thread....
        SiteTasker repairTask = new SiteTasker() {
            @Override
            public void run(SiteProcedureConnection connection) {
                try {
                    String whoami = "MP leader repair " +
                        CoreUtils.hsIdToString(m_mailbox.getHSId()) + " ";
                    InitiatorMailbox initiatorMailbox =
                        (InitiatorMailbox)m_mailbox;
                    RepairAlgo algo = new MpPromoteAlgo(replicas,
                            initiatorMailbox, whoami);
                    initiatorMailbox.setRepairAlgo(algo);
                    Pair<Boolean, Long> result = algo.start().get();
                    boolean success = result.getFirst();
                    if (success) {
                        tmLog.info(whoami + "finished repair.");
                        // We need to update the replicas with the InitiatorMailbox's
                        // deliver() lock held.  Since we're not calling
                        // InitiatorMailbox.updateReplicas() here, grab the lock manually
                        synchronized (initiatorMailbox) {
                            m_iv2Masters.clear();
                            m_iv2Masters.addAll(replicaCopy);
                        }
                    }
                    else {
                        tmLog.info(whoami + "interrupted during repair.  Retrying.");
                    }
                }
                catch (InterruptedException ie) {}
                catch (Exception e) {
                    VoltDB.crashLocalVoltDB("Terminally failed MPI repair.", true, e);
                }
            }

            @Override
            public void runForRejoin(SiteProcedureConnection siteConnection)
            {
                throw new RuntimeException("Rejoin while repairing the MPI should be impossible.");
            }

            @Override
            public int priority() {
                return 0;
            }
        };
        m_pendingTasks.repair(repairTask);
    }

    @Override
    public void deliver(VoltMessage message)
    {
        if (message instanceof Iv2InitiateTaskMessage) {
            handleIv2InitiateTaskMessage((Iv2InitiateTaskMessage)message);
        }
        else if (message instanceof InitiateResponseMessage) {
            handleInitiateResponseMessage((InitiateResponseMessage)message);
        }
        else if (message instanceof FragmentResponseMessage) {
            handleFragmentResponseMessage((FragmentResponseMessage)message);
        }
        else {
            throw new RuntimeException("UNKNOWN MESSAGE TYPE, BOOM!");
        }
    }

    // MpScheduler expects to see initiations for multipartition procedures and
    // system procedures which are "every-partition", meaning that they run as
    // single-partition procedures at every partition, and the results are
    // aggregated/deduped here at the MPI.
    public void handleIv2InitiateTaskMessage(Iv2InitiateTaskMessage message)
    {
        final String procedureName = message.getStoredProcedureName();
        final ProcedureRunner runner = m_loadedProcs.getProcByName(procedureName);

<<<<<<< HEAD
        /*
         * If this is CL replay, use the txnid from the CL and use it to update the current txnid
         */
        long mpTxnId;
        if (message.isForReplay()) {
            mpTxnId = message.getTxnId();
            m_txnId.incrementAndGet();
        } else {
            mpTxnId = m_txnId.incrementAndGet();
        }
=======
        advanceTxnEgo();
        final long mpTxnId = currentTxnEgoSequence();
>>>>>>> f1537257

        // Don't have an SP HANDLE at the MPI, so fill in the unused value
        Iv2Trace.logIv2InitiateTaskMessage(message, m_mailbox.getHSId(), mpTxnId, Long.MIN_VALUE);
        // Handle every-site system procedures (at the MPI)
        if (runner.isEverySite()) {
            // Send an SP initiate task to all remote sites
            final Long localId = m_mailbox.getHSId();
            Iv2InitiateTaskMessage sp = new Iv2InitiateTaskMessage(
                    localId, // make the MPI the initiator.
                    message.getCoordinatorHSId(),
                    m_repairLogTruncationHandle,
                    mpTxnId,
                    message.isReadOnly(),
                    true, // isSinglePartition
                    message.getStoredProcedureInvocation(),
                    message.getClientInterfaceHandle(),
                    message.getConnectionId(),
                    message.isForReplay());
            DuplicateCounter counter = new DuplicateCounter(
                    message.getInitiatorHSId(),
                    mpTxnId,
                    m_iv2Masters);
            m_duplicateCounters.put(mpTxnId, counter);
            EveryPartitionTask eptask =
                new EveryPartitionTask(m_mailbox, mpTxnId, m_pendingTasks, sp,
                        m_iv2Masters);
            m_pendingTasks.offer(eptask);
            return;
        }
        // Create a copy so we can overwrite the txnID so the InitiateResponse will be
        // correctly tracked.
        Iv2InitiateTaskMessage mp =
            new Iv2InitiateTaskMessage(
                    message.getInitiatorHSId(),
                    message.getCoordinatorHSId(),
                    m_repairLogTruncationHandle,
                    mpTxnId,
                    message.isReadOnly(),
                    message.isSinglePartition(),
                    message.getStoredProcedureInvocation(),
                    message.getClientInterfaceHandle(),
                    message.getConnectionId(),
                    message.isForReplay());
        // Multi-partition initiation (at the MPI)
        final MpProcedureTask task =
            new MpProcedureTask(m_mailbox, m_loadedProcs.getProcByName(procedureName),
                    mpTxnId, m_pendingTasks, mp, m_iv2Masters, m_buddyHSId);
        m_outstandingTxns.put(task.m_txn.txnId, task.m_txn);
        m_pendingTasks.offer(task);
    }

    @Override
    public void handleIv2InitiateTaskMessageRepair(List<Long> needsRepair, Iv2InitiateTaskMessage message) {
        // MP initiate tasks are never repaired.
        throw new RuntimeException("Impossible code path through MPI repair.");
    }

    // The MpScheduler will see InitiateResponseMessages from the Partition masters when
    // performing an every-partition system procedure.  A consequence of this deduping
    // is that the MpScheduler will also need to forward the final InitiateResponseMessage
    // for a normal multipartition procedure back to the client interface since it must
    // see all of these messages and control their transmission.
    public void handleInitiateResponseMessage(InitiateResponseMessage message)
    {
        DuplicateCounter counter = m_duplicateCounters.get(message.getTxnId());
        if (counter != null) {
            int result = counter.offer(message);
            if (result == DuplicateCounter.DONE) {
                m_duplicateCounters.remove(message.getTxnId());
                m_repairLogTruncationHandle = message.getTxnId();
                m_outstandingTxns.remove(message.getTxnId());
                m_mailbox.send(counter.m_destinationId, message);
            }
            else if (result == DuplicateCounter.MISMATCH) {
                VoltDB.crashLocalVoltDB("HASH MISMATCH running every-site system procedure.", true, null);
            }
            // doing duplicate suppresion: all done.
            return;
        }

        // the initiatorHSId is the ClientInterface mailbox. Yeah. I know.
        m_repairLogTruncationHandle = message.getTxnId();
        m_outstandingTxns.remove(message.getTxnId());
        m_mailbox.send(message.getInitiatorHSId(), message);
    }

    public void handleFragmentTaskMessage(FragmentTaskMessage message,
                                          Map<Integer, List<VoltTable>> inputDeps)
    {
        throw new RuntimeException("MpScheduler should never see a FragmentTaskMessage");
    }

    // MpScheduler will receive FragmentResponses from the partition masters, and needs
    // to offer them to the corresponding TransactionState so that the TransactionTask in
    // the runloop which is awaiting these responses can do dependency tracking and eventually
    // unblock.
    public void handleFragmentResponseMessage(FragmentResponseMessage message)
    {
        TransactionState txn = m_outstandingTxns.get(message.getTxnId());
        // We could already have received the CompleteTransactionMessage from
        // the local site and the transaction is dead, despite FragmentResponses
        // in flight from remote sites.  Drop those on the floor.
        // IZZY: After implementing BorrowTasks, I'm not sure that the above sequence
        // can actually happen any longer, but leaving this and logging it for now.
        // RTB: Didn't we decide early rollback can do this legitimately.
        if (txn != null) {
            ((MpTransactionState)txn).offerReceivedFragmentResponse(message);
        }
        else {
            hostLog.info("MpScheduler received a FragmentResponseMessage for a null TXN ID: " + message);
        }
    }

    public void handleCompleteTransactionMessage(CompleteTransactionMessage message)
    {
        throw new RuntimeException("MpScheduler should never see a CompleteTransactionMessage");
    }
<<<<<<< HEAD

    @Override
    public void setMaxSeenTxnId(long maxSeenTxnId) {
        if (maxSeenTxnId == 0) {
            maxSeenTxnId = (1l << 40);
        }
        assert(maxSeenTxnId >= (1l << 40));
        m_txnId.set(maxSeenTxnId);
    }

    @Override
    public void setCommandLog(CommandLog cl) {
        m_cl = cl;
    }
=======
>>>>>>> f1537257
}<|MERGE_RESOLUTION|>--- conflicted
+++ resolved
@@ -18,10 +18,6 @@
 package org.voltdb.iv2;
 
 import java.util.ArrayList;
-<<<<<<< HEAD
-=======
-
->>>>>>> f1537257
 import java.util.HashMap;
 import java.util.List;
 import java.util.Map;
@@ -180,21 +176,20 @@
         final String procedureName = message.getStoredProcedureName();
         final ProcedureRunner runner = m_loadedProcs.getProcByName(procedureName);
 
-<<<<<<< HEAD
         /*
          * If this is CL replay, use the txnid from the CL and use it to update the current txnid
          */
         long mpTxnId;
         if (message.isForReplay()) {
             mpTxnId = message.getTxnId();
-            m_txnId.incrementAndGet();
+            setMaxSeenTxnId(mpTxnId);
         } else {
-            mpTxnId = m_txnId.incrementAndGet();
-        }
-=======
-        advanceTxnEgo();
-        final long mpTxnId = currentTxnEgoSequence();
->>>>>>> f1537257
+            advanceTxnEgo();
+            mpTxnId = currentTxnEgoSequence();
+        }
+
+        // advanceTxnEgo();
+        // final long mpTxnId = currentTxnEgoSequence();
 
         // Don't have an SP HANDLE at the MPI, so fill in the unused value
         Iv2Trace.logIv2InitiateTaskMessage(message, m_mailbox.getHSId(), mpTxnId, Long.MIN_VALUE);
@@ -312,21 +307,9 @@
     {
         throw new RuntimeException("MpScheduler should never see a CompleteTransactionMessage");
     }
-<<<<<<< HEAD
-
-    @Override
-    public void setMaxSeenTxnId(long maxSeenTxnId) {
-        if (maxSeenTxnId == 0) {
-            maxSeenTxnId = (1l << 40);
-        }
-        assert(maxSeenTxnId >= (1l << 40));
-        m_txnId.set(maxSeenTxnId);
-    }
 
     @Override
     public void setCommandLog(CommandLog cl) {
         m_cl = cl;
     }
-=======
->>>>>>> f1537257
 }