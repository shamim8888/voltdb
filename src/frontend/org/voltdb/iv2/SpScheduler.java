/* This file is part of VoltDB.
 * Copyright (C) 2008-2013 VoltDB Inc.
 *
 * This program is free software: you can redistribute it and/or modify
 * it under the terms of the GNU Affero General Public License as
 * published by the Free Software Foundation, either version 3 of the
 * License, or (at your option) any later version.
 *
 * This program is distributed in the hope that it will be useful,
 * but WITHOUT ANY WARRANTY; without even the implied warranty of
 * MERCHANTABILITY or FITNESS FOR A PARTICULAR PURPOSE.  See the
 * GNU Affero General Public License for more details.
 *
 * You should have received a copy of the GNU Affero General Public License
 * along with VoltDB.  If not, see <http://www.gnu.org/licenses/>.
 */

package org.voltdb.iv2;

import java.util.ArrayList;
import java.util.Collections;
import java.util.HashMap;
import java.util.HashSet;
import java.util.LinkedList;
import java.util.List;
import java.util.Map;
import java.util.Map.Entry;
import java.util.concurrent.CountDownLatch;
import java.util.concurrent.TimeUnit;

import org.voltcore.messaging.HostMessenger;
import org.voltcore.messaging.VoltMessage;
import org.voltcore.utils.CoreUtils;
import org.voltdb.CommandLog;
import org.voltdb.CommandLog.DurabilityListener;

import org.voltdb.messaging.DumpMessage;
import org.voltdb.PartitionDRGateway;
import org.voltdb.SnapshotCompletionInterest;
import org.voltdb.SnapshotCompletionMonitor;
import org.voltdb.SystemProcedureCatalog;
import org.voltdb.VoltDB;
import org.voltdb.dtxn.TransactionState;
import org.voltdb.messaging.BorrowTaskMessage;
import org.voltdb.messaging.CompleteTransactionMessage;
import org.voltdb.messaging.FragmentResponseMessage;
import org.voltdb.messaging.FragmentTaskMessage;
import org.voltdb.messaging.InitiateResponseMessage;
import org.voltdb.messaging.Iv2InitiateTaskMessage;
import org.voltdb.messaging.Iv2LogFaultMessage;

import com.google.common.primitives.Longs;

public class SpScheduler extends Scheduler implements SnapshotCompletionInterest
{
    static class DuplicateCounterKey implements Comparable<DuplicateCounterKey>
    {
        private final long m_txnId;
        private final long m_spHandle;
        transient final int m_hash;

        DuplicateCounterKey(long txnId, long spHandle)
        {
            m_txnId = txnId;
            m_spHandle = spHandle;
            m_hash = (37 * (int)(m_txnId ^ (m_txnId >>> 32))) +
                ((int)(m_spHandle ^ (m_spHandle >>> 32)));
        }

        @Override
        public boolean equals(Object o)
        {
            if (this == o) {
                return true;
            }
            if (o == null || !(getClass().isInstance(o))) {
                return false;
            }

            DuplicateCounterKey other = (DuplicateCounterKey)o;

            return (m_txnId == other.m_txnId && m_spHandle == other.m_spHandle);
        }

        // Only care about comparing TXN ID part for sorting in updateReplicas
        @Override
        public int compareTo(DuplicateCounterKey o)
        {
            if (m_txnId < o.m_txnId) {
                return -1;
            } else if (m_txnId > o.m_txnId) {
                return 1;
            } else {
                if (m_spHandle < o.m_spHandle) {
                    return -1;
                }
                else if (m_spHandle > o.m_spHandle) {
                    return 1;
                }
                else {
                    return 0;
                }
            }
        }

        @Override
        public int hashCode()
        {
            return m_hash;
        }

        @Override
        public String toString()
        {
            return "<" + m_txnId + ", " + m_spHandle + ">";
        }
    };

    List<Long> m_replicaHSIds = new ArrayList<Long>();
    long m_sendToHSIds[] = new long[0];

    private final Map<Long, TransactionState> m_outstandingTxns =
        new HashMap<Long, TransactionState>();
    private final Map<DuplicateCounterKey, DuplicateCounter> m_duplicateCounters =
        new HashMap<DuplicateCounterKey, DuplicateCounter>();
    private CommandLog m_cl;
    private PartitionDRGateway m_drGateway = new PartitionDRGateway(true);
    private final SnapshotCompletionMonitor m_snapMonitor;
    // Need to track when command log replay is complete (even if not performed) so that
    // we know when we can start writing viable replay sets to the fault log.
    boolean m_replayComplete = false;
    private final DurabilityListener m_durabilityListener;
    //Generator of pre-IV2ish timestamp based unique IDs
    private final UniqueIdGenerator m_uniqueIdGenerator;


    // the current not-needed-any-more point of the repair log.
    long m_repairLogTruncationHandle = Long.MIN_VALUE;

    SpScheduler(int partitionId, SiteTaskerQueue taskQueue, SnapshotCompletionMonitor snapMonitor)
    {
        super(partitionId, taskQueue);
        m_snapMonitor = snapMonitor;
        m_durabilityListener = new DurabilityListener() {
            @Override
            public void onDurability(ArrayList<Object> durableThings) {
                synchronized (m_lock) {
                    for (Object o : durableThings) {
                        m_pendingTasks.offer((TransactionTask)o);
                    }
                }
            }
        };
        m_uniqueIdGenerator = new UniqueIdGenerator(partitionId, 0);
    }

    @Override
    public void setLeaderState(boolean isLeader)
    {
        super.setLeaderState(isLeader);
        m_snapMonitor.addInterest(this);
    }

    @Override
    public void setMaxSeenTxnId(long maxSeenTxnId)
    {
        super.setMaxSeenTxnId(maxSeenTxnId);
        writeIv2ViableReplayEntry();
    }

    public void setDRGateway(PartitionDRGateway gateway)
    {
        m_drGateway = gateway;
        if (m_drGateway != null) {
            // Schedules to be fired every 5ms
            VoltDB.instance().schedulePriorityWork(new Runnable() {
                @Override
                public void run() {
                    // Send a DR task to the site
                    m_tasks.offer(new DRTask(m_drGateway));
                }
            }, 0, 5, TimeUnit.MILLISECONDS);
        }
    }

    @Override
    public void shutdown()
    {
        m_tasks.offer(m_nullTask);
    }

    // This is going to run in the BabySitter's thread.  This and deliver are synchronized by
    // virtue of both being called on InitiatorMailbox and not directly called.
    // (That is, InitiatorMailbox's API, used by BabySitter, is synchronized on the same
    // lock deliver() is synchronized on.)
    @Override
    public void updateReplicas(List<Long> replicas)
    {
        // First - correct the official replica set.
        m_replicaHSIds = replicas;
        // Update the list of remote replicas that we'll need to send to
        List<Long> sendToHSIds = new ArrayList<Long>(m_replicaHSIds);
        sendToHSIds.remove(m_mailbox.getHSId());
        m_sendToHSIds = Longs.toArray(sendToHSIds);

        // Cleanup duplicate counters and collect DONE counters
        // in this list for further processing.
        List<DuplicateCounterKey> doneCounters = new LinkedList<DuplicateCounterKey>();
        for (Entry<DuplicateCounterKey, DuplicateCounter> entry : m_duplicateCounters.entrySet()) {
            DuplicateCounter counter = entry.getValue();
            int result = counter.updateReplicas(m_replicaHSIds);
            if (result == DuplicateCounter.DONE) {
                doneCounters.add(entry.getKey());
            }
        }

        // Maintain the CI invariant that responses arrive in txnid order.
        Collections.sort(doneCounters);
        for (DuplicateCounterKey key : doneCounters) {
            DuplicateCounter counter = m_duplicateCounters.remove(key);
            VoltMessage resp = counter.getLastResponse();
            if (resp != null) {
                // MPI is tracking deps per partition HSID.  We need to make
                // sure we write ours into the message getting sent to the MPI
                if (resp instanceof FragmentResponseMessage) {
                    FragmentResponseMessage fresp = (FragmentResponseMessage)resp;
                    fresp.setExecutorSiteId(m_mailbox.getHSId());
                }
                m_mailbox.send(counter.m_destinationId, resp);
            }
            else {
                hostLog.warn("TXN " + counter.getTxnId() + " lost all replicas and " +
                        "had no responses.  This should be impossible?");
            }
        }
        writeIv2ViableReplayEntry();
    }

<<<<<<< HEAD
    /**
     * Poll the replay sequencer and process the messages until it returns null
     */
    private void deliverReadyTxns() {
        // First, pull all the sequenced messages, if any.
        VoltMessage m = m_replaySequencer.poll();
        while(m != null) {
            deliver2(m);
            m = m_replaySequencer.poll();
        }
        // Then, try to pull all the drainable messages, if any.
        m = m_replaySequencer.drain();
        while (m != null) {
            if (m instanceof Iv2InitiateTaskMessage) {
                // Send IGNORED response for all SPs
                Iv2InitiateTaskMessage task = (Iv2InitiateTaskMessage) m;
                final InitiateResponseMessage response = new InitiateResponseMessage(task);
                response.setResults(new ClientResponseImpl(ClientResponse.UNEXPECTED_FAILURE,
                                                           new VoltTable[0],
                                                           ClientResponseImpl.IGNORED_TRANSACTION));
                m_mailbox.send(response.getInitiatorHSId(), response);
            }
            m = m_replaySequencer.drain();
        }
    }

=======
>>>>>>> c0333f25
    // SpInitiators will see every message type.  The Responses currently come
    // from local work, but will come from replicas when replication is
    // implemented
    @Override
    public void deliver(VoltMessage message)
    {
<<<<<<< HEAD
        long sequenceWithTxnId = Long.MIN_VALUE;

        boolean sequenceForCommandLog =
            (m_isLeader && message instanceof TransactionInfoBaseMessage &&
             (((TransactionInfoBaseMessage)message).isForReplay()));

        boolean sequenceForDR = m_isLeader &&
             ((message instanceof TransactionInfoBaseMessage &&
                ((TransactionInfoBaseMessage)message).isForDR()));

        boolean sequenceForSentinel = m_isLeader &&
            (message instanceof MultiPartitionParticipantMessage);

        boolean sequenceForReplay =
                sequenceForCommandLog || sequenceForSentinel || sequenceForDR;

        assert(!(sequenceForCommandLog && sequenceForDR));

        if (sequenceForCommandLog || sequenceForSentinel) {
            sequenceWithTxnId = ((TransactionInfoBaseMessage)message).getTxnId();
        }
        else if (sequenceForDR) {
            sequenceWithTxnId = ((TransactionInfoBaseMessage)message).getOriginalTxnId();
        }

        if (sequenceForReplay) {
            if (!m_replaySequencer.offer(sequenceWithTxnId, (TransactionInfoBaseMessage)message)) {
                deliver2(message);
            }
            else {
                deliverReadyTxns();
            }
        }
        else {
            deliver2(message);
        }
    }

    private void deliver2(VoltMessage message)
    {
=======
>>>>>>> c0333f25
        if (message instanceof Iv2InitiateTaskMessage) {
            handleIv2InitiateTaskMessage((Iv2InitiateTaskMessage)message);
        }
        else if (message instanceof InitiateResponseMessage) {
            handleInitiateResponseMessage((InitiateResponseMessage)message);
        }
        else if (message instanceof FragmentTaskMessage) {
            handleFragmentTaskMessage((FragmentTaskMessage)message);
        }
        else if (message instanceof FragmentResponseMessage) {
            handleFragmentResponseMessage((FragmentResponseMessage)message);
        }
        else if (message instanceof CompleteTransactionMessage) {
            handleCompleteTransactionMessage((CompleteTransactionMessage)message);
        }
        else if (message instanceof BorrowTaskMessage) {
            handleBorrowTaskMessage((BorrowTaskMessage)message);
        }
        else if (message instanceof Iv2LogFaultMessage) {
            handleIv2LogFaultMessage((Iv2LogFaultMessage)message);
        }
        else if (message instanceof DumpMessage) {
            handleDumpMessage();
        }
        else {
            throw new RuntimeException("UNKNOWN MESSAGE TYPE, BOOM!");
        }
    }

    // SpScheduler expects to see InitiateTaskMessages corresponding to single-partition
    // procedures only.
    public void handleIv2InitiateTaskMessage(Iv2InitiateTaskMessage message)
    {
        final String procedureName = message.getStoredProcedureName();
        if (message.isSinglePartition()) {
            long newSpHandle;
            long uniqueId = Long.MIN_VALUE;
            Iv2InitiateTaskMessage msg = message;
            if (m_isLeader || message.isReadOnly()) {
                /*
                 * A short circuit read is a read where the client interface is local to
                 * this node. The CI will let a replica perform a read in this case and
                 * it does looser tracking of client handles since it can't be
                 * partitioned from the local replica.
                 */
                if (!m_isLeader &&
                        CoreUtils.getHostIdFromHSId(msg.getInitiatorHSId()) !=
                        CoreUtils.getHostIdFromHSId(m_mailbox.getHSId())) {
                    VoltDB.crashLocalVoltDB("Only allowed to do short circuit reads locally", true, null);
                }

                /*
                 * If this is for CL replay or DR, update the unique ID generator
                 */
                if (message.isForReplay()) {
                    uniqueId = message.getUniqueId();
                    m_uniqueIdGenerator.updateMostRecentlyGeneratedUniqueId(uniqueId);
                } else if (message.isForDR()) {
                    uniqueId = message.getStoredProcedureInvocation().getOriginalUniqueId();
                    // @LoadSinglepartitionTable does not have a valid uid
                    if (UniqueIdGenerator.getPartitionIdFromUniqueId(uniqueId) == m_partitionId) {
                        m_uniqueIdGenerator.updateMostRecentlyGeneratedUniqueId(uniqueId);
                    }
                }

                /*
                 * If this is CL replay use the txnid from the CL and also
                 * update the txnid to match the one from the CL
                 */
                if (message.isForReplay()) {
                    newSpHandle = message.getTxnId();
                    setMaxSeenTxnId(newSpHandle);
                } else if (m_isLeader) {
                    TxnEgo ego = advanceTxnEgo();
                    newSpHandle = ego.getTxnId();
                    uniqueId = m_uniqueIdGenerator.getNextUniqueId();
                } else {
                    /*
                     * The short circuit read case. Since we are not a master
                     * we can't create new transaction IDs, so reuse the last seen
                     * txnid. For a timestamp, might as well give a reasonable one
                     * for a read heavy workload so time isn't bursty.
                     */
                    uniqueId = UniqueIdGenerator.makeIdFromComponents(
                            Math.max(System.currentTimeMillis(), m_uniqueIdGenerator.lastUsedTime),
                            0,
                            m_uniqueIdGenerator.partitionId);
                    //Don't think it wise to make a new one for a short circuit read
                    newSpHandle = getCurrentTxnId();
                }

                // Need to set the SP handle on the received message
                // Need to copy this or the other local sites handling
                // the same initiate task message will overwrite each
                // other's memory -- the message isn't copied on delivery
                // to other local mailboxes.
                msg = new Iv2InitiateTaskMessage(
                        message.getInitiatorHSId(),
                        message.getCoordinatorHSId(),
                        m_repairLogTruncationHandle,
                        message.getTxnId(),
                        message.getUniqueId(),
                        message.isReadOnly(),
                        message.isSinglePartition(),
                        message.getStoredProcedureInvocation(),
                        message.getClientInterfaceHandle(),
                        message.getConnectionId(),
                        message.isForReplay());

                msg.setSpHandle(newSpHandle);

                // Also, if this is a vanilla single-part procedure, make the TXNID
                // be the SpHandle (for now)
                // Only system procedures are every-site, so we'll check through the SystemProcedureCatalog
                if (SystemProcedureCatalog.listing.get(procedureName) == null ||
                    !SystemProcedureCatalog.listing.get(procedureName).getEverysite()) {
                    msg.setTxnId(newSpHandle);
                    msg.setUniqueId(uniqueId);
                }

                //Don't replicate reads, this really assumes that DML validation
                //is going to be integrated soonish
                if (m_isLeader && !msg.isReadOnly() && m_sendToHSIds.length > 0) {
                    Iv2InitiateTaskMessage replmsg =
                        new Iv2InitiateTaskMessage(m_mailbox.getHSId(),
                                m_mailbox.getHSId(),
                                m_repairLogTruncationHandle,
                                msg.getTxnId(),
                                msg.getUniqueId(),
                                msg.isReadOnly(),
                                msg.isSinglePartition(),
                                msg.getStoredProcedureInvocation(),
                                msg.getClientInterfaceHandle(),
                                msg.getConnectionId(),
                                msg.isForReplay());
                    // Update the handle in the copy since the constructor doesn't set it
                    replmsg.setSpHandle(newSpHandle);
                    for (long hsId : m_sendToHSIds) {
                        m_mailbox.send(hsId,
                                replmsg);
                    }
                    DuplicateCounter counter = new DuplicateCounter(
                            msg.getInitiatorHSId(),
                            msg.getTxnId(), m_replicaHSIds);
                    m_duplicateCounters.put(new DuplicateCounterKey(msg.getTxnId(), newSpHandle), counter);
                }
            }
            else {
                setMaxSeenTxnId(msg.getSpHandle());
                newSpHandle = msg.getSpHandle();
                uniqueId = msg.getUniqueId();
            }
            Iv2Trace.logIv2InitiateTaskMessage(message, m_mailbox.getHSId(), msg.getTxnId(), newSpHandle);
            doLocalInitiateOffer(msg);
            return;
        }
        else {
            throw new RuntimeException("SpScheduler.handleIv2InitiateTaskMessage " +
                    "should never receive multi-partition initiations.");
        }
    }

    /**
     * Do the work necessary to turn the Iv2InitiateTaskMessage into a
     * TransactionTask which can be queued to the TransactionTaskQueue.
     * This is reused by both the normal message handling path and the repair
     * path, and assumes that the caller has dealt with or ensured that the
     * necessary ID, SpHandles, and replication issues are resolved.
     */
    private void doLocalInitiateOffer(Iv2InitiateTaskMessage msg)
    {
        final String procedureName = msg.getStoredProcedureName();
        final SpProcedureTask task =
            new SpProcedureTask(m_mailbox, procedureName, m_pendingTasks, msg, m_drGateway);
        if (!msg.isReadOnly()) {
            if (!m_cl.log(msg, msg.getSpHandle(), m_durabilityListener, task)) {
                m_pendingTasks.offer(task);
            }
        } else {
            m_pendingTasks.offer(task);
        }
    }

    @Override
    public void handleMessageRepair(List<Long> needsRepair, VoltMessage message)
    {
        if (message instanceof Iv2InitiateTaskMessage) {
            handleIv2InitiateTaskMessageRepair(needsRepair, (Iv2InitiateTaskMessage)message);
        }
        else if (message instanceof FragmentTaskMessage) {
            handleFragmentTaskMessageRepair(needsRepair, (FragmentTaskMessage)message);
        }
        else if (message instanceof CompleteTransactionMessage) {
            // It should be safe to just send CompleteTransactionMessages to everyone.
            handleCompleteTransactionMessage((CompleteTransactionMessage)message);
        }
        else {
            throw new RuntimeException("SpScheduler.handleMessageRepair received unexpected message type: " +
                    message);
        }
    }

    private void handleIv2InitiateTaskMessageRepair(List<Long> needsRepair, Iv2InitiateTaskMessage message)
    {
        if (!message.isSinglePartition()) {
            throw new RuntimeException("SpScheduler.handleIv2InitiateTaskMessageRepair " +
                    "should never receive multi-partition initiations.");
        }

        // set up duplicate counter. expect exactly the responses corresponding
        // to needsRepair. These may, or may not, include the local site.

        // We currently send the final response into the ether, since we don't
        // have the original ClientInterface HSID stored.  It would be more
        // useful to have the original ClienInterface HSId somewhere handy.

        List<Long> expectedHSIds = new ArrayList<Long>(needsRepair);
        DuplicateCounter counter = new DuplicateCounter(
                HostMessenger.VALHALLA,
                message.getTxnId(), expectedHSIds);
        m_duplicateCounters.put(new DuplicateCounterKey(message.getTxnId(), message.getSpHandle()), counter);

        m_uniqueIdGenerator.updateMostRecentlyGeneratedUniqueId(message.getUniqueId());
        // is local repair necessary?
        if (needsRepair.contains(m_mailbox.getHSId())) {
            needsRepair.remove(m_mailbox.getHSId());
            // make a copy because handleIv2 non-repair case does?
            Iv2InitiateTaskMessage localWork =
                new Iv2InitiateTaskMessage(message.getInitiatorHSId(),
                    message.getCoordinatorHSId(), message);
            doLocalInitiateOffer(localWork);
        }

        // is remote repair necessary?
        if (!needsRepair.isEmpty()) {
            Iv2InitiateTaskMessage replmsg =
                new Iv2InitiateTaskMessage(m_mailbox.getHSId(), m_mailbox.getHSId(), message);
            m_mailbox.send(com.google.common.primitives.Longs.toArray(needsRepair), replmsg);
        }
    }

    private void handleFragmentTaskMessageRepair(List<Long> needsRepair, FragmentTaskMessage message)
    {
        // set up duplicate counter. expect exactly the responses corresponding
        // to needsRepair. These may, or may not, include the local site.

        List<Long> expectedHSIds = new ArrayList<Long>(needsRepair);
        DuplicateCounter counter = new DuplicateCounter(
                message.getCoordinatorHSId(), // Assume that the MPI's HSID hasn't changed
                message.getTxnId(), expectedHSIds);
        m_duplicateCounters.put(new DuplicateCounterKey(message.getTxnId(), message.getSpHandle()), counter);

        // is local repair necessary?
        if (needsRepair.contains(m_mailbox.getHSId())) {
            // Sanity check that we really need repair.
            if (m_outstandingTxns.get(message.getTxnId()) != null) {
                hostLog.warn("SPI repair attempted to repair a fragment which it has already seen. " +
                        "This shouldn't be possible.");
                // Not sure what to do in this event.  Crash for now
                throw new RuntimeException("Attempted to repair with a fragment we've already seen.");
            }
            needsRepair.remove(m_mailbox.getHSId());
            // make a copy because handleIv2 non-repair case does?
            FragmentTaskMessage localWork =
                new FragmentTaskMessage(message.getInitiatorHSId(),
                    message.getCoordinatorHSId(), message);
            doLocalFragmentOffer(localWork);
        }

        // is remote repair necessary?
        if (!needsRepair.isEmpty()) {
            FragmentTaskMessage replmsg =
                new FragmentTaskMessage(m_mailbox.getHSId(), m_mailbox.getHSId(), message);
            m_mailbox.send(com.google.common.primitives.Longs.toArray(needsRepair), replmsg);
        }
    }

    // Pass a response through the duplicate counters.
    public void handleInitiateResponseMessage(InitiateResponseMessage message)
    {
        // All single-partition reads are short-circuit reads and will have no duplicate counter.
        // SpScheduler will only see InitiateResponseMessages for SP transactions, so if it's
        // read-only here, it's short-circuited.  Avoid all the lookup below.  Also, don't update
        // the truncation handle, since it won't have meaning for anyone.
        if (message.isReadOnly()) {
            // the initiatorHSId is the ClientInterface mailbox. Yeah. I know.
            m_mailbox.send(message.getInitiatorHSId(), message);
            return;
        }

        final long spHandle = message.getSpHandle();
        final DuplicateCounterKey dcKey = new DuplicateCounterKey(message.getTxnId(), spHandle);
        DuplicateCounter counter = m_duplicateCounters.get(dcKey);
        if (counter != null) {
            int result = counter.offer(message);
            if (result == DuplicateCounter.DONE) {
                m_duplicateCounters.remove(dcKey);
                m_repairLogTruncationHandle = spHandle;
                m_mailbox.send(counter.m_destinationId, counter.getLastResponse());
            }
            else if (result == DuplicateCounter.MISMATCH) {
                VoltDB.crashLocalVoltDB("HASH MISMATCH: replicas produced different results.", true, null);
            }
        }
        else {
            // the initiatorHSId is the ClientInterface mailbox. Yeah. I know.
            m_repairLogTruncationHandle = spHandle;
            m_mailbox.send(message.getInitiatorHSId(), message);
        }
    }

    // BorrowTaskMessages encapsulate a FragmentTaskMessage along with
    // input dependency tables. The MPI issues borrows to a local site
    // to perform replicated reads or aggregation fragment work.
    private void handleBorrowTaskMessage(BorrowTaskMessage message) {
        // borrows do not advance the sp handle. The handle would
        // move backwards anyway once the next message is received
        // from the SP leader.
        long newSpHandle = getCurrentTxnId();
        Iv2Trace.logFragmentTaskMessage(message.getFragmentTaskMessage(),
                m_mailbox.getHSId(), newSpHandle, true);
        TransactionState txn = m_outstandingTxns.get(message.getTxnId());

        if (txn == null) {
            // If the borrow is the first fragment for a transaction, run it as
            // a single partition fragment; Must not  engage/pause this
            // site on a MP transaction before the SP instructs to do so.
            // Do not track the borrow task as outstanding - it completes
            // immediately and is not a valid transaction state for
            // full MP participation (it claims everything can run as SP).
            txn = new BorrowTransactionState(newSpHandle, message);
        }


        if (message.getFragmentTaskMessage().isSysProcTask()) {
            final SysprocFragmentTask task =
                new SysprocFragmentTask(m_mailbox, (ParticipantTransactionState)txn,
                                        m_pendingTasks, message.getFragmentTaskMessage(),
                                        message.getInputDepMap());
            m_pendingTasks.offer(task);
        }
        else {
            final FragmentTask task =
                new FragmentTask(m_mailbox, (ParticipantTransactionState)txn,
                        m_pendingTasks, message.getFragmentTaskMessage(),
                        message.getInputDepMap());
            m_pendingTasks.offer(task);
        }
    }

    // SpSchedulers will see FragmentTaskMessage for:
    // - The scatter fragment(s) of a multi-part transaction (normal or sysproc)
    // - Borrow tasks to do the local fragment work if this partition is the
    //   buddy of the MPI.  Borrow tasks may include input dependency tables for
    //   aggregation fragments, or not, if it's a replicated table read.
    // For multi-batch MP transactions, we'll need to look up the transaction state
    // that gets created when the first batch arrives.
    // During command log replay a new SP handle is going to be generated, but it really
    // doesn't matter, it isn't going to be used for anything.
    void handleFragmentTaskMessage(FragmentTaskMessage message)
    {
        FragmentTaskMessage msg = message;
        long newSpHandle;
        if (m_isLeader) {
            // Quick hack to make progress...we need to copy the FragmentTaskMessage
            // before we start mucking with its state (SPHANDLE).  We need to revisit
            // all the messaging mess at some point.
            msg = new FragmentTaskMessage(message.getInitiatorHSId(),
                    message.getCoordinatorHSId(), message);
            //Not going to use the timestamp from the new Ego because the multi-part timestamp is what should be used
            TxnEgo ego = advanceTxnEgo();
            newSpHandle = ego.getTxnId();
            msg.setSpHandle(newSpHandle);
            if (msg.getInitiateTask() != null) {
                msg.getInitiateTask().setSpHandle(newSpHandle);//set the handle
                msg.setInitiateTask(msg.getInitiateTask());//Trigger reserialization so the new handle is used
            }

            /*
             * If there a replicas to send it to, forward it!
             * Unless... it's read only AND not a sysproc. Read only sysprocs may expect to be sent
             * everywhere.
             * In that case don't propagate it to avoid a determinism check and extra messaging overhead
             */
            if (m_sendToHSIds.length > 0 && (!msg.isReadOnly() || msg.isSysProcTask())) {
                FragmentTaskMessage replmsg =
                    new FragmentTaskMessage(m_mailbox.getHSId(),
                            m_mailbox.getHSId(), msg);
                m_mailbox.send(m_sendToHSIds,
                        replmsg);
                DuplicateCounter counter;
                if (message.getFragmentTaskType() != FragmentTaskMessage.SYS_PROC_PER_SITE) {
                    counter = new DuplicateCounter(
                            msg.getCoordinatorHSId(),
                            msg.getTxnId(), m_replicaHSIds);
                }
                else {
                    counter = new SysProcDuplicateCounter(
                            msg.getCoordinatorHSId(),
                            msg.getTxnId(), m_replicaHSIds);
                }
                m_duplicateCounters.put(new DuplicateCounterKey(msg.getTxnId(), newSpHandle), counter);
            }
        }
        else {
            newSpHandle = msg.getSpHandle();
            setMaxSeenTxnId(newSpHandle);
        }
        Iv2Trace.logFragmentTaskMessage(message, m_mailbox.getHSId(), newSpHandle, false);
        doLocalFragmentOffer(msg);
    }

    /**
     * Do the work necessary to turn the FragmentTaskMessage into a
     * TransactionTask which can be queued to the TransactionTaskQueue.
     * This is reused by both the normal message handling path and the repair
     * path, and assumes that the caller has dealt with or ensured that the
     * necessary ID, SpHandles, and replication issues are resolved.
     */
    private void doLocalFragmentOffer(FragmentTaskMessage msg)
    {
        TransactionState txn = m_outstandingTxns.get(msg.getTxnId());
        boolean logThis = false;
        // bit of a hack...we will probably not want to create and
        // offer FragmentTasks for txn ids that don't match if we have
        // something in progress already
        if (txn == null) {
            txn = new ParticipantTransactionState(msg.getSpHandle(), msg);
            m_outstandingTxns.put(msg.getTxnId(), txn);
            // Only want to send things to the command log if it satisfies this predicate
            // AND we've never seen anything for this transaction before.  We can't
            // actually log until we create a TransactionTask, though, so just keep track
            // of whether it needs to be done.
            logThis = (msg.getInitiateTask() != null && !msg.getInitiateTask().isReadOnly());
        }

        TransactionTask task;
        if (msg.isSysProcTask()) {
            task =
                new SysprocFragmentTask(m_mailbox, (ParticipantTransactionState)txn,
                                        m_pendingTasks, msg, null);
        }
        else {
            task =
                new FragmentTask(m_mailbox, (ParticipantTransactionState)txn,
                                 m_pendingTasks, msg, null);
        }
        if (logThis) {
            if (!m_cl.log(msg.getInitiateTask(), msg.getSpHandle(), m_durabilityListener, task)) {
                m_pendingTasks.offer(task);
            }
        } else {
            m_pendingTasks.offer(task);
        }
    }

    // Eventually, the master for a partition set will need to be able to dedupe
    // FragmentResponses from its replicas.
    public void handleFragmentResponseMessage(FragmentResponseMessage message)
    {
        // Send the message to the duplicate counter, if any
        DuplicateCounter counter =
            m_duplicateCounters.get(new DuplicateCounterKey(message.getTxnId(), message.getSpHandle()));
        if (counter != null) {
            int result = counter.offer(message);
            if (result == DuplicateCounter.DONE) {
                m_duplicateCounters.remove(new DuplicateCounterKey(message.getTxnId(), message.getSpHandle()));
                m_repairLogTruncationHandle = message.getSpHandle();
                FragmentResponseMessage resp = (FragmentResponseMessage)counter.getLastResponse();
                // MPI is tracking deps per partition HSID.  We need to make
                // sure we write ours into the message getting sent to the MPI
                resp.setExecutorSiteId(m_mailbox.getHSId());
                m_mailbox.send(counter.m_destinationId, resp);
            }
            else if (result == DuplicateCounter.MISMATCH) {
                VoltDB.crashLocalVoltDB("HASH MISMATCH running multi-part procedure.", true, null);
            }
            // doing duplicate suppresion: all done.
            return;
        }

        m_mailbox.send(message.getDestinationSiteId(), message);
    }

    public void handleCompleteTransactionMessage(CompleteTransactionMessage message)
    {
        if (m_sendToHSIds.length > 0) {
            CompleteTransactionMessage replmsg = message;
            m_mailbox.send(m_sendToHSIds,
                    replmsg);
        }
        TransactionState txn = m_outstandingTxns.get(message.getTxnId());
        // We can currently receive CompleteTransactionMessages for multipart procedures
        // which only use the buddy site (replicated table read).  Ignore them for
        // now, fix that later.
        if (txn != null)
        {
            Iv2Trace.logCompleteTransactionMessage(message, m_mailbox.getHSId());
            final CompleteTransactionTask task =
                new CompleteTransactionTask(txn, m_pendingTasks, message, m_drGateway);
            m_pendingTasks.offer(task);
            // If this is a restart, then we need to leave the transaction state around
            if (!message.isRestart()) {
                m_outstandingTxns.remove(message.getTxnId());
            }
        }
    }

    public void handleIv2LogFaultMessage(Iv2LogFaultMessage message)
    {
        // Should only receive these messages at replicas, call the internal log write with
        // the provided SP handle
        writeIv2ViableReplayEntryInternal(message.getSpHandle());
        setMaxSeenTxnId(message.getSpHandle());
    }

    public void handleDumpMessage()
    {
        String who = CoreUtils.hsIdToString(m_mailbox.getHSId());
        hostLog.warn("State dump for site: " + who);
        hostLog.warn("" + who + ": partition: " + m_partitionId + ", isLeader: " + m_isLeader);
        if (m_isLeader) {
            hostLog.warn("" + who + ": replicas: " + CoreUtils.hsIdCollectionToString(m_replicaHSIds));
            if (m_sendToHSIds.length > 0) {
                m_mailbox.send(m_sendToHSIds, new DumpMessage());
            }
        }
        hostLog.warn("" + who + ": most recent SP handle: " + getCurrentTxnId() + " " +
                TxnEgo.txnIdToString(getCurrentTxnId()));
        hostLog.warn("" + who + ": outstanding txns: " + m_outstandingTxns.keySet() + " " +
                TxnEgo.txnIdCollectionToString(m_outstandingTxns.keySet()));
        hostLog.warn("" + who + ": TransactionTaskQueue: " + m_pendingTasks.toString());
        if (m_duplicateCounters.size() > 0) {
            hostLog.warn("" + who + ": duplicate counters: ");
            for (Entry<DuplicateCounterKey, DuplicateCounter> e : m_duplicateCounters.entrySet()) {
                hostLog.warn("\t" + who + ": " + e.getKey().toString() + ": " + e.getValue().toString());
            }
        }
    }

    @Override
    public void setCommandLog(CommandLog cl) {
        m_cl = cl;
    }

    @Override
    public void enableWritingIv2FaultLog()
    {
        m_replayComplete = true;
        writeIv2ViableReplayEntry();
    }

    /**
     * If appropriate, cause the initiator to write the viable replay set to the command log
     * Use when it's unclear whether the caller is the leader or a replica; the right thing will happen.
     */
    void writeIv2ViableReplayEntry()
    {
        if (m_replayComplete) {
            if (m_isLeader) {
                // write the viable set locally
                long faultSpHandle = advanceTxnEgo().getTxnId();
                writeIv2ViableReplayEntryInternal(faultSpHandle);
                // Generate Iv2LogFault message and send it to replicas
                Iv2LogFaultMessage faultMsg = new Iv2LogFaultMessage(faultSpHandle);
                m_mailbox.send(m_sendToHSIds,
                        faultMsg);
            }
        }
    }

    /**
     * Write the viable replay set to the command log with the provided SP Handle
     */
    void writeIv2ViableReplayEntryInternal(long spHandle)
    {
        if (m_replayComplete) {
            m_cl.logIv2Fault(m_mailbox.getHSId(), new HashSet<Long>(m_replicaHSIds), m_partitionId,
                    spHandle);
        }
    }

    @Override
    public CountDownLatch snapshotCompleted(SnapshotCompletionEvent event)
    {
        if (event.truncationSnapshot) {
            writeIv2ViableReplayEntry();
        }
        return new CountDownLatch(0);
    }
}<|MERGE_RESOLUTION|>--- conflicted
+++ resolved
@@ -236,84 +236,12 @@
         writeIv2ViableReplayEntry();
     }
 
-<<<<<<< HEAD
-    /**
-     * Poll the replay sequencer and process the messages until it returns null
-     */
-    private void deliverReadyTxns() {
-        // First, pull all the sequenced messages, if any.
-        VoltMessage m = m_replaySequencer.poll();
-        while(m != null) {
-            deliver2(m);
-            m = m_replaySequencer.poll();
-        }
-        // Then, try to pull all the drainable messages, if any.
-        m = m_replaySequencer.drain();
-        while (m != null) {
-            if (m instanceof Iv2InitiateTaskMessage) {
-                // Send IGNORED response for all SPs
-                Iv2InitiateTaskMessage task = (Iv2InitiateTaskMessage) m;
-                final InitiateResponseMessage response = new InitiateResponseMessage(task);
-                response.setResults(new ClientResponseImpl(ClientResponse.UNEXPECTED_FAILURE,
-                                                           new VoltTable[0],
-                                                           ClientResponseImpl.IGNORED_TRANSACTION));
-                m_mailbox.send(response.getInitiatorHSId(), response);
-            }
-            m = m_replaySequencer.drain();
-        }
-    }
-
-=======
->>>>>>> c0333f25
     // SpInitiators will see every message type.  The Responses currently come
     // from local work, but will come from replicas when replication is
     // implemented
     @Override
     public void deliver(VoltMessage message)
     {
-<<<<<<< HEAD
-        long sequenceWithTxnId = Long.MIN_VALUE;
-
-        boolean sequenceForCommandLog =
-            (m_isLeader && message instanceof TransactionInfoBaseMessage &&
-             (((TransactionInfoBaseMessage)message).isForReplay()));
-
-        boolean sequenceForDR = m_isLeader &&
-             ((message instanceof TransactionInfoBaseMessage &&
-                ((TransactionInfoBaseMessage)message).isForDR()));
-
-        boolean sequenceForSentinel = m_isLeader &&
-            (message instanceof MultiPartitionParticipantMessage);
-
-        boolean sequenceForReplay =
-                sequenceForCommandLog || sequenceForSentinel || sequenceForDR;
-
-        assert(!(sequenceForCommandLog && sequenceForDR));
-
-        if (sequenceForCommandLog || sequenceForSentinel) {
-            sequenceWithTxnId = ((TransactionInfoBaseMessage)message).getTxnId();
-        }
-        else if (sequenceForDR) {
-            sequenceWithTxnId = ((TransactionInfoBaseMessage)message).getOriginalTxnId();
-        }
-
-        if (sequenceForReplay) {
-            if (!m_replaySequencer.offer(sequenceWithTxnId, (TransactionInfoBaseMessage)message)) {
-                deliver2(message);
-            }
-            else {
-                deliverReadyTxns();
-            }
-        }
-        else {
-            deliver2(message);
-        }
-    }
-
-    private void deliver2(VoltMessage message)
-    {
-=======
->>>>>>> c0333f25
         if (message instanceof Iv2InitiateTaskMessage) {
             handleIv2InitiateTaskMessage((Iv2InitiateTaskMessage)message);
         }
