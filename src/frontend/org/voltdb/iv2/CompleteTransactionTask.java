--- conflicted
+++ resolved
@@ -87,23 +87,20 @@
     public void runForRejoin(SiteProcedureConnection siteConnection, TaskLog taskLog)
     throws IOException
     {
-<<<<<<< HEAD
         if (!m_msg.isRestart()) {
             // future: offer to siteConnection.IBS for replay.
             m_txn.setDone();
             m_queue.flush();
         }
+        // We need to log the restarting message to the task log so we'll replay the whole
+        // stream faithfully
+        taskLog.logTask(m_msg);
     }
 
     @Override
     public long getSpHandle()
     {
         return m_msg.getSpHandle();
-=======
-        taskLog.logTask(m_msg);
-        m_txn.setDone();
-        m_queue.flush();
->>>>>>> 60807a6d
     }
 
     @Override
@@ -116,7 +113,12 @@
             // eventual encapsulation.
             siteConnection.truncateUndoLog(m_msg.isRollback(), m_txn.getBeginUndoToken(), m_txn.txnId, m_txn.spHandle);
         }
-        m_txn.setDone();
+        if (!m_msg.isRestart()) {
+            m_txn.setDone();
+        }
+        else {
+            m_txn.setBeginUndoToken(Site.kInvalidUndoToken);
+        }
     }
 
     @Override
