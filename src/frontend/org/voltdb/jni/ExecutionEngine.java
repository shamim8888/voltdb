--- conflicted
+++ resolved
@@ -89,16 +89,11 @@
     private int m_cacheMisses = 0;
     private int m_eeCacheSize = 0;
 
-<<<<<<< HEAD
     private RunningProcedureContext m_rProcContext;
     private boolean m_readOnly;
     private long m_startTime;
     private long m_logDuration;
 
-    protected FragmentPlanSource m_planSource;
-
-=======
->>>>>>> 05e151ed
     /** Make the EE clean and ready to do new transactional work. */
     public void resetDirtyStatus() {
         m_dirty = false;
