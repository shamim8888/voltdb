--- conflicted
+++ resolved
@@ -1930,11 +1930,7 @@
         }
         try {
             //Log it and acquire the completion permit from the semaphore
-<<<<<<< HEAD
-            VoltDB.instance().getCommandLog().logFault(failedInitiators, failedSites, faultedTxns).acquire();
-=======
-            VoltDB.instance().getCommandLog().logFault(faultedTxns).acquire();
->>>>>>> 1048bbdd
+            VoltDB.instance().getCommandLog().logFault(failedInitiators, faultedTxns).acquire();
         } catch (InterruptedException e) {
             VoltDB.crashLocalVoltDB("Interrupted while attempting to log a fault", true, e);
         }
