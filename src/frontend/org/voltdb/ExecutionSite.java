/* This file is part of VoltDB.
 * Copyright (C) 2008-2012 VoltDB Inc.
 *
 * VoltDB is free software: you can redistribute it and/or modify
 * it under the terms of the GNU General Public License as published by
 * the Free Software Foundation, either version 3 of the License, or
 * (at your option) any later version.
 *
 * VoltDB is distributed in the hope that it will be useful,
 * but WITHOUT ANY WARRANTY; without even the implied warranty of
 * MERCHANTABILITY or FITNESS FOR A PARTICULAR PURPOSE.  See the
 * GNU General Public License for more details.
 *
 * You should have received a copy of the GNU General Public License
 * along with VoltDB.  If not, see <http://www.gnu.org/licenses/>.
 */

package org.voltdb;

import java.io.File;
import java.io.IOException;
import java.io.PrintWriter;
import java.io.StringWriter;
import java.io.Writer;
import java.nio.ByteBuffer;
import java.util.Deque;
import java.util.HashMap;
import java.util.HashSet;
import java.util.Iterator;
import java.util.List;
import java.util.Map;
import java.util.Map.Entry;
import java.util.Set;
import java.util.concurrent.Semaphore;
import java.util.concurrent.atomic.AtomicInteger;
import java.util.concurrent.atomic.AtomicLong;

import org.voltcore.logging.Level;
import org.voltcore.logging.VoltLogger;
import org.voltcore.messaging.FailureSiteUpdateMessage;
import org.voltcore.messaging.HeartbeatMessage;
import org.voltcore.messaging.HeartbeatResponseMessage;
import org.voltcore.messaging.LocalObjectMessage;
import org.voltcore.messaging.Mailbox;
import org.voltcore.messaging.MessagingException;
import org.voltcore.messaging.RecoveryMessage;
import org.voltcore.messaging.Subject;
import org.voltcore.messaging.TransactionInfoBaseMessage;
import org.voltcore.messaging.VoltMessage;
import org.voltcore.utils.CoreUtils;
import org.voltcore.utils.EstTime;
import org.voltcore.utils.Pair;
import org.voltdb.RecoverySiteProcessor.MessageHandler;
import org.voltdb.SnapshotSiteProcessor.SnapshotTableTask;
import org.voltdb.SystemProcedureCatalog.Config;
import org.voltdb.VoltProcedure.VoltAbortException;
import org.voltdb.catalog.CatalogMap;
import org.voltdb.catalog.Cluster;
import org.voltdb.catalog.Database;
import org.voltdb.catalog.Procedure;
import org.voltdb.catalog.SnapshotSchedule;
import org.voltdb.catalog.Table;
import org.voltdb.client.ClientResponse;
import org.voltdb.client.ProcedureInvocationType;
import org.voltdb.dtxn.DtxnConstants;
import org.voltdb.dtxn.MultiPartitionParticipantTxnState;
import org.voltdb.dtxn.RestrictedPriorityQueue;
import org.voltdb.dtxn.RestrictedPriorityQueue.QueueState;
import org.voltdb.dtxn.SinglePartitionTxnState;
import org.voltdb.dtxn.SiteTracker;
import org.voltdb.dtxn.SiteTransactionConnection;
import org.voltdb.dtxn.TransactionState;
import org.voltdb.exceptions.EEException;
import org.voltdb.exceptions.SQLException;
import org.voltdb.exceptions.SerializableException;
import org.voltdb.export.processors.RawProcessor;
import org.voltdb.fault.FaultDistributorInterface.PPDPolicyDecision;
import org.voltdb.fault.FaultHandler;
import org.voltdb.fault.SiteFailureFault;
import org.voltdb.fault.VoltFault;
import org.voltdb.fault.VoltFault.FaultType;
import org.voltdb.jni.ExecutionEngine;
import org.voltdb.jni.ExecutionEngineIPC;
import org.voltdb.jni.ExecutionEngineJNI;
import org.voltdb.jni.MockExecutionEngine;
import org.voltdb.messaging.CompleteTransactionMessage;
import org.voltdb.messaging.CompleteTransactionResponseMessage;
import org.voltdb.messaging.FastDeserializer;
import org.voltdb.messaging.FragmentResponseMessage;
import org.voltdb.messaging.FragmentTaskMessage;
import org.voltdb.messaging.InitiateResponseMessage;
import org.voltdb.messaging.InitiateTaskMessage;
import org.voltdb.messaging.MultiPartitionParticipantMessage;
import org.voltdb.utils.Encoder;
import org.voltdb.utils.LogKeys;

/**
 * The main executor of transactional work in the system. Controls running
 * stored procedures and manages the execution engine's running of plan
 * fragments. Interacts with the DTXN system to get work to do. The thread might
 * do other things, but this is where the good stuff happens.
 */
public class ExecutionSite
implements Runnable, SiteTransactionConnection, SiteProcedureConnection
{
    private VoltLogger m_txnlog;
    private final VoltLogger m_recoveryLog = new VoltLogger("RECOVERY");
    private static final VoltLogger log = new VoltLogger("EXEC");
    private static final VoltLogger hostLog = new VoltLogger("HOST");
    private static final AtomicInteger siteIndexCounter = new AtomicInteger(0);
    static final AtomicInteger recoveringSiteCount = new AtomicInteger(0);
    private final int siteIndex = siteIndexCounter.getAndIncrement();
    private final ExecutionSiteNodeFailureFaultHandler m_faultHandler =
        new ExecutionSiteNodeFailureFaultHandler();

    final HashMap<String, ProcedureRunner> procs = new HashMap<String, ProcedureRunner>(16, (float) .1);
    final Mailbox m_mailbox;
    final ExecutionEngine ee;
    final HsqlBackend hsql;
    public volatile boolean m_shouldContinue = true;
    final ProcedureRunnerFactory m_runnerFactory;

    private final long m_startupTime = System.currentTimeMillis();
    private PartitionDRGateway m_partitionDRGateway = null;

    /*
     * Recover a site at a time to make the interval in which other sites
     * are blocked as small as possible. The permit will be generated once.
     * The permit is only acquired by recovering partitions and not the source
     * partitions.
     */
    public static final Semaphore m_recoveryPermit = new Semaphore(Integer.MAX_VALUE);

    private boolean m_recovering = false;
    private boolean m_haveRecoveryPermit = false;
    private long m_recoveryStartTime = 0;
    private static AtomicLong m_recoveryBytesTransferred = new AtomicLong();

    // Catalog
    public CatalogContext m_context;
    protected SiteTracker m_tracker;

    final long m_siteId;
    public final long getSiteId() {
        return m_siteId;
    }

    HashMap<Long, TransactionState> m_transactionsById = new HashMap<Long, TransactionState>();
    private final RestrictedPriorityQueue m_transactionQueue;

    private TransactionState m_currentTransactionState;

    // The time in ms since epoch of the last call to tick()
    long lastTickTime = 0;
    long lastCommittedTxnId = 0;
    long lastCommittedTxnTime = 0;

    /*
     * Due to failures we may find out about commited multi-part txns
     * before running the commit fragment. Handle node fault will generate
     * the fragment, but it is possible for a new failure to be detected
     * before the fragment can be run due to the order messages are pulled
     * from subjects. Maintain and send this value when discovering/sending
     * failure data.
     *
     * This value only gets updated on multi-partition transactions that are
     * not read-only.
     */
    long lastKnownGloballyCommitedMultiPartTxnId = 0;

    public final static long kInvalidUndoToken = -1L;
    private long latestUndoToken = 0L;

    public long getNextUndoToken() {
        return ++latestUndoToken;
    }

    // Each execution site manages snapshot using a SnapshotSiteProcessor
    private final SnapshotSiteProcessor m_snapshotter;

    private RecoverySiteProcessor m_recoveryProcessor = null;

    // Trigger if shutdown has been run already.
    private boolean haveShutdownAlready;

    private final TableStats m_tableStats;
    private final IndexStats m_indexStats;
    private final StarvationTracker m_starvationTracker;

    // This message is used to start a local snapshot. The snapshot
    // is *not* automatically coordinated across the full node set.
    // That must be arranged separately.
    public static class ExecutionSiteLocalSnapshotMessage extends VoltMessage
    {
        public final String path;
        public final String nonce;
        public final boolean crash;

        /**
         * @param roadblocktxnid
         * @param path
         * @param nonce
         * @param crash Should Volt crash itself afterwards
         */
        public ExecutionSiteLocalSnapshotMessage(long roadblocktxnid,
                                                 String path,
                                                 String nonce,
                                                 boolean crash) {
            m_roadblockTransactionId = roadblocktxnid;
            this.path = path;
            this.nonce = nonce;
            this.crash = crash;
        }

        @Override
        public byte getSubject() {
            return Subject.FAILURE.getId();
        }

        long m_roadblockTransactionId;

        @Override
        protected void initFromBuffer(ByteBuffer buf)
        {
        }

        @Override
        public void flattenToBuffer(ByteBuffer buf)
        {
        }
    }

    // This message is used locally to schedule a node failure event's
    // required  processing at an execution site.
    class ExecutionSiteNodeFailureMessage extends VoltMessage
    {
        final HashSet<SiteFailureFault> m_failedSites;
        ExecutionSiteNodeFailureMessage(HashSet<SiteFailureFault> failedSites)
        {
            m_failedSites = failedSites;
            m_sourceHSId = m_siteId;
        }

        @Override
        public byte getSubject() {
            return Subject.FAILURE.getId();
        }

        @Override
        protected void initFromBuffer(ByteBuffer buf)
        {
        }

        @Override
        public void flattenToBuffer(ByteBuffer buf)
        {
        }
    }

    /**
     * Generated when a snapshot buffer is discarded. Reminds the EE thread
     * that there is probably more snapshot work to do.
     */
    private class PotentialSnapshotWorkMessage extends VoltMessage
    {
        public PotentialSnapshotWorkMessage() {
            m_sourceHSId = m_siteId;
        }

        @Override
        public byte getSubject() {
            return Subject.DEFAULT.getId();
        }

        @Override
        protected void initFromBuffer(ByteBuffer buf)
        {
        }

        @Override
        public void flattenToBuffer(ByteBuffer buf)
        {
        }
    }

    // This message is used locally to get the currently active TransactionState
    // to check whether or not its WorkUnit's dependencies have been satisfied.
    // Necessary after handling a node failure.
    static class CheckTxnStateCompletionMessage extends VoltMessage
    {
        final long m_txnId;
        CheckTxnStateCompletionMessage(long txnId, long siteId)
        {
            m_txnId = txnId;
            m_sourceHSId = siteId;
        }

        @Override
        protected void initFromBuffer(ByteBuffer buf)
        {
        }

        @Override
        public void flattenToBuffer(ByteBuffer buf)
        {
        }
    }

    private class ExecutionSiteNodeFailureFaultHandler implements FaultHandler
    {
        @Override
        public void faultOccured(Set<VoltFault> faults)
        {
            if (m_shouldContinue == false) {
                return;
            }
            HashSet<SiteFailureFault> failedSites = new HashSet<SiteFailureFault>();
            for (VoltFault fault : faults) {
                if (fault instanceof SiteFailureFault)
                {
                    SiteFailureFault site_fault = (SiteFailureFault)fault;
                    failedSites.add(site_fault);
                }
            }
            if (!failedSites.isEmpty()) {
                m_mailbox.deliver(new ExecutionSiteNodeFailureMessage(failedSites));
            }
        }
    }

    private final HashMap<Long, ProcedureRunner> m_registeredSysProcPlanFragments =
        new HashMap<Long, ProcedureRunner>();


    /**
     * Log settings changed. Signal EE to update log level.
     */
    public void updateBackendLogLevels() {
        ee.setLogLevels(org.voltdb.jni.EELoggers.getLogLevels());
    }

    void startShutdown() {
        m_shouldContinue = false;
    }

    /**
     * Shutdown all resources that need to be shutdown for this <code>ExecutionSite</code>.
     * May be called twice if recursing via recursableRun(). Protected against that..
     */
    public void shutdown() {
        if (haveShutdownAlready) {
            return;
        }
        haveShutdownAlready = true;
        m_shouldContinue = false;

        boolean finished = false;
        while (!finished) {
            try {
                m_transactionQueue.shutdown();

                // Forget the m_partitionDrGateway. InvocationBufferServer
                // will be shutdown after all sites have terminated.
                m_partitionDRGateway = null;

                if (hsql != null) {
                    hsql.shutdown();
                }
                if (ee != null) {
                    ee.release();
                }
                finished = true;
            } catch (final InterruptedException e) {
                e.printStackTrace();
            }
        }

        m_snapshotter.shutdown();
    }

    /**
     * Passed to recovery processors which forward non-recovery messages to this handler.
     * Also used when recovery is enabled and there is no recovery processor for messages
     * received once the priority queue is initialized and returning txns. It is necessary
     * to do the special prehandling in this handler where txnids that are earlier then what
     * has been released from the queue during recovery because multi-part txns can involve
     * the recovering partition after the queue has already released work after the multi-part txn.
     * The recovering partition was going to give an empty responses anyways so it is fine to do
     * that in this message handler.
     */
    private final MessageHandler m_recoveryMessageHandler = new MessageHandler() {
        @Override
        public void handleMessage(VoltMessage message, long txnId) {
            if (message instanceof TransactionInfoBaseMessage) {
                long noticeTxnId = ((TransactionInfoBaseMessage)message).getTxnId();
                /**
                 * If the recovery processor and by extension this site receives
                 * a message regarding a txnid < the current supplied txnId then
                 * the message is for a multi-part txn that this site is a member of
                 * but doesn't have any info for. Send an ack with no extra processing.
                 */
                if (noticeTxnId < txnId) {
                    if (message instanceof CompleteTransactionMessage) {
                        CompleteTransactionMessage complete = (CompleteTransactionMessage)message;
                        CompleteTransactionResponseMessage ctrm =
                            new CompleteTransactionResponseMessage(complete, m_siteId);
                        try
                        {
                            m_mailbox.send(complete.getCoordinatorHSId(), ctrm);
                        }
                        catch (MessagingException e) {
                            throw new RuntimeException(e);
                        }
                    } else if (message instanceof FragmentTaskMessage) {
                        FragmentTaskMessage ftask = (FragmentTaskMessage)message;
                        FragmentResponseMessage response = new FragmentResponseMessage(ftask, m_siteId);
                        response.setRecovering(true);
                        response.setStatus(FragmentResponseMessage.SUCCESS, null);

                        // add a dummy table for all of the expected dependency ids
                        for (int i = 0; i < ftask.getFragmentCount(); i++) {
                            response.addDependency(ftask.getOutputDepId(i),
                                    new VoltTable(new VoltTable.ColumnInfo("DUMMY", VoltType.BIGINT)));
                        }

                        try {
                            m_mailbox.send(response.getDestinationSiteId(), response);
                        } catch (MessagingException e) {
                            throw new RuntimeException(e);
                        }

                    } else {
                        handleMailboxMessageNonRecursable(message);
                    }
                } else {
                    handleMailboxMessageNonRecursable(message);
                }
            } else {
                handleMailboxMessageNonRecursable(message);
            }

        }
    };

    /**
     * This is invoked after all recovery data has been received/sent. The processor can be nulled out for GC.
     */
    private final Runnable m_onRecoveryCompletion = new Runnable() {
        @Override
        public void run() {
            final long now = System.currentTimeMillis();
            final long transferred = m_recoveryProcessor.bytesTransferred();
            final long bytesTransferredTotal = m_recoveryBytesTransferred.addAndGet(transferred);
            final long megabytes = transferred / (1024 * 1024);
            final double megabytesPerSecond = megabytes / ((now - m_recoveryStartTime) / 1000.0);
            m_recoveryProcessor = null;
            m_recovering = false;
            if (m_haveRecoveryPermit) {
                m_haveRecoveryPermit = false;
                m_recoveryPermit.release();
                m_recoveryLog.info(
                        "Destination recovery complete for site " + m_siteId +
                        " partition " + m_tracker.getPartitionForSite(m_siteId) +
                        " after " + ((now - m_recoveryStartTime) / 1000) + " seconds " +
                        " with " + megabytes + " megabytes transferred " +
                        " at a rate of " + megabytesPerSecond + " megabytes/sec");
                int remaining = recoveringSiteCount.decrementAndGet();
                if (remaining == 0) {
                    ee.toggleProfiler(0);
                    VoltDB.instance().onExecutionSiteRecoveryCompletion(bytesTransferredTotal);
                }
            } else {
                m_recoveryLog.info("Source recovery complete for site " + m_siteId +
                        " partition " + m_tracker.getPartitionForSite(m_siteId) +
                        " after " + ((now - m_recoveryStartTime) / 1000) + " seconds " +
                        " with " + megabytes + " megabytes transferred " +
                        " at a rate of " + megabytesPerSecond + " megabytes/sec");
            }
        }
    };

    public void tick() {
        /*
         * poke the PartitionDRGateway regularly even if we are not idle. In the
         * case where we only have multipart work to do and we are not the
         * coordinator, we still need to send heartbeat buffers.
         *
         * If the last seen txnId is larger than the current txnId, use the
         * current txnId, or otherwise we'll end up closing a buffer
         * prematurely.
         *
         * If the txnId is from before the process started, caused by command
         * log replay, then ignore it.
         */
        long seenTxnId = m_transactionQueue.getEarliestSeenTxnIdAcrossInitiatorsWhenEmpty();
        if (m_currentTransactionState != null) {
            if (seenTxnId == 0 || seenTxnId > m_currentTransactionState.txnId) {
                seenTxnId = m_currentTransactionState.txnId;
            }
        }
        long seenTxnTime = TransactionIdManager.getTimestampFromTransactionId(seenTxnId);
        if (seenTxnTime > m_startupTime) {
            m_partitionDRGateway.tick(seenTxnId);
        }

        // invoke native ee tick if at least one second has passed
        final long time = EstTime.currentTimeMillis();
        final long prevLastTickTime = lastTickTime;
        if ((time - lastTickTime) >= 1000) {
            if ((lastTickTime != 0) && (ee != null)) {
                ee.tick(time, lastCommittedTxnId);
            }
            lastTickTime = time;
        }

        // do other periodic work
        m_snapshotter.doSnapshotWork(ee, false);

        /*
         * grab the table statistics from ee and put it into the statistics
         * agent if at least 1/3 of the statistics broadcast interval has past.
         * This ensures that when the statistics are broadcasted, they are
         * relatively up-to-date.
         */
        if (m_tableStats != null
            && (time - prevLastTickTime) >= StatsManager.POLL_INTERVAL * 2) {
            CatalogMap<Table> tables = m_context.database.getTables();
            int[] tableIds = new int[tables.size()];
            int i = 0;
            for (Table table : tables) {
                tableIds[i++] = table.getRelativeIndex();
            }

            // data to aggregate
            long tupleCount = 0;
            int tupleDataMem = 0;
            int tupleAllocatedMem = 0;
            int indexMem = 0;
            int stringMem = 0;

            // update table stats
            final VoltTable[] s1 =
                ee.getStats(SysProcSelector.TABLE, tableIds, false, time);
            if (s1 != null) {
                VoltTable stats = s1[0];
                assert(stats != null);

                // rollup the table memory stats for this site
                while (stats.advanceRow()) {
                    tupleCount += stats.getLong(7);
                    tupleAllocatedMem += (int) stats.getLong(8);
                    tupleDataMem += (int) stats.getLong(9);
                    stringMem += (int) stats.getLong(10);
                }
                stats.resetRowPosition();

                m_tableStats.setStatsTable(stats);

            }

            // update index stats
            final VoltTable[] s2 =
                ee.getStats(SysProcSelector.INDEX, tableIds, false, time);
            if ((s2 != null) && (s2.length > 0)) {
                VoltTable stats = s2[0];
                assert(stats != null);

                // rollup the index memory stats for this site
                while (stats.advanceRow()) {
                    indexMem += stats.getLong(10);
                }
                stats.resetRowPosition();

                m_indexStats.setStatsTable(stats);
            }

            // update the rolled up memory statistics
            MemoryStats memoryStats = VoltDB.instance().getMemoryStatsSource();
            if (memoryStats != null) {
                memoryStats.eeUpdateMemStats(m_siteId,
                                             tupleCount,
                                             tupleDataMem,
                                             tupleAllocatedMem,
                                             indexMem,
                                             stringMem,
                                             ee.getThreadLocalPoolAllocations());
            }
        }
    }


    /**
     * SystemProcedures are "friends" with ExecutionSites and granted
     * access to internal state via m_systemProcedureContext.
     */
    public interface SystemProcedureExecutionContext {
        public Database getDatabase();
        public Cluster getCluster();
        public ExecutionEngine getExecutionEngine();
        public long getLastCommittedTxnId();
        public long getCurrentTxnId();
        public long getNextUndo();
        public ExecutionSite getExecutionSite();
        public HashMap<String, ProcedureRunner> getProcedures();
        public long getSiteId();
        public int getHostId();
        public int getPartitionId();
        public SiteTracker getSiteTracker();
    }

    protected class SystemProcedureContext implements SystemProcedureExecutionContext {
        @Override
        public Database getDatabase()                         { return m_context.database; }
        @Override
        public Cluster getCluster()                           { return m_context.cluster; }
        @Override
        public ExecutionEngine getExecutionEngine()           { return ee; }
        @Override
        public long getLastCommittedTxnId()                   { return lastCommittedTxnId; }
        @Override
        public long getCurrentTxnId()                         { return m_currentTransactionState.txnId; }
        @Override
        public long getNextUndo()                             { return getNextUndoToken(); }
        @Override
        public ExecutionSite getExecutionSite()               { return ExecutionSite.this; }
        @Override
        public HashMap<String, ProcedureRunner> getProcedures() { return procs; }
        @Override
        public long getSiteId()                               { return m_siteId; }
        @Override
        public int getHostId()                                { return SiteTracker.getHostForSite(m_siteId); }
        @Override
        public int getPartitionId()                           { return m_tracker.getPartitionForSite(m_siteId); }
        @Override
        public SiteTracker getSiteTracker()                   { return m_tracker; }

    }

    SystemProcedureContext m_systemProcedureContext;

    /**
     * Dummy ExecutionSite useful to some tests that require Mock/Do-Nothing sites.
     * @param siteId
     */
    ExecutionSite(long siteId) {
        m_siteId = siteId;
        m_systemProcedureContext = new SystemProcedureContext();
        ee = null;
        hsql = null;
        m_snapshotter = null;
        m_mailbox = null;
        m_transactionQueue = null;
        m_starvationTracker = null;
        m_tableStats = null;
        m_indexStats = null;
        m_runnerFactory = null;

        // initialize the DR gateway
        m_partitionDRGateway = new PartitionDRGateway();
    }

    ExecutionSite(VoltDBInterface voltdb, Mailbox mailbox,
            String serializedCatalog,
            RestrictedPriorityQueue transactionQueue,
            boolean recovering,
            boolean replicationActive,
            final long txnId,
            int configuredNumberOfPartitions) throws Exception
    {
        this(voltdb, mailbox, serializedCatalog, transactionQueue,
             new ProcedureRunnerFactory(), recovering, replicationActive,
             txnId, configuredNumberOfPartitions);
    }

    ExecutionSite(VoltDBInterface voltdb, Mailbox mailbox,
                  String serializedCatalog,
                  RestrictedPriorityQueue transactionQueue,
                  ProcedureRunnerFactory runnerFactory,
                  boolean recovering,
                  boolean replicationActive,
                  final long txnId,
                  int configuredNumberOfPartitions) throws Exception
    {
        m_siteId = mailbox.getHSId();
        hostLog.l7dlog( Level.TRACE, LogKeys.host_ExecutionSite_Initializing.name(),
                new Object[] { String.valueOf(m_siteId) }, null);

        m_context = voltdb.getCatalogContext();
        m_tracker = VoltDB.instance().getSiteTracker();
        final int partitionId = m_tracker.getPartitionForSite(m_siteId);
        String txnlog_name = ExecutionSite.class.getName() + "." + m_siteId;
        m_txnlog = new VoltLogger(txnlog_name);
        m_runnerFactory = runnerFactory;
        m_recovering = recovering;
        //lastCommittedTxnId = txnId;

        VoltDB.instance().getFaultDistributor().
        registerFaultHandler(SiteFailureFault.SITE_FAILURE_EXECUTION_SITE,
                             m_faultHandler,
                             FaultType.SITE_FAILURE);

        // initialize the DR gateway
        File overflowDir = new File(VoltDB.instance().getCatalogContext().cluster.getVoltroot(), "dr_overflow");

        m_partitionDRGateway =
            PartitionDRGateway.getInstance(partitionId, replicationActive, overflowDir);

        if (voltdb.getBackendTargetType() == BackendTarget.NONE) {
            ee = new MockExecutionEngine();
            hsql = null;
        }
        else if (voltdb.getBackendTargetType() == BackendTarget.HSQLDB_BACKEND) {
            hsql = initializeHSQLBackend();
            ee = new MockExecutionEngine();
        }
        else {
            if (serializedCatalog == null) {
                serializedCatalog = voltdb.getCatalogContext().catalog.serialize();
            }
            hsql = null;
            ee = initializeEE(voltdb.getBackendTargetType(), serializedCatalog, txnId, configuredNumberOfPartitions);
        }

        m_systemProcedureContext = new SystemProcedureContext();
        m_mailbox = mailbox;

        // allow dependency injection of the transaction queue implementation
        m_transactionQueue =
            (transactionQueue != null) ? transactionQueue : initializeTransactionQueue(m_siteId);

        loadProcedures(voltdb.getBackendTargetType());

        int snapshotPriority = 6;
        if (m_context.cluster.getDeployment().get("deployment") != null) {
            snapshotPriority = m_context.cluster.getDeployment().get("deployment").
                getSystemsettings().get("systemsettings").getSnapshotpriority();
        }
        m_snapshotter = new SnapshotSiteProcessor(new Runnable() {
            @Override
            public void run() {
                m_mailbox.deliver(new PotentialSnapshotWorkMessage());
            }
        },
         snapshotPriority);

        final StatsAgent statsAgent = VoltDB.instance().getStatsAgent();
        m_starvationTracker = new StarvationTracker(getCorrespondingSiteId());
        statsAgent.registerStatsSource(SysProcSelector.STARVATION,
                                       m_siteId,
                                       m_starvationTracker);
        m_tableStats = new TableStats( getCorrespondingSiteId());
        statsAgent.registerStatsSource(SysProcSelector.TABLE,
                                       m_siteId,
                                       m_tableStats);
        m_indexStats = new IndexStats(getCorrespondingSiteId());
        statsAgent.registerStatsSource(SysProcSelector.INDEX,
                                       m_siteId,
                                       m_indexStats);

    }

    private RestrictedPriorityQueue initializeTransactionQueue(final long siteId)
    {
        // build an array of all the initiators
        Set<Long> allInitiators = m_tracker.getAllInitiators();
        int initiatorCount = allInitiators.size();
        final long[] initiatorIds = new long[initiatorCount];
        int index = 0;
        for (long s : allInitiators)
            initiatorIds[index++] = s;

        // turn off the safety dance for single-node voltdb
        boolean useSafetyDance = m_tracker.getAllHosts().size() > 1;

        assert(m_mailbox != null);
        RestrictedPriorityQueue retval = new RestrictedPriorityQueue(
                initiatorIds,
                siteId,
                m_mailbox,
                useSafetyDance);
        return retval;
    }

    private HsqlBackend initializeHSQLBackend()
    {
        HsqlBackend hsqlTemp = null;
        try {
            hsqlTemp = new HsqlBackend(getSiteId());
            final String hexDDL = m_context.database.getSchema();
            final String ddl = Encoder.hexDecodeToString(hexDDL);
            final String[] commands = ddl.split("\n");
            for (String command : commands) {
                String decoded_cmd = Encoder.hexDecodeToString(command);
                decoded_cmd = decoded_cmd.trim();
                if (decoded_cmd.length() == 0) {
                    continue;
                }
                hsqlTemp.runDDL(decoded_cmd);
            }
        }
        catch (final Exception ex) {
            hostLog.l7dlog( Level.FATAL, LogKeys.host_ExecutionSite_FailedConstruction.name(),
                            new Object[] { getSiteId(), siteIndex }, ex);
            VoltDB.crashLocalVoltDB(ex.getMessage(), true, ex);
        }
        return hsqlTemp;
    }

    private ExecutionEngine
    initializeEE(BackendTarget target, String serializedCatalog, final long txnId, int configuredNumberOfPartitions)
    {
        String hostname = CoreUtils.getHostnameOrAddress();

        ExecutionEngine eeTemp = null;
        try {
            if (target == BackendTarget.NATIVE_EE_JNI) {
                eeTemp =
                    new ExecutionEngineJNI(
                        this,
                        m_context.cluster.getRelativeIndex(),
                        getSiteId(),
                        m_tracker.getPartitionForSite(getSiteId()),
                        SiteTracker.getHostForSite(getSiteId()),
                        hostname,
                        m_context.cluster.getDeployment().get("deployment").
                        getSystemsettings().get("systemsettings").getMaxtemptablesize(),
                        configuredNumberOfPartitions);
                eeTemp.loadCatalog( txnId, serializedCatalog);
                lastTickTime = EstTime.currentTimeMillis();
                eeTemp.tick( lastTickTime, txnId);
            }
            else {
                // set up the EE over IPC
                eeTemp =
                    new ExecutionEngineIPC(
                            this,
                            m_context.cluster.getRelativeIndex(),
                            getSiteId(),
                            m_tracker.getPartitionForSite(getSiteId()),
                            SiteTracker.getHostForSite(getSiteId()),
                            hostname,
                            m_context.cluster.getDeployment().get("deployment").
                            getSystemsettings().get("systemsettings").getMaxtemptablesize(),
                            target,
                            VoltDB.instance().getConfig().m_ipcPorts.remove(0),
                            m_tracker.m_numberOfPartitions);
                eeTemp.loadCatalog( 0, serializedCatalog);
                lastTickTime = EstTime.currentTimeMillis();
                eeTemp.tick( lastTickTime, 0);
            }
        }
        // just print error info an bail if we run into an error here
        catch (final Exception ex) {
            hostLog.l7dlog( Level.FATAL, LogKeys.host_ExecutionSite_FailedConstruction.name(),
                            new Object[] { getSiteId(), siteIndex }, ex);
            VoltDB.crashLocalVoltDB(ex.getMessage(), true, ex);
        }
        return eeTemp;
    }

<<<<<<< HEAD
    public boolean updateClusterState() {
=======
    public boolean updateClusterState(String catalogDiffCommands) {
        m_context = VoltDB.instance().getCatalogContext();
        m_knownFailedSites.removeAll(m_context.siteTracker.getAllLiveSites());
        m_handledFailedSites.removeAll(m_context.siteTracker.getAllLiveSites());

        // make sure the restricted priority queue knows about all of the up initiators
        // for most catalog changes this will do nothing
        // for rejoin, it will matter
        for (Site s : m_context.catalog.getClusters().get("cluster").getSites()) {
            if (s.getIsexec() == false && s.getIsup()) {
                m_transactionQueue.ensureInitiatorIsKnown(Integer.parseInt(s.getTypeName()));
            }
        }

>>>>>>> ebb62b14
        return true;
    }

    public boolean updateCatalog(String catalogDiffCommands, CatalogContext context) {
        m_context = context;
        loadProcedures(VoltDB.getEEBackendType());

        //Necessary to quiesce before updating the catalog
        //so export data for the old generation is pushed to Java.
        ee.quiesce(lastCommittedTxnId);
        ee.updateCatalog( context.m_transactionId, catalogDiffCommands);

        return true;
    }

    void loadProcedures(BackendTarget backendTarget) {
        procs.clear();
        m_registeredSysProcPlanFragments.clear();
        loadProceduresFromCatalog(backendTarget);
        loadSystemProcedures(backendTarget);
    }

    private void loadProceduresFromCatalog(BackendTarget backendTarget) {
        // load up all the stored procedures
        final CatalogMap<Procedure> catalogProcedures = m_context.database.getProcedures();
        for (final Procedure proc : catalogProcedures) {

            // Sysprocs used to be in the catalog. Now they aren't. Ignore
            // sysprocs found in old catalog versions. (PRO-365)
            if (proc.getTypeName().startsWith("@")) {
                continue;
            }

            ProcedureRunner runner = null;
            VoltProcedure procedure = null;
            if (proc.getHasjava()) {
                final String className = proc.getClassname();
                Class<?> procClass = null;
                try {
                    procClass = m_context.classForProcedure(className);
                }
                catch (final ClassNotFoundException e) {
                    if (className.startsWith("org.voltdb.")) {
                        VoltDB.crashLocalVoltDB("VoltDB does not support procedures with package names " +
                                                        "that are prefixed with \"org.voltdb\". Please use a different " +
                                                        "package name and retry.", false, null);
                    }
                    else {
                        VoltDB.crashLocalVoltDB("VoltDB was unable to load a procedure it expected to be in the " +
                                                "catalog jarfile and will now exit.", false, null);
                    }
                }
                try {
                    procedure = (VoltProcedure) procClass.newInstance();
                }
                catch (final InstantiationException e) {
                    hostLog.l7dlog( Level.WARN, LogKeys.host_ExecutionSite_GenericException.name(),
                                    new Object[] { getSiteId(), siteIndex }, e);
                }
                catch (final IllegalAccessException e) {
                    hostLog.l7dlog( Level.WARN, LogKeys.host_ExecutionSite_GenericException.name(),
                                    new Object[] { getSiteId(), siteIndex }, e);
                }
            }
            else {
                procedure = new ProcedureRunner.StmtProcedure();
            }

            assert(procedure != null);
            runner = m_runnerFactory.create(procedure, this, proc, hsql);
            procs.put(proc.getTypeName(), runner);
        }
    }

    private void loadSystemProcedures(BackendTarget backendTarget) {
        Set<Entry<String,Config>> entrySet = SystemProcedureCatalog.listing.entrySet();
        for (Entry<String, Config> entry : entrySet) {
            Config sysProc = entry.getValue();
            Procedure proc = sysProc.asCatalogProcedure();

            VoltSystemProcedure procedure = null;
            ProcedureRunner runner = null;

            final String className = sysProc.getClassname();
            Class<?> procClass = null;
            try {
                procClass = m_context.classForProcedure(className);
            }
            catch (final ClassNotFoundException e) {
                if (sysProc.commercial) {
                    continue;
                }
                hostLog.l7dlog(
                        Level.WARN,
                        LogKeys.host_ExecutionSite_GenericException.name(),
                        new Object[] { getSiteId(), siteIndex },
                        e);
                VoltDB.crashLocalVoltDB(e.getMessage(), true, e);
            }

            try {
                procedure = (VoltSystemProcedure) procClass.newInstance();
            }
            catch (final InstantiationException e) {
                hostLog.l7dlog( Level.WARN, LogKeys.host_ExecutionSite_GenericException.name(),
                        new Object[] { getSiteId(), siteIndex }, e);
            }
            catch (final IllegalAccessException e) {
                hostLog.l7dlog( Level.WARN, LogKeys.host_ExecutionSite_GenericException.name(),
                        new Object[] { getSiteId(), siteIndex }, e);
            }

            runner = m_runnerFactory.create(procedure, this, proc, hsql);
            procedure.initSysProc(m_tracker.m_numberOfPartitions, this, proc, m_context.cluster);
            procs.put(entry.getKey(), runner);
        }
    }


    /**
     * Primary run method that is invoked a single time when the thread is started.
     * Has the opportunity to do startup config.
     */
    @Override
    public void run() {
        // enumerate site id (pad to 4 digits for sort)
        String name = "ExecutionSite: ";
        name += CoreUtils.hsIdToString(getSiteId());
        Thread.currentThread().setName(name);

        try {
            // Only poll messaging layer if necessary. Allow the poll
            // to block if the execution site is truly idle.
            while (m_shouldContinue) {
                /*
                 * If this partition is recovering, check for a permit and RPQ
                 * readiness. If it is time, create a recovery processor and send
                 * the initiate message.
                 */
                if (m_recovering && !m_haveRecoveryPermit) {
                    Long safeTxnId = m_transactionQueue.safeToRecover();
                    if (safeTxnId != null && m_recoveryPermit.tryAcquire()) {
                        m_haveRecoveryPermit = true;
                        m_recoveryStartTime = System.currentTimeMillis();
                        m_recoveryProcessor =
                            RecoverySiteProcessorDestination.createProcessor(
                                    m_context.database,
                                    m_tracker,
                                    ee,
                                    m_mailbox,
                                    m_siteId,
                                    m_onRecoveryCompletion,
                                    m_recoveryMessageHandler);
                    }
                }

                TransactionState currentTxnState = (TransactionState)m_transactionQueue.poll();
                m_currentTransactionState = currentTxnState;
                if (currentTxnState == null) {
                    // poll the messaging layer for a while as this site has nothing to do
                    // this will likely have a message/several messages immediately in a heavy workload
                    // Before blocking record the starvation
                    VoltMessage message = m_mailbox.recv();
                    if (message == null) {
                        //Will return null if there is no work, safe to block on the mailbox if there is no work
                        Object hadWork =
                            m_snapshotter.doSnapshotWork(
                                    ee,
                                    EstTime.currentTimeMillis() - lastCommittedTxnTime > 5);
                        if ( hadWork != null) {
                            continue;
                        } else {
                            m_starvationTracker.beginStarvation();
                            message = m_mailbox.recvBlocking(5);
                            m_starvationTracker.endStarvation();
                        }
                    }

                    // do periodic work
                    tick();
                    if (message != null) {
                        handleMailboxMessage(message);
                    } else {
                        //idle, do snapshot work
                        m_snapshotter.doSnapshotWork(ee, EstTime.currentTimeMillis() - lastCommittedTxnTime > 5);
                    }
                }
                if (currentTxnState != null) {
                    /*
                     * Before doing a transaction check if it is time to start recovery
                     * or do recovery work. The recovery processor checks
                     * if the txn is greater than X
                     */
                    if (m_recoveryProcessor != null) {
                        m_recoveryProcessor.doRecoveryWork(currentTxnState.txnId);
                    }
                    recursableRun(currentTxnState);
                }
                else if (m_recoveryProcessor != null) {
                    /*
                     * If there is no work in the system the minimum safe txnId is used to move
                     * recovery forward. This works because heartbeats will move the minimum safe txnId
                     * up even when there is no work for this partition.
                     */
                    Long foo = m_transactionQueue.safeToRecover();
                    if (foo != null) {
                        m_recoveryProcessor.doRecoveryWork(foo);
                    }
                }
            }
        }
        catch (final RuntimeException e) {
            hostLog.l7dlog( Level.ERROR, LogKeys.host_ExecutionSite_RuntimeException.name(), e);
            throw e;
        }
        shutdown();
    }

    /**
     * Run the execution site execution loop, for tests currently.
     * Will integrate this in to the real run loop soon.. ish.
     */
    public void runLoop(boolean loopUntilPoison) {
        while (m_shouldContinue) {
            TransactionState currentTxnState = (TransactionState)m_transactionQueue.poll();
            m_currentTransactionState = currentTxnState;
            if (currentTxnState == null) {
                // poll the messaging layer for a while as this site has nothing to do
                // this will likely have a message/several messages immediately in a heavy workload
                VoltMessage message = m_mailbox.recv();
                tick();
                if (message != null) {
                    handleMailboxMessage(message);
                }
                else if (!loopUntilPoison){
                    // Terminate run loop on empty mailbox AND no currentTxnState
                    return;
                }
            }
            if (currentTxnState != null) {
                recursableRun(currentTxnState);
            }
        }
    }

    private void completeTransaction(TransactionState txnState) {
        if (m_txnlog.isTraceEnabled())
        {
            m_txnlog.trace("FUZZTEST completeTransaction " + txnState.txnId);
        }
        if (!txnState.isReadOnly()) {
            assert(latestUndoToken != kInvalidUndoToken);
            assert(latestUndoToken >= txnState.getBeginUndoToken());

            if (txnState.getBeginUndoToken() == kInvalidUndoToken) {
                if (m_recovering == false) {
                    throw new AssertionError("Non-recovering write txn has invalid undo state.");
                }
            }
            // release everything through the end of the current window.
            else if (latestUndoToken > txnState.getBeginUndoToken()) {
                ee.releaseUndoToken(latestUndoToken);
            }

            /*
             * send to DR Agent if conditions are right
             *
             * If the txnId is from before the process started, caused by command
             * log replay, then ignore it.
             */
            StoredProcedureInvocation invocation = txnState.getInvocation();
            long ts = TransactionIdManager.getTimestampFromTransactionId(txnState.txnId);
            if ((invocation != null) && (m_recovering == false) && (ts > m_startupTime)) {
                if (!txnState.needsRollback()) {
                    m_partitionDRGateway.onSuccessfulProcedureCall(txnState.txnId, invocation, txnState.getResults());
                }
            }

            // reset for error checking purposes
            txnState.setBeginUndoToken(kInvalidUndoToken);
        }

        // advance the committed transaction point. Necessary for both Export
        // commit tracking and for fault detection transaction partial-transaction
        // resolution.
        if (!txnState.needsRollback())
        {
            if (txnState.txnId > lastCommittedTxnId) {
                lastCommittedTxnId = txnState.txnId;
                lastCommittedTxnTime = EstTime.currentTimeMillis();
                if (!txnState.isSinglePartition() && !txnState.isReadOnly())
                {
                    lastKnownGloballyCommitedMultiPartTxnId =
                        Math.max(txnState.txnId, lastKnownGloballyCommitedMultiPartTxnId);
                }
            }
        }
    }

    private void handleMailboxMessage(VoltMessage message) {
        if (m_recovering == true && m_recoveryProcessor == null && m_currentTransactionState != null) {
            m_recoveryMessageHandler.handleMessage(message, m_currentTransactionState.txnId);
        } else {
            handleMailboxMessageNonRecursable(message);
        }
    }

    private void handleMailboxMessageNonRecursable(VoltMessage message)
    {
        /*
         * Don't listen to messages from unknown sources. The expectation is that they are from beyond
         * the grave
         */
        if (!m_tracker.m_allSitesImmutable.contains(message.m_sourceHSId)) {
            hostLog.warn("Dropping message " + message + " because it is from a unknown site id " +
                    CoreUtils.hsIdToString(message.m_sourceHSId));
            return;
        }
        if (message instanceof TransactionInfoBaseMessage) {
            TransactionInfoBaseMessage info = (TransactionInfoBaseMessage)message;
            assertTxnIdOrdering(info);

            // Special case heartbeats which only update RPQ
            if (info instanceof HeartbeatMessage) {
                // use the heartbeat to unclog the priority queue if clogged
                long lastSeenTxnFromInitiator = m_transactionQueue.noteTransactionRecievedAndReturnLastSeen(
                        info.getInitiatorHSId(), info.getTxnId(),
                        true, ((HeartbeatMessage) info).getLastSafeTxnId());

                // respond to the initiator with the last seen transaction
                HeartbeatResponseMessage response = new HeartbeatResponseMessage(
                        m_siteId, lastSeenTxnFromInitiator,
                        m_transactionQueue.getQueueState() == QueueState.BLOCKED_SAFETY);
                try {
                    m_mailbox.send(info.getInitiatorHSId(), response);
                } catch (MessagingException e) {
                    // hope this never happens... it doesn't right?
                    throw new RuntimeException(e);
                }
                // we're done here (in the case of heartbeats)
                return;
            }
            else if (info instanceof InitiateTaskMessage) {
                m_transactionQueue.noteTransactionRecievedAndReturnLastSeen(info.getInitiatorHSId(),
                                                  info.getTxnId(),
                                                  false,
                                                  ((InitiateTaskMessage) info).getLastSafeTxnId());
            }
            //Participant notices are sent enmasse from the initiator to multiple partitions
            // and don't communicate any information about safe replication, hence DUMMY_LAST_SEEN_TXN_ID
            // it can be used for global ordering since it is a valid txnid from an initiator
            else if (info instanceof MultiPartitionParticipantMessage) {
                m_transactionQueue.noteTransactionRecievedAndReturnLastSeen(info.getInitiatorHSId(),
                                                  info.getTxnId(),
                                                  false,
                                                  DtxnConstants.DUMMY_LAST_SEEN_TXN_ID);
            }

            // Every non-heartbeat notice requires a transaction state.
            TransactionState ts = m_transactionsById.get(info.getTxnId());
            if (info instanceof CompleteTransactionMessage)
            {
                CompleteTransactionMessage complete = (CompleteTransactionMessage)info;
                if (ts != null)
                {
                    ts.processCompleteTransaction(complete);
                }
                else
                {
                    // if we're getting a CompleteTransactionMessage
                    // and there's no transaction state, it's because
                    // we were the cause of the rollback and we bailed
                    // as soon as we signaled our failure to the coordinator.
                    // Just generate an ack to keep the coordinator happy.
                    if (complete.requiresAck())
                    {
                        CompleteTransactionResponseMessage ctrm =
                            new CompleteTransactionResponseMessage(complete, m_siteId);
                        try
                        {
                            m_mailbox.send(complete.getCoordinatorHSId(), ctrm);
                        }
                        catch (MessagingException e) {
                            throw new RuntimeException(e);
                        }
                    }
                }
                return;
            }

            if (ts == null) {
                if (info.isSinglePartition()) {
                    ts = new SinglePartitionTxnState(m_mailbox, this, info);
                }
                else {
                    ts = new MultiPartitionParticipantTxnState(m_mailbox, this, info);
                }
                if (m_transactionQueue.add(ts)) {
                    m_transactionsById.put(ts.txnId, ts);
                } else {
                    hostLog.info(
                            "Dropping txn " + ts.txnId + " data from failed initiatorSiteId: " + ts.initiatorHSId);
                }
            }

            if (ts != null)
            {
                if (message instanceof FragmentTaskMessage) {
                    ts.createLocalFragmentWork((FragmentTaskMessage)message, false);
                }
            }
        } else if (message instanceof RecoveryMessage) {
            RecoveryMessage rm = (RecoveryMessage)message;
            if (rm.recoveryMessagesAvailable()) {
                return;
            }
            assert(!m_recovering);
            assert(m_recoveryProcessor == null);
            final long recoveringPartitionTxnId = rm.txnId();
            m_recoveryStartTime = System.currentTimeMillis();
            m_recoveryLog.info(
                    "Recovery initiate received at site " + CoreUtils.hsIdToString(m_siteId) +
                    " from site " + CoreUtils.hsIdToString(rm.sourceSite()) + " requesting recovery start before txnid " +
                    recoveringPartitionTxnId);
            m_recoveryProcessor = RecoverySiteProcessorSource.createProcessor(
                    this,
                    rm,
                    m_context.database,
                    m_tracker,
                    ee,
                    m_mailbox,
                    m_siteId,
                    m_onRecoveryCompletion,
                    m_recoveryMessageHandler);
        }
        else if (message instanceof FragmentResponseMessage) {
            FragmentResponseMessage response = (FragmentResponseMessage)message;
            TransactionState txnState = m_transactionsById.get(response.getTxnId());
            // possible in rollback to receive an unnecessary response
            if (txnState != null) {
                assert (txnState instanceof MultiPartitionParticipantTxnState);
                txnState.processRemoteWorkResponse(response);
            }
        }
        else if (message instanceof CompleteTransactionResponseMessage)
        {
            CompleteTransactionResponseMessage response =
                (CompleteTransactionResponseMessage)message;
            TransactionState txnState = m_transactionsById.get(response.getTxnId());
            // I believe a null txnState should eventually be impossible, let's
            // check for null for now
            if (txnState != null)
            {
                assert (txnState instanceof MultiPartitionParticipantTxnState);
                txnState.processCompleteTransactionResponse(response);
            }
        }
        else if (message instanceof ExecutionSiteNodeFailureMessage) {
            discoverGlobalFaultData((ExecutionSiteNodeFailureMessage)message);
        }
        else if (message instanceof CheckTxnStateCompletionMessage) {
            long txn_id = ((CheckTxnStateCompletionMessage)message).m_txnId;
            TransactionState txnState = m_transactionsById.get(txn_id);
            if (txnState != null)
            {
                assert(txnState instanceof MultiPartitionParticipantTxnState);
                ((MultiPartitionParticipantTxnState)txnState).checkWorkUnits();
            }
        }
        else if (message instanceof RawProcessor.ExportInternalMessage) {
            RawProcessor.ExportInternalMessage exportm =
                (RawProcessor.ExportInternalMessage) message;
            ee.exportAction(exportm.m_m.isSync(),
                                exportm.m_m.getAckOffset(),
                                0,
                                exportm.m_m.getPartitionId(),
                                exportm.m_m.getSignature());
        } else if (message instanceof PotentialSnapshotWorkMessage) {
            m_snapshotter.doSnapshotWork(ee, false);
        }
        else if (message instanceof ExecutionSiteLocalSnapshotMessage) {
            hostLog.info("Executing local snapshot. Completing any on-going snapshots.");

            // first finish any on-going snapshot
            try {
                HashSet<Exception> completeSnapshotWork = m_snapshotter.completeSnapshotWork(ee);
                if (completeSnapshotWork != null && !completeSnapshotWork.isEmpty()) {
                    for (Exception e : completeSnapshotWork) {
                        hostLog.error("Error completing in progress snapshot.", e);
                    }
                }
            } catch (InterruptedException e) {
                hostLog.warn("Interrupted during snapshot completion", e);
            }

            hostLog.info("Executing local snapshot. Creating new snapshot.");

            //Flush export data to the disk before the partition detection snapshot
            ee.quiesce(lastCommittedTxnId);

            // then initiate the local snapshot
            ExecutionSiteLocalSnapshotMessage snapshotMsg =
                    (ExecutionSiteLocalSnapshotMessage) message;
            String nonce = snapshotMsg.nonce + "_" + snapshotMsg.m_roadblockTransactionId;
            SnapshotSaveAPI saveAPI = new SnapshotSaveAPI();
            VoltTable startSnapshotting = saveAPI.startSnapshotting(snapshotMsg.path,
                                      nonce,
                                      (byte) 0x1,
                                      snapshotMsg.m_roadblockTransactionId,
                                      m_systemProcedureContext,
                                      CoreUtils.getHostnameOrAddress());
            if (SnapshotSiteProcessor.ExecutionSitesCurrentlySnapshotting.get() == -1 &&
                snapshotMsg.crash) {
                String msg = "Executing local snapshot. Finished final snapshot. Shutting down. " +
                        "Result: " + startSnapshotting.toString();
                VoltDB.crashLocalVoltDB(msg, false, null);
            }
        } else if (message instanceof LocalObjectMessage) {
              LocalObjectMessage lom = (LocalObjectMessage)message;
              ((Runnable)lom.payload).run();
        } else {
            hostLog.l7dlog(Level.FATAL, LogKeys.org_voltdb_dtxn_SimpleDtxnConnection_UnkownMessageClass.name(),
                           new Object[] { message.getClass().getName() }, null);
            VoltDB.crashLocalVoltDB("No additional info.", false, null);
        }
    }

    private void assertTxnIdOrdering(final TransactionInfoBaseMessage notice) {
        // Because of our rollback implementation, fragment tasks can arrive
        // late. This participant can have aborted and rolled back already,
        // for example.
        //
        // Additionally, commit messages for read-only MP transactions can
        // arrive after sneaked-in SP transactions have advanced the last
        // committed transaction point. A commit message is a fragment task
        // with a null payload.
        if (notice instanceof FragmentTaskMessage ||
            notice instanceof CompleteTransactionMessage)
        {
            return;
        }

        if (notice.getTxnId() < lastCommittedTxnId) {
            StringBuilder msg = new StringBuilder();
            msg.append("Txn ordering deadlock (DTXN) at site ").append(m_siteId).append(":\n");
            msg.append("   txn ").append(lastCommittedTxnId).append(" (");
            msg.append(TransactionIdManager.toString(lastCommittedTxnId)).append(" HB: ?");
            msg.append(") before\n");
            msg.append("   txn ").append(notice.getTxnId()).append(" (");
            msg.append(TransactionIdManager.toString(notice.getTxnId())).append(" HB:");
            msg.append(notice instanceof HeartbeatMessage).append(").\n");

            TransactionState txn = m_transactionsById.get(notice.getTxnId());
            if (txn != null) {
                msg.append("New notice transaction already known: " + txn.toString() + "\n");
            }
            else {
                msg.append("New notice is for new or completed transaction.\n");
            }
            msg.append("New notice of type: " + notice.getClass().getName());
            VoltDB.crashLocalVoltDB(msg.toString(), false, null);
        }

        if (notice instanceof InitiateTaskMessage) {
            InitiateTaskMessage task = (InitiateTaskMessage)notice;
            assert (task.getInitiatorHSId() != getSiteId());
        }
    }

    /*
     * When doing fault handling, it may not finish if their
     * are concurrent faults. New faults are added to this set.
     */
    private final HashSet<Long> m_pendingFailedSites = new HashSet<Long>();

    /**
     * Find the global multi-partition commit point and the global initiator point for the
     * failed host.
     *
     * @param failedHostId the host id of the failed node.
     */
    private void discoverGlobalFaultData(ExecutionSiteNodeFailureMessage message)
    {
        //Keep it simple and don't try to recover on the recovering node.
        if (m_recovering) {
            VoltDB.crashLocalVoltDB("Aborting recovery due to a remote node failure. Retry again.", false, null);
        }
        SiteTracker newTracker = VoltDB.instance().getSiteTracker();
        HashSet<SiteFailureFault> failures = message.m_failedSites;

        // Fix context and associated site tracker first - need
        // an accurate topology to perform discovery.
        m_context = VoltDB.instance().getCatalogContext();

        for (SiteFailureFault fault : failures) {
            for (Long siteId : fault.getSiteIds()) {
                if (!m_pendingFailedSites.add(siteId)) {
                    VoltDB.crashLocalVoltDB("A site id shouldn't be distributed as a fault twice", true, null);
                }
            }
        }

        /*
         * Check and make sure the delta between site trackers matches the report of sites
         * that have failed e.g. we got the right one
         */
        HashSet<Long> delta = new HashSet<Long>(m_tracker.m_allSitesImmutable);
        delta.removeAll(newTracker.m_allSitesImmutable);

        System.out.println("Failure delta is " +
                CoreUtils.hsIdCollectionToString(delta) + " with failures " +
                CoreUtils.hsIdCollectionToString(m_pendingFailedSites));

        /*
         * In this case there were concurrent failures and the necessary matching site trackers
         * are not available for this set of failures bail out and wait for the next fault report
         * from the fault distributor that will contain a set that matches the new site tracker
         * Should the site tracker be versioned and come with the fault set?
         */
//        if (!delta.equals(m_pendingFailedSites)) {
//            System.out.println("Bailing out because delta does not = pending failed sites");
//            return;
//        }

        HashMap<Long, Long> initiatorSafeInitPoint = new HashMap<Long, Long>();
        discoverGlobalFaultData_send(newTracker);
        Long multiPartitionCommitPoint = null;
        if (discoverGlobalFaultData_rcv( newTracker)) {
            multiPartitionCommitPoint = extractGlobalFaultData( newTracker, initiatorSafeInitPoint);
        } else {
            return;
        }

        // Use this agreed new-fault set to make PPD decisions.
        // Since this agreement process should eventually be moved to
        // the fault distributor - this is written with some intentional
        // feature envy.
        PPDPolicyDecision makePPDPolicyDecisions =
            VoltDB.instance().getFaultDistributor().makePPDPolicyDecisions(m_pendingFailedSites, newTracker);

        if (makePPDPolicyDecisions == PPDPolicyDecision.NodeFailure) {
            handleSiteFaults(false,
                    m_pendingFailedSites,
                    multiPartitionCommitPoint,
                    initiatorSafeInitPoint);
        }
        else if (makePPDPolicyDecisions == PPDPolicyDecision.PartitionDetection) {
            handleSiteFaults(true,
                    m_pendingFailedSites,
                    multiPartitionCommitPoint,
                    initiatorSafeInitPoint);
        }

        m_tracker = newTracker;//Get a snapshot of the site tracker

        // make sure the restricted priority queue knows about all of the up initiators
        // for most catalog changes this will do nothing
        // for rejoin, it will matter
        for (Long initiator : m_tracker.m_allInitiatorsImmutable) {
            m_transactionQueue.ensureInitiatorIsKnown(initiator);
        }

        m_pendingFailedSites.clear();
    }

    private Long extractGlobalFaultData(
            SiteTracker newTracker,
            HashMap<Long, Long> initiatorSafeInitPoint) {
        if (!haveNecessaryFaultInfo(newTracker, m_pendingFailedSites)) {
            VoltDB.crashLocalVoltDB("Error extracting fault data", true, null);
        }

        long commitPoint = Long.MIN_VALUE;

        final int localPartitionId =
            newTracker.getPartitionForSite(m_siteId);

        Iterator<Map.Entry<Pair<Long, Long>, Pair<Long, Long>>> iter =
            m_failureSiteUpdateLedger.entrySet().iterator();

        while (iter.hasNext()) {
            final Map.Entry<Pair<Long, Long>, Pair<Long, Long>> entry = iter.next();
            final Pair<Long, Long> key = entry.getKey();
            final Pair<Long, Long> value = entry.getValue();
            final Long safeTxnId = value.getFirst();
            final Long commitedTxnId = value.getSecond();

            /*
             * Can receive messages from beyond the grave
             */
            if (!m_tracker.m_allExecutionSitesImmutable.contains(key.getFirst())) {
                continue;
            }

            final int remotePartitionId =
                    m_tracker.getPartitionForSite(key.getFirst());

            commitPoint = Math.max(commitPoint, commitedTxnId);
            if (remotePartitionId == localPartitionId) {
                Long initiatorId = key.getSecond();
                if (!initiatorSafeInitPoint.containsKey(initiatorId)) {
                    initiatorSafeInitPoint.put( initiatorId, Long.MIN_VALUE);
                }

                initiatorSafeInitPoint.put( initiatorId,
                        Math.max(initiatorSafeInitPoint.get(initiatorId), safeTxnId));
            }
        }
        assert(commitPoint != Long.MIN_VALUE);
        return commitPoint;
    }

    /**
     * Send one message to each surviving execution site providing this site's
     * multi-partition commit point and this site's safe txnid
     * (the receiver will filter the later for its
     * own partition). Do this once for each failed initiator that we know about.
     * Sends all data all the time to avoid a need for request/response.
     */
    private void discoverGlobalFaultData_send(SiteTracker newTracker)
    {
        Set<Long> survivors = newTracker.getAllSites();
        m_recoveryLog.info("Sending fault data " + CoreUtils.hsIdCollectionToString(m_pendingFailedSites) + " to "
                + CoreUtils.hsIdCollectionToString(survivors) +
                " survivors with lastKnownGloballyCommitedMultiPartTxnId "
                + lastKnownGloballyCommitedMultiPartTxnId);

        try {
            for (Long site : m_pendingFailedSites) {
                /*
                 * Check the queue for the data and get it from the ledger if necessary.\
                 * It might not even be in the ledger if the site has been failed
                 * since recovery of this node began.
                 */
                Long txnId = m_transactionQueue.getNewestSafeTransactionForInitiator(site);
                FailureSiteUpdateMessage srcmsg =
                    new FailureSiteUpdateMessage(
                                                 m_pendingFailedSites,
                                                 site,
                                                 txnId != null ? txnId : Long.MIN_VALUE,
                                                 lastKnownGloballyCommitedMultiPartTxnId);

                m_mailbox.send(CoreUtils.toLongArray(survivors), srcmsg);
            }
        }
        catch (MessagingException e) {
            VoltDB.crashLocalVoltDB(e.getMessage(), true, e);
        }
    }

    /*
     * Key is source site, and initiator id
     * Value is safe txnid, last committed txnid
     */
    private final HashMap<Pair<Long, Long>, Pair<Long, Long>>
                    m_failureSiteUpdateLedger = new HashMap<Pair<Long, Long>, Pair<Long, Long>>();

    /**
     * Collect the failure site update messages from all sites This site sent
     * its own mailbox the above broadcast the maximum is local to this site.
     * This also ensures at least one response.
     *
     * Concurrent failures can be detected by additional reports from the FaultDistributor
     * or a mismatch in the set of failed hosts reported in a message from another site
     */
    private boolean discoverGlobalFaultData_rcv(
            SiteTracker newTracker)
    {
<<<<<<< HEAD
=======
        final int localPartitionId =
            m_context.siteTracker.getPartitionForSite(m_siteId);
        int responses = 0;
        long commitPoint = Long.MIN_VALUE;
>>>>>>> ebb62b14
        java.util.ArrayList<FailureSiteUpdateMessage> messages = new java.util.ArrayList<FailureSiteUpdateMessage>();
        do {
            VoltMessage m = m_mailbox.recvBlocking(new Subject[] { Subject.FAILURE, Subject.FAILURE_SITE_UPDATE }, 5);
            //Invoke tick periodically to ensure that the last snapshot continues in the event that the failure
            //process does not complete
            if (m == null) {
                tick();
                continue;
            }

            FailureSiteUpdateMessage fm = null;

            if (m.getSubject() == Subject.FAILURE_SITE_UPDATE.getId()) {
                fm = (FailureSiteUpdateMessage)m;
                messages.add(fm);
                m_failureSiteUpdateLedger.put(
                        Pair.of(fm.m_sourceHSId, fm.m_initiatorForSafeTxnId),
                        Pair.of(fm.m_safeTxnId, fm.m_committedTxnId));
            } else if (m.getSubject() == Subject.FAILURE.getId()) {
                /*
                 * If the fault distributor reports a new fault, redeliver the message to ourself and then abort so
                 * that the process can restart.
                 */
                HashSet<SiteFailureFault> faults = ((ExecutionSiteNodeFailureMessage)m).m_failedSites;
                HashSet<Long> newFailedSiteIds = new HashSet<Long>();
                for (SiteFailureFault fault : faults) {
                    newFailedSiteIds.addAll((fault).getSiteIds());
                }
                m_mailbox.deliverFront(m);
                m_recoveryLog.info("Detected a concurrent failure from FaultDistributor, new failed sites "
                        + CoreUtils.hsIdCollectionToString(newFailedSiteIds));
                return false;
            }

            m_recoveryLog.info("Received failure message  from " + CoreUtils.hsIdToString(fm.m_sourceHSId) +
                    " for failed sites " +
                    CoreUtils.hsIdCollectionToString(fm.m_failedHSIds) + " for initiator id " +
                    CoreUtils.hsIdToString(fm.m_initiatorForSafeTxnId) +
                    " with commit point " + fm.m_committedTxnId + " safe txn id " + fm.m_safeTxnId);
        } while(!haveNecessaryFaultInfo(newTracker, m_pendingFailedSites));

        return true;
    }


    private boolean haveNecessaryFaultInfo(
            SiteTracker newTracker,
            Set<Long> sitesBeingFailed) {
        Set<Long> failingInitiators = new HashSet<Long>(sitesBeingFailed);
        failingInitiators.retainAll(m_tracker.getAllInitiators());
        for (long otherSite : newTracker.getAllSites()) {
            for (Long failingInitiator : failingInitiators) {
                Pair<Long, Long> key = Pair.of( otherSite, failingInitiator);
                if (!m_failureSiteUpdateLedger.containsKey(key)) {
                    return false;
                }
<<<<<<< HEAD
=======
                initiatorSafeInitPoint.put(
                        initiatorId, Math.max(initiatorSafeInitPoint.get(initiatorId), fm.m_safeTxnId));
>>>>>>> ebb62b14
            }
        }
        return true;
    }

    /**
     * Process a node failure detection.
     *
     * Different sites can process UpdateCatalog sysproc and handleNodeFault()
     * in different orders. UpdateCatalog changes MUST be commutative with
     * handleNodeFault.
     * @param partitionDetected
     *
     * @param siteIds Hashset<Long> of host ids of failed nodes
     * @param globalCommitPoint the surviving cluster's greatest committed multi-partition transaction id
     * @param globalInitiationPoint the greatest transaction id acknowledged as globally
     * 2PC to any surviving cluster execution site by the failed initiator.
     *
     */
    void handleSiteFaults(boolean partitionDetected,
            HashSet<Long> failedSites,
            long globalMultiPartCommitPoint,
            HashMap<Long, Long> initiatorSafeInitiationPoint)
    {
        HashSet<Integer> failedHosts = new HashSet<Integer>();
        for (Long siteId : failedSites) {
            failedHosts.add(SiteTracker.getHostForSite(siteId));
        }

        StringBuilder sb = new StringBuilder();
        for (Integer hostId : failedHosts) {
            sb.append(hostId).append(' ');
        }
        if (m_txnlog.isTraceEnabled())
        {
            m_txnlog.trace("FUZZTEST handleNodeFault " + sb.toString() +
                    " with globalMultiPartCommitPoint " + globalMultiPartCommitPoint + " and safeInitiationPoints "
                    + initiatorSafeInitiationPoint);
        } else {
            m_recoveryLog.info("Handling node faults " + sb.toString() +
                    " with globalMultiPartCommitPoint " + globalMultiPartCommitPoint + " and safeInitiationPoints "
                    + initiatorSafeInitiationPoint);
        }
        lastKnownGloballyCommitedMultiPartTxnId = globalMultiPartCommitPoint;

        // If possibly partitioned, run through the safe initiated transaction and stall
        // The unsafe txns from each initiators will be dropped. after this partition detected branch
        if (partitionDetected) {
            Long globalInitiationPoint = Long.MIN_VALUE;
            for (Long initiationPoint : initiatorSafeInitiationPoint.values()) {
                globalInitiationPoint = Math.max( initiationPoint, globalInitiationPoint);
            }
            m_recoveryLog.info("Scheduling snapshot after txnId " + globalInitiationPoint +
                               " for cluster partition fault. Current commit point: " + this.lastCommittedTxnId);

            SnapshotSchedule schedule = m_context.cluster.getFaultsnapshots().get("CLUSTER_PARTITION");
            m_transactionQueue.makeRoadBlock(
                globalInitiationPoint,
                QueueState.BLOCKED_CLOSED,
                new ExecutionSiteLocalSnapshotMessage(globalInitiationPoint,
                                                      schedule.getPath(),
                                                      schedule.getPrefix(),
                                                      true));
        }

        // Fix safe transaction scoreboard in transaction queue
        // Not all of these are initiators, but it is safe...
        for (Long i : failedSites)
        {
            m_transactionQueue.gotFaultForInitiator(i);
        }

        /*
         * List of txns that were not initiated or rolled back.
         * This will be synchronously logged to the command log
         * so they can be skipped at replay time.
         */
        Set<Long> faultedTxns = new HashSet<Long>();

        //System.out.println("Site " + m_siteId + " dealing with faultable txns " + m_transactionsById.keySet());
        // Correct transaction state internals and commit
        // or remove affected transactions from RPQ and txnId hash.
        Iterator<Long> it = m_transactionsById.keySet().iterator();
        while (it.hasNext())
        {
            final long tid = it.next();
            TransactionState ts = m_transactionsById.get(tid);
            ts.handleSiteFaults(failedSites);

            // Fault a transaction that was not globally initiated by a failed initiator
            if (initiatorSafeInitiationPoint.containsKey(ts.initiatorHSId) &&
                    ts.txnId > initiatorSafeInitiationPoint.get(ts.initiatorHSId) &&
                failedSites.contains(ts.initiatorHSId))
            {
                m_recoveryLog.info("Site " + m_siteId + " faulting non-globally initiated transaction " + ts.txnId);
                it.remove();
                if (!ts.isReadOnly()) {
                    faultedTxns.add(ts.txnId);
                }
                m_transactionQueue.faultTransaction(ts);
            }

            // Multipartition transaction without a surviving coordinator:
            // Commit a txn that is in progress and committed elsewhere.
            // (Must have lost the commit message during the failure.)
            // Otherwise, without a coordinator, the transaction can't
            // continue. Must rollback, if in progress, or fault it
            // from the queues if not yet started.
            else if (ts instanceof MultiPartitionParticipantTxnState &&
                     failedSites.contains(ts.coordinatorSiteId))
            {
                MultiPartitionParticipantTxnState mpts = (MultiPartitionParticipantTxnState) ts;
                if (ts.isInProgress() && ts.txnId <= globalMultiPartCommitPoint)
                {
                    m_recoveryLog.info("Committing in progress multi-partition txn " + ts.txnId +
                            " even though coordinator was on a failed host because the txnId <= " +
                            "the global multi-part commit point");
                    CompleteTransactionMessage ft =
                        mpts.createCompleteTransactionMessage(false, false);
                    ft.m_sourceHSId = m_siteId;
                    m_mailbox.deliverFront(ft);
                }
                else if (ts.isInProgress() && ts.txnId > globalMultiPartCommitPoint) {
                    m_recoveryLog.info("Rolling back in progress multi-partition txn " + ts.txnId +
                            " because the coordinator was on a failed host and the txnId > " +
                            "the global multi-part commit point");
                    CompleteTransactionMessage ft =
                        mpts.createCompleteTransactionMessage(true, false);
                    ft.m_sourceHSId = m_siteId;
                    if (!ts.isReadOnly()) {
                        faultedTxns.add(ts.txnId);
                    }
                    m_mailbox.deliverFront(ft);
                }
                else
                {
                    m_recoveryLog.info("Faulting multi-part transaction " + ts.txnId +
                            " because the coordinator was on a failed node");
                    it.remove();
                    if (!ts.isReadOnly()) {
                        faultedTxns.add(ts.txnId);
                    }
                    m_transactionQueue.faultTransaction(ts);
                }
            }
            // If we're the coordinator, then after we clean up our internal
            // state due to a failed node, we need to poke ourselves to check
            // to see if all the remaining dependencies are satisfied.  Do this
            // with a message to our mailbox so that happens in the
            // execution site thread
            else if (ts instanceof MultiPartitionParticipantTxnState &&
                     ts.coordinatorSiteId == m_siteId)
            {
                if (ts.isInProgress())
                {
                    m_mailbox.deliverFront(new CheckTxnStateCompletionMessage(ts.txnId, m_siteId));
                }
            }
        }
        if (m_recoveryProcessor != null) {
            m_recoveryProcessor.handleSiteFaults(failedSites, m_tracker);
        }
        try {
            //Log it and acquire the completion permit from the semaphore
            VoltDB.instance().getCommandLog().logFault(faultedTxns).acquire();
        } catch (InterruptedException e) {
            VoltDB.crashLocalVoltDB("Interrupted while attempting to log a fault", true, e);
        }
    }


    private FragmentResponseMessage processSysprocFragmentTask(
            final TransactionState txnState,
            final HashMap<Integer,List<VoltTable>> dependencies,
            final long fragmentId, final FragmentResponseMessage currentFragResponse,
            final ParameterSet params)
    {
        // assume success. errors correct this assumption as they occur
        currentFragResponse.setStatus(FragmentResponseMessage.SUCCESS, null);

        ProcedureRunner runner = null;
        synchronized (m_registeredSysProcPlanFragments) {
            runner = m_registeredSysProcPlanFragments.get(fragmentId);
        }
        if (runner == null) {
            assert(false);
        }

        try {
            final DependencyPair dep
                = runner.executePlanFragment(txnState,
                                             dependencies,
                                             fragmentId,
                                             params,
                                             m_systemProcedureContext);

            sendDependency(currentFragResponse, dep.depId, dep.dependency);
        }
        catch (final EEException e)
        {
            hostLog.l7dlog( Level.TRACE, LogKeys.host_ExecutionSite_ExceptionExecutingPF.name(), new Object[] { fragmentId }, e);
            currentFragResponse.setStatus(FragmentResponseMessage.UNEXPECTED_ERROR, e);
        }
        catch (final SQLException e)
        {
            hostLog.l7dlog( Level.TRACE, LogKeys.host_ExecutionSite_ExceptionExecutingPF.name(), new Object[] { fragmentId }, e);
            currentFragResponse.setStatus(FragmentResponseMessage.UNEXPECTED_ERROR, e);
        }
        catch (final Exception e)
        {
            // Just indicate that we failed completely
            currentFragResponse.setStatus(FragmentResponseMessage.UNEXPECTED_ERROR, new SerializableException(e));
        }

        return currentFragResponse;
    }


    private void sendDependency(
            final FragmentResponseMessage currentFragResponse,
            final int dependencyId,
            final VoltTable dependency)
    {
        if (log.isTraceEnabled()) {
            log.l7dlog(Level.TRACE,
                       LogKeys.org_voltdb_ExecutionSite_SendingDependency.name(),
                       new Object[] { dependencyId }, null);
        }
        currentFragResponse.addDependency(dependencyId, dependency);
    }


    /*
     * Do snapshot work exclusively until there is no more. Also blocks
     * until the syncing and closing of snapshot data targets has completed.
     */
    public void initiateSnapshots(Deque<SnapshotTableTask> tasks, long txnId, int numLiveHosts) {
        m_snapshotter.initiateSnapshots(ee, tasks, txnId, numLiveHosts);
    }

    public HashSet<Exception> completeSnapshotWork() throws InterruptedException {
        return m_snapshotter.completeSnapshotWork(ee);
    }


    /*
     *  SiteConnection Interface (VoltProcedure -> ExecutionSite)
     */

    @Override
    public void registerPlanFragment(final long pfId, final ProcedureRunner proc) {
        synchronized (m_registeredSysProcPlanFragments) {
            assert(m_registeredSysProcPlanFragments.containsKey(pfId) == false);
            m_registeredSysProcPlanFragments.put(pfId, proc);
        }
    }

    @Override
    public long getCorrespondingSiteId() {
        return m_siteId;
    }

    @Override
    public int getCorrespondingPartitionId() {
        return m_tracker.getPartitionForSite(m_siteId);
    }

    @Override
    public int getCorrespondingHostId() {
        return SiteTracker.getHostForSite(m_siteId);
    }


    @Override
    public void loadTable(
            long txnId,
            String clusterName,
            String databaseName,
            String tableName,
            VoltTable data)
    throws VoltAbortException
    {
        Cluster cluster = m_context.cluster;
        if (cluster == null) {
            throw new VoltAbortException("cluster '" + clusterName + "' does not exist");
        }
        Database db = cluster.getDatabases().get(databaseName);
        if (db == null) {
            throw new VoltAbortException("database '" + databaseName + "' does not exist in cluster " + clusterName);
        }
        Table table = db.getTables().getIgnoreCase(tableName);
        if (table == null) {
            throw new VoltAbortException("table '" + tableName + "' does not exist in database " + clusterName + "." + databaseName);
        }

        long undo_token = getNextUndoToken();
        ee.loadTable(table.getRelativeIndex(), data,
                     txnId,
                     lastCommittedTxnId,
                     undo_token);
        ee.releaseUndoToken(undo_token);
        getNextUndoToken();
    }

    @Override
    public VoltTable[] executeQueryPlanFragmentsAndGetResults(
            long[] planFragmentIds,
            int numFragmentIds,
            ParameterSet[] parameterSets,
            int numParameterSets,
            long txnId,
            boolean readOnly) throws EEException
    {
        return ee.executeQueryPlanFragmentsAndGetResults(
            planFragmentIds,
            numFragmentIds,
            parameterSets,
            numParameterSets,
            txnId,
            lastCommittedTxnId,
            readOnly ? Long.MAX_VALUE : getNextUndoToken());
    }

    @Override
    public void simulateExecutePlanFragments(long txnId, boolean readOnly) {
        if (!readOnly) {
            // pretend real work was done
            getNextUndoToken();
        }
    }

    /**
     * Continue doing runnable work for the current transaction.
     * If doWork() returns true, the transaction is over.
     * Otherwise, the procedure may have more java to run
     * or a dependency or fragment to collect from the network.
     *
     * doWork() can sneak in a new SP transaction. Maybe it would
     * be better if transactions didn't trigger other transactions
     * and those optimization decisions where made somewhere closer
     * to this code?
     */
    @Override
    public Map<Integer, List<VoltTable>>
    recursableRun(TransactionState currentTxnState)
    {
        while (m_shouldContinue) {
            if (currentTxnState.doWork(m_recovering)) {
                if (currentTxnState.needsRollback())
                {
                    rollbackTransaction(currentTxnState);
                }
                completeTransaction(currentTxnState);
                TransactionState ts = m_transactionsById.remove(currentTxnState.txnId);
                assert(ts != null);
                return null;
            }
            else if (currentTxnState.shouldResumeProcedure()){
                Map<Integer, List<VoltTable>> retval =
                    currentTxnState.getPreviousStackFrameDropDependendencies();
                assert(retval != null);
                return retval;
            }
            // This is a bit ugly; more or less a straight-forward
            // extraction of the logic that used to be in
            // MultiPartitionParticipantTxnState.doWork()
            else if (currentTxnState.isBlocked() &&
                     !currentTxnState.isDone() &&
                     currentTxnState.isCoordinator() &&
                     currentTxnState.isReadOnly() &&
                     !currentTxnState.hasTransactionalWork())
            {
                assert(!currentTxnState.isSinglePartition());
                tryToSneakInASinglePartitionProcedure();
            }
            else
            {
                VoltMessage message = m_mailbox.recvBlocking(5);
                tick();
                if (message != null) {
                    handleMailboxMessage(message);
                } else {
                    //idle, do snapshot work
                    m_snapshotter.doSnapshotWork(ee, EstTime.currentTimeMillis() - lastCommittedTxnTime > 5);
                }

                /**
                 * If this site is the source for a recovering partition the recovering
                 * partition might be blocked waiting for the txn to sync at from here.
                 * Since this site is blocked on the multi-part waiting for the destination to respond
                 * to a plan fragment it is a deadlock.
                 * Poke the destination so that it will execute past the current
                 * multi-part txn.
                 */
                if (m_recoveryProcessor != null) {
                    m_recoveryProcessor.notifyBlockedOnMultiPartTxn( currentTxnState.txnId );
                }
            }
        }
        // should only get here on shutdown
        return null;
    }

    /*
     *
     *  SiteTransactionConnection Interface (TransactionState -> ExecutionSite)
     *
     */

    @Override
    public SiteTracker getSiteTracker() {
        return m_tracker;
    }

    /**
     * Set the txn id from the WorkUnit and set/release undo tokens as
     * necessary. The DTXN currently has no notion of maintaining undo
     * tokens beyond the life of a transaction so it is up to the execution
     * site to release the undo data in the EE up until the current point
     * when the transaction ID changes.
     */
    @Override
    public final void beginNewTxn(TransactionState txnState)
    {
        if (m_txnlog.isTraceEnabled())
        {
            m_txnlog.trace("FUZZTEST beginNewTxn " + txnState.txnId + " " +
                           (txnState.isSinglePartition() ? "single" : "multi") + " " +
                           (txnState.isReadOnly() ? "readonly" : "readwrite") + " " +
                           (txnState.isCoordinator() ? "coord" : "part"));
        }
        if (!txnState.isReadOnly()) {
            assert(txnState.getBeginUndoToken() == kInvalidUndoToken);
            txnState.setBeginUndoToken(latestUndoToken);
            assert(txnState.getBeginUndoToken() != kInvalidUndoToken);
        }
    }

    public final void rollbackTransaction(TransactionState txnState)
    {
        if (m_txnlog.isTraceEnabled())
        {
            m_txnlog.trace("FUZZTEST rollbackTransaction " + txnState.txnId);
        }
        if (!txnState.isReadOnly()) {
            assert(latestUndoToken != kInvalidUndoToken);
            assert(txnState.getBeginUndoToken() != kInvalidUndoToken);
            assert(latestUndoToken >= txnState.getBeginUndoToken());

            // don't go to the EE if no work was done
            if (latestUndoToken > txnState.getBeginUndoToken()) {
                ee.undoUndoToken(txnState.getBeginUndoToken());
            }
        }
    }


    @Override
    public FragmentResponseMessage processFragmentTask(
            TransactionState txnState,
            final HashMap<Integer,List<VoltTable>> dependencies,
            final VoltMessage task)
    {
        final FragmentTaskMessage ftask = (FragmentTaskMessage) task;
        final FragmentResponseMessage currentFragResponse = new FragmentResponseMessage(ftask, getSiteId());
        currentFragResponse.setStatus(FragmentResponseMessage.SUCCESS, null);

        if (!ftask.isSysProcTask())
        {
            if (dependencies != null)
            {
                ee.stashWorkUnitDependencies(dependencies);
            }
        }

        for (int frag = 0; frag < ftask.getFragmentCount(); frag++)
        {
            final long fragmentId = ftask.getFragmentId(frag);
            final int outputDepId = ftask.getOutputDepId(frag);

            // this is a horrible performance hack, and can be removed with small changes
            // to the ee interface layer.. (rtb: not sure what 'this' encompasses...)
            ParameterSet params = null;
            final ByteBuffer paramData = ftask.getParameterDataForFragment(frag);
            if (paramData != null) {
                final FastDeserializer fds = new FastDeserializer(paramData);
                try {
                    params = fds.readObject(ParameterSet.class);
                }
                catch (final IOException e) {
                    hostLog.l7dlog( Level.FATAL,
                                    LogKeys.host_ExecutionSite_FailedDeserializingParamsForFragmentTask.name(), e);
                    VoltDB.crashLocalVoltDB(e.getMessage(), true, e);
                }
            }
            else {
                params = new ParameterSet();
            }

            if (ftask.isSysProcTask()) {
                return processSysprocFragmentTask(txnState, dependencies, fragmentId,
                                                  currentFragResponse, params);
            }
            else {
                final int inputDepId = ftask.getOnlyInputDepId(frag);

                /*
                 * Currently the error path when executing plan fragments
                 * does not adequately distinguish between fatal errors and
                 * abort type errors that should result in a roll back.
                 * Assume that it is ninja: succeeds or doesn't return.
                 * No roll back support.
                 */
                try {
                    final VoltTable dependency = ee.executePlanFragment(fragmentId,
                                                                        inputDepId,
                                                                        params,
                                                                        txnState.txnId,
                                                                        lastCommittedTxnId,
                                                                        txnState.isReadOnly() ? Long.MAX_VALUE : getNextUndoToken());

                    sendDependency(currentFragResponse, outputDepId, dependency);

                } catch (final EEException e) {
                    hostLog.l7dlog( Level.TRACE, LogKeys.host_ExecutionSite_ExceptionExecutingPF.name(), new Object[] { fragmentId }, e);
                    currentFragResponse.setStatus(FragmentResponseMessage.UNEXPECTED_ERROR, e);
                    break;
                } catch (final SQLException e) {
                    hostLog.l7dlog( Level.TRACE, LogKeys.host_ExecutionSite_ExceptionExecutingPF.name(), new Object[] { fragmentId }, e);
                    currentFragResponse.setStatus(FragmentResponseMessage.UNEXPECTED_ERROR, e);
                    break;
                }
            }
        }
        return currentFragResponse;
    }


    @Override
    public InitiateResponseMessage processInitiateTask(
            TransactionState txnState,
            final VoltMessage task)
    {
        final InitiateTaskMessage itask = (InitiateTaskMessage)task;
        final ProcedureRunner runner = procs.get(itask.getStoredProcedureName());

        final InitiateResponseMessage response = new InitiateResponseMessage(itask);

        // feasible to receive a transaction initiated with an earlier catalog.
        if (runner == null) {
            response.setResults(
                new ClientResponseImpl(ClientResponse.GRACEFUL_FAILURE,
                                       new VoltTable[] {},
                                       "Procedure does not exist: " + itask.getStoredProcedureName()));
        }
        else {
            try {
                Object[] callerParams = null;
                /*
                 * Parameters are lazily deserialized. We may not find out until now
                 * that the parameter set is corrupt
                 */
                try {
                    callerParams = itask.getParameters();
                } catch (RuntimeException e) {
                    Writer result = new StringWriter();
                    PrintWriter pw = new PrintWriter(result);
                    e.printStackTrace(pw);
                    response.setResults(
                            new ClientResponseImpl(ClientResponse.GRACEFUL_FAILURE,
                                                   new VoltTable[] {},
                                                   "Exception while deserializing procedure params\n" +
                                                   result.toString()));
                }
                if (callerParams != null) {
                    ClientResponseImpl cr = null;

                    // find the txn id visible to the proc
                    long txnId = txnState.txnId;
                    StoredProcedureInvocation invocation = txnState.getInvocation();
                    if ((invocation != null) && (invocation.getType() == ProcedureInvocationType.REPLICATED)) {
                        txnId = invocation.getOriginalTxnId();
                    }

                    // call the proc
                    runner.setupTransaction(txnState);
                    if (runner.isSystemProcedure()) {
                        final Object[] combinedParams = new Object[callerParams.length + 1];
                        combinedParams[0] = m_systemProcedureContext;
                        for (int i=0; i < callerParams.length; ++i) combinedParams[i+1] = callerParams[i];
                        cr = runner.call(txnId, combinedParams);
                    }
                    else {
                        cr = runner.call(txnId, itask.getParameters());
                    }
                    response.setResults(cr, itask);
                    // record the results of write transactions to the transaction state
                    // this may be used to verify the DR replica cluster gets the same value
                    // skip for multi-partition txns because only 1 of k+1 partitions will
                    //  have the real results
                    if ((!itask.isReadOnly()) && itask.isSinglePartition()) {
                        txnState.storeResults(cr);
                    }
                }
            }
            catch (final ExpectedProcedureException e) {
                log.l7dlog( Level.TRACE, LogKeys.org_voltdb_ExecutionSite_ExpectedProcedureException.name(), e);
                response.setResults(
                                    new ClientResponseImpl(
                                                           ClientResponse.GRACEFUL_FAILURE,
                                                           new VoltTable[]{},
                                                           e.toString()));
            }
            catch (final Exception e) {
                // Should not be able to reach here. VoltProcedure.call caught all invocation target exceptions
                // and converted them to error responses. Java errors are re-thrown, and not caught by this
                // exception clause. A truly unexpected exception reached this point. Crash. It's a defect.
                hostLog.l7dlog( Level.ERROR, LogKeys.host_ExecutionSite_UnexpectedProcedureException.name(), e);
                VoltDB.crashLocalVoltDB(e.getMessage(), true, e);
            }
        }
        log.l7dlog( Level.TRACE, LogKeys.org_voltdb_ExecutionSite_SendingCompletedWUToDtxn.name(), null);
        return response;
    }

    /**
     * Try to execute a single partition procedure if one is available in the
     * priority queue.
     *
     * @return false if there is no possibility for speculative work.
     */
    public boolean tryToSneakInASinglePartitionProcedure() {
        // poll for an available message. don't block
        VoltMessage message = m_mailbox.recv();
        tick(); // unclear if this necessary (rtb)
        if (message != null) {
            handleMailboxMessage(message);
            return true;
        }
        else {
            TransactionState nextTxn = (TransactionState)m_transactionQueue.peek();

            // only sneak in single partition work
            if (nextTxn instanceof SinglePartitionTxnState)
            {
                boolean success = nextTxn.doWork(m_recovering);
                assert(success);
                return true;
            }
            else {
                // multipartition is next or no work
                return false;
            }
        }
    }

    public PartitionDRGateway getPartitionDRGateway() {
        return m_partitionDRGateway;
    }

    @Override
    public long getReplicatedDMLDivisor() {
        return m_tracker.m_numberOfPartitions;
    }

    public void notifySitesAdded(final SiteTracker st) {
        Runnable r = new Runnable() {
            @Override
            public void run() {
                if (!m_pendingFailedSites.isEmpty()) {
                    return;
                }

                /*
                 * Failure processing may pick up the site tracker eagerly
                 */
                if (st.m_version <= m_tracker.m_version){
                    return;
                }

                m_tracker = st;
                // make sure the restricted priority queue knows about all of the up initiators
                // for most catalog changes this will do nothing
                // for rejoin, it will matter
                for (Long initiator : m_tracker.m_allInitiatorsImmutable) {
                    m_transactionQueue.ensureInitiatorIsKnown(initiator);
                }
            }
        };
        LocalObjectMessage lom = new LocalObjectMessage(r);
        lom.m_sourceHSId = m_siteId;
        m_mailbox.deliver(lom);
    }
}<|MERGE_RESOLUTION|>--- conflicted
+++ resolved
@@ -858,24 +858,7 @@
         return eeTemp;
     }
 
-<<<<<<< HEAD
     public boolean updateClusterState() {
-=======
-    public boolean updateClusterState(String catalogDiffCommands) {
-        m_context = VoltDB.instance().getCatalogContext();
-        m_knownFailedSites.removeAll(m_context.siteTracker.getAllLiveSites());
-        m_handledFailedSites.removeAll(m_context.siteTracker.getAllLiveSites());
-
-        // make sure the restricted priority queue knows about all of the up initiators
-        // for most catalog changes this will do nothing
-        // for rejoin, it will matter
-        for (Site s : m_context.catalog.getClusters().get("cluster").getSites()) {
-            if (s.getIsexec() == false && s.getIsup()) {
-                m_transactionQueue.ensureInitiatorIsKnown(Integer.parseInt(s.getTypeName()));
-            }
-        }
-
->>>>>>> ebb62b14
         return true;
     }
 
@@ -1644,13 +1627,6 @@
     private boolean discoverGlobalFaultData_rcv(
             SiteTracker newTracker)
     {
-<<<<<<< HEAD
-=======
-        final int localPartitionId =
-            m_context.siteTracker.getPartitionForSite(m_siteId);
-        int responses = 0;
-        long commitPoint = Long.MIN_VALUE;
->>>>>>> ebb62b14
         java.util.ArrayList<FailureSiteUpdateMessage> messages = new java.util.ArrayList<FailureSiteUpdateMessage>();
         do {
             VoltMessage m = m_mailbox.recvBlocking(new Subject[] { Subject.FAILURE, Subject.FAILURE_SITE_UPDATE }, 5);
@@ -1707,11 +1683,6 @@
                 if (!m_failureSiteUpdateLedger.containsKey(key)) {
                     return false;
                 }
-<<<<<<< HEAD
-=======
-                initiatorSafeInitPoint.put(
-                        initiatorId, Math.max(initiatorSafeInitPoint.get(initiatorId), fm.m_safeTxnId));
->>>>>>> ebb62b14
             }
         }
         return true;
