/* This file is part of VoltDB.
 * Copyright (C) 2008-2012 VoltDB Inc.
 *
 * VoltDB is free software: you can redistribute it and/or modify
 * it under the terms of the GNU General Public License as published by
 * the Free Software Foundation, either version 3 of the License, or
 * (at your option) any later version.
 *
 * VoltDB is distributed in the hope that it will be useful,
 * but WITHOUT ANY WARRANTY; without even the implied warranty of
 * MERCHANTABILITY or FITNESS FOR A PARTICULAR PURPOSE.  See the
 * GNU General Public License for more details.
 *
 * You should have received a copy of the GNU General Public License
 * along with VoltDB.  If not, see <http://www.gnu.org/licenses/>.
 */

package org.voltdb;

import java.io.IOException;
import java.util.ArrayDeque;
import java.util.ArrayList;
import java.util.Deque;
import java.util.HashMap;
import java.util.HashSet;
import java.util.LinkedList;
import java.util.List;
import java.util.Map;
import java.util.TreeSet;
import java.util.concurrent.Callable;
import java.util.concurrent.ConcurrentLinkedQueue;
import java.util.concurrent.ExecutionException;
import java.util.concurrent.Future;
import java.util.concurrent.Semaphore;
import java.util.concurrent.atomic.AtomicInteger;

import org.apache.zookeeper_voltpatches.KeeperException;
import org.apache.zookeeper_voltpatches.KeeperException.NoNodeException;
import org.apache.zookeeper_voltpatches.ZooKeeper;
import org.apache.zookeeper_voltpatches.data.Stat;
import org.json_voltpatches.JSONObject;

import org.voltcore.logging.VoltLogger;
import org.voltcore.utils.DBBPool.BBContainer;
import org.voltcore.utils.Pair;
import org.voltdb.catalog.Database;
import org.voltdb.catalog.Table;
import org.voltdb.jni.ExecutionEngine;
import org.voltdb.utils.CatalogUtil;


import com.google.common.util.concurrent.Callables;
import com.google.common.util.concurrent.ListenableFuture;
import com.google.common.util.concurrent.MoreExecutors;

/**
 * Encapsulates the state needed to manage an ongoing snapshot at the
 * per-execution site level. Also contains some static global snapshot
 * counters. This class requires callers to maintain thread safety;
 * generally (exclusively?) it is driven by ExecutionSite, each of
 * which has a SnapshotSiteProcessor.
 */
public class SnapshotSiteProcessor {

    private static final VoltLogger hostLog = new VoltLogger("HOST");

    /** Global count of execution sites on this node performing snapshot */
    public static final AtomicInteger ExecutionSitesCurrentlySnapshotting =
        new AtomicInteger(-1);

    /**
     * Ensure only one thread running the setup fragment does the creation
     * of the targets and the distribution of the work.
     */
    public static final Object m_snapshotCreateLock = new Object();
    public static Semaphore m_snapshotCreateSetupPermit = null;

    /**
     * Only proceed once permits are available after setup completes
     */
    public static Semaphore m_snapshotPermits = new Semaphore(0);

    /**
     * Global collection populated by snapshot creator, poll'd by individual sites
     */
    public static final LinkedList<Deque<SnapshotTableTask>> m_taskListsForSites =
        new LinkedList<Deque<SnapshotTableTask>>();

    /**
     * Sequence numbers for export tables. This is repopulated before each snapshot by each execution site
     * that reaches the snapshot.
     */
    private static final Map<String, List<Pair<Integer, Long>>> m_exportSequenceNumbers =
        new HashMap<String, List<Pair<Integer, Long>>>();

    /*
     * Do some random tasks that are deferred to the snapshot termination thread.
     * The two I know about are syncing/closing the digest file and catalog copy
     */
    public static final ConcurrentLinkedQueue<Runnable> m_tasksOnSnapshotCompletion =
        new ConcurrentLinkedQueue<Runnable>();


    /** Number of snapshot buffers to keep */
    static final int m_numSnapshotBuffers = 5;

    /**
     * Pick a buffer length that is big enough to store at least one of the largest size tuple supported
     * in the system (2 megabytes). Add a fudge factor for metadata.
     */
    public static final int m_snapshotBufferLength = (1024 * 1024 * 2) + Short.MAX_VALUE;
    private final ArrayList<BBContainer> m_snapshotBufferOrigins =
        new ArrayList<BBContainer>();
    /**
     * Set to true when the buffer is sent to a SnapshotDataTarget for I/O
     * and back to false when the container is discarded.
     * A volatile allows the EE to check for the buffer without
     * synchronization when the snapshot is done online.
     */
    private final ConcurrentLinkedQueue<BBContainer> m_availableSnapshotBuffers
        = new ConcurrentLinkedQueue<BBContainer>();

    /**
     * The last EE out has to shut off the lights. Cache a list
     * of targets in case this EE ends up being the one that needs
     * to close each target.
     */
    private ArrayList<SnapshotDataTarget> m_snapshotTargets = null;

    /**
     * Queue of tasks for tables that still need to be snapshotted.
     * This is polled from until there are no more tasks.
     */
    private ArrayDeque<SnapshotTableTask> m_snapshotTableTasks = null;

    private long m_lastSnapshotTxnId;
    private int m_lastSnapshotNumHosts;
    private final int m_snapshotPriority;

    private boolean m_lastSnapshotSucceded = true;

    /**
     * List of threads to join to block on snapshot completion
     * when using completeSnapshotWork().
     */
    private ArrayList<Thread> m_snapshotTargetTerminators = null;

    /**
     * When a buffer is returned to the pool this is invoked to ensure the EE wakes up
     * and does any potential snapshot work with that buffer
     */
    private final Runnable m_onPotentialSnapshotWork;

    /*
     * Synchronization is handled by SnapshotSaveAPI.startSnapshotting
     * Store the export sequence numbers for every table and partition. This will
     * be called by every execution site before the snapshot starts. Then the execution
     * site that gets the setup permit will  use getExportSequenceNumbers to retrieve the full
     * set and reset the contents.
     */
    public static void populateExportSequenceNumbersForExecutionSite(SystemProcedureExecutionContext context) {
        Database database = context.getDatabase();
        for (Table t : database.getTables()) {
            if (!CatalogUtil.isTableExportOnly(database, t))
                continue;

            List<Pair<Integer, Long>> sequenceNumbers = m_exportSequenceNumbers.get(t.getTypeName());
            if (sequenceNumbers == null) {
                sequenceNumbers = new ArrayList<Pair<Integer,Long>>();
                m_exportSequenceNumbers.put(t.getTypeName(), sequenceNumbers);
            }

            long[] ackOffSetAndSequenceNumber =
                context.getSiteProcedureConnection().getUSOForExportTable(t.getSignature());
            sequenceNumbers.add(
                    Pair.of(
                            context.getPartitionId(),
                            ackOffSetAndSequenceNumber[1]));
        }
    }

    public static Map<String, List<Pair<Integer, Long>>> getExportSequenceNumbers() {
        HashMap<String, List<Pair<Integer,Long>>> sequenceNumbers =
            new HashMap<String, List<Pair<Integer, Long>>>(m_exportSequenceNumbers);
        m_exportSequenceNumbers.clear();
        return sequenceNumbers;
    }

    private long m_quietUntil = 0;

    private boolean inQuietPeriod() {
        return org.voltcore.utils.EstTime.currentTimeMillis() < m_quietUntil;
    }

<<<<<<< HEAD
    /**
     * A class identifying a table that should be snapshotted as well as the destination
     * for the resulting tuple blocks
     */
    public static class SnapshotTableTask {
        public final int m_tableId;
        public final boolean m_isReplicated;
        public final String m_name;
        private final SnapshotDataTarget m_target;
        private final SnapshotDataFilter m_filters[];

        public SnapshotTableTask(
                final int tableId,
                final SnapshotDataTarget target,
                final SnapshotDataFilter filters[],
                boolean isReplicated,
                final String tableName) {
            m_tableId = tableId;
            m_target = target;
            m_filters = filters;
            m_isReplicated = isReplicated;
            m_name = tableName;
        }

        @Override
        public String toString() {
            return ("SnapshotTableTask for " + m_name + " replicated " + m_isReplicated);
        }
    }

=======
>>>>>>> d09535bc
    SnapshotSiteProcessor(Runnable onPotentialSnapshotWork, int snapshotPriority) {
        m_onPotentialSnapshotWork = onPotentialSnapshotWork;
        m_snapshotPriority = snapshotPriority;
        initializeBufferPool();
    }

    public void shutdown() {
        for (BBContainer c : m_snapshotBufferOrigins ) {
            c.discard();
        }
        m_snapshotBufferOrigins.clear();
        m_availableSnapshotBuffers.clear();
    }

    void initializeBufferPool() {
        for (int ii = 0; ii < SnapshotSiteProcessor.m_numSnapshotBuffers; ii++) {
            final BBContainer origin = org.voltcore.utils.DBBPool.allocateDirect(m_snapshotBufferLength);
            m_snapshotBufferOrigins.add(origin);
            long snapshotBufferAddress = 0;
            if (VoltDB.getLoadLibVOLTDB()) {
                snapshotBufferAddress = org.voltcore.utils.DBBPool.getBufferAddress(origin.b);
            }
            m_availableSnapshotBuffers.offer(new BBContainer(origin.b, snapshotBufferAddress) {
                @Override
                public void discard() {
                    m_availableSnapshotBuffers.offer(this);
                    m_onPotentialSnapshotWork.run();
                }
            });
        }
    }

    public void initiateSnapshots(ExecutionEngine ee, Deque<SnapshotTableTask> tasks, long txnId, int numHosts) {
        m_quietUntil = System.currentTimeMillis() + 200;
        m_lastSnapshotSucceded = true;
        m_lastSnapshotTxnId = txnId;
        m_lastSnapshotNumHosts = numHosts;
        m_snapshotTableTasks = new ArrayDeque<SnapshotTableTask>(tasks);
        m_snapshotTargets = new ArrayList<SnapshotDataTarget>();
        m_snapshotTargetTerminators = new ArrayList<Thread>();
        for (final SnapshotTableTask task : tasks) {
            if (!task.m_isReplicated) {
                assert(task != null);
                assert(m_snapshotTargets != null);
                m_snapshotTargets.add(task.m_target);
            }
            if (!ee.activateTableStream(task.m_tableId, TableStreamType.SNAPSHOT )) {
                hostLog.error("Attempted to activate copy on write mode for table "
                        + task.m_name + " and failed");
                hostLog.error(task);
                VoltDB.crashLocalVoltDB("No additional info", false, null);
            }
        }
    }

    private void quietPeriodSet(boolean ignoreQuietPeriod) {
        if (!ignoreQuietPeriod && m_snapshotPriority > 0) {
            m_quietUntil = System.currentTimeMillis() + (5 * m_snapshotPriority) + ((long)(Math.random() * 15));
        }
    }
    public Future<?> doSnapshotWork(ExecutionEngine ee, boolean ignoreQuietPeriod) {
        ListenableFuture<?> retval = null;

        /*
         * This thread will null out the reference to m_snapshotTableTasks when
         * a snapshot is finished. If the snapshot buffer is loaned out that means
         * it is pending I/O somewhere so there is no work to do until it comes back.
         */
        if (m_snapshotTableTasks == null ||
                m_availableSnapshotBuffers.isEmpty() ||
                (!ignoreQuietPeriod && inQuietPeriod())) {
            return retval;
        }

        /*
         * There definitely is snapshot work to do. There should be a task
         * here. If there isn't something is wrong because when the last task
         * is polled cleanup and nulling should occur.
         */
        while (!m_snapshotTableTasks.isEmpty()) {
            final SnapshotTableTask currentTask = m_snapshotTableTasks.peek();
            assert(currentTask != null);
            final int headerSize = currentTask.m_target.getHeaderSize();
            final BBContainer snapshotBuffer = m_availableSnapshotBuffers.poll();
            assert(snapshotBuffer != null);
            snapshotBuffer.b.clear();
            snapshotBuffer.b.position(headerSize);
            final int serialized =
                ee.tableStreamSerializeMore(
                    snapshotBuffer,
                    currentTask.m_tableId,
                    TableStreamType.SNAPSHOT);
            if (serialized < 0) {
                VoltDB.crashLocalVoltDB("Failure while serialize data from a table for COW snapshot", false, null);
            }

            /**
             * The EE will return 0 when there is no more data left to pull from that table.
             * The enclosing loop ensures that the next table is then addressed.
             */
            if (serialized == 0) {
                final SnapshotTableTask t = m_snapshotTableTasks.poll();
                /**
                 * Replicated tables are assigned to a single ES on each site and that ES
                 * is responsible for closing the data target. Done in a separate
                 * thread so the EE can continue working.
                 */
                if (t.m_isReplicated && t.m_target.getFormat().isTableBased()) {
                    final Thread terminatorThread =
                        new Thread("Replicated SnapshotDataTarget terminator ") {
                        @Override
                        public void run() {
                            try {
                                t.m_target.close();
                            } catch (IOException e) {
                                throw new RuntimeException(e);
                            } catch (InterruptedException e) {
                                throw new RuntimeException(e);
                            }

                        }
                    };
                    m_snapshotTargetTerminators.add(terminatorThread);
                    terminatorThread.start();
                }
                m_availableSnapshotBuffers.offer(snapshotBuffer);
                continue;
            }

            /**
             * The block from the EE will contain raw tuple data with no length prefix etc.
             */
            snapshotBuffer.b.limit(headerSize + serialized);
            snapshotBuffer.b.position(0);
            Callable<BBContainer> valueForTarget = Callables.returning(snapshotBuffer);
            for (SnapshotDataFilter filter : currentTask.m_filters) {
                valueForTarget = filter.filter(valueForTarget);
            }
<<<<<<< HEAD
            retval = currentTask.m_target.write(valueForTarget, currentTask);
=======

            retval = currentTask.m_target.write(valueForTarget);
>>>>>>> d09535bc
            if (retval != null) {
                final ListenableFuture<?> retvalFinal = retval;
                retvalFinal.addListener(new Runnable() {
                    @Override
                    public void run() {
                        try {
                            retvalFinal.get();
                        } catch (Throwable t) {
                            if (m_lastSnapshotSucceded) {
                                hostLog.error("Error while attempting to write snapshot data to file " +
                                        currentTask.m_target, t);
                                m_lastSnapshotSucceded = false;
                            }
                        }
                    }
                }, MoreExecutors.sameThreadExecutor());
            }
            quietPeriodSet(ignoreQuietPeriod);
            break;
        }

        /**
         * If there are no more tasks then this particular EE is finished doing snapshot work
         * Check the AtomicInteger to find out if this is the last one.
         */
        if (m_snapshotTableTasks.isEmpty()) {
            final ArrayList<SnapshotDataTarget> snapshotTargets = m_snapshotTargets;
            m_snapshotTargets = null;
            m_snapshotTableTasks = null;
            final int result = ExecutionSitesCurrentlySnapshotting.decrementAndGet();

            /**
             * If this is the last one then this EE must close all the SnapshotDataTargets.
             * Done in a separate thread so the EE can go and do other work. It will
             * sync every file descriptor and that may block for a while.
             */
            if (result == 0) {
                final long txnId = m_lastSnapshotTxnId;
                final int numHosts = m_lastSnapshotNumHosts;
                final Thread terminatorThread =
                    new Thread("Snapshot terminator") {
                    @Override
                    public void run() {
                        try {
                            /*
                             * Be absolutely sure the snapshot is finished
                             * and synced to disk before another is started
                             */
                            for (Thread t : m_snapshotTargetTerminators){
                                if (t == this) {
                                    continue;
                                }
                                try {
                                    t.join();
                                } catch (InterruptedException e) {
                                    return;
                                }
                            }
                            for (final SnapshotDataTarget t : snapshotTargets) {
                                try {
                                    t.close();
                                } catch (IOException e) {
                                    m_lastSnapshotSucceded = false;
                                    throw new RuntimeException(e);
                                } catch (InterruptedException e) {
                                    m_lastSnapshotSucceded = false;
                                    throw new RuntimeException(e);
                                }
                            }

                            Runnable r = null;
                            while ((r = m_tasksOnSnapshotCompletion.poll()) != null) {
                                try {
                                    r.run();
                                } catch (Exception e) {
                                    hostLog.error("Error running snapshot completion task", e);
                                }
                            }
                        } finally {
                            try {
                                logSnapshotCompleteToZK(txnId, numHosts, m_lastSnapshotSucceded);
                            } finally {
                                /**
                                 * Set it to -1 indicating the system is ready to perform another snapshot.
                                 * Changed to wait until all the previous snapshot work has finished so
                                 * that snapshot initiation doesn't wait on the file system
                                 */
                                ExecutionSitesCurrentlySnapshotting.decrementAndGet();
                            }
                        }
                    }
                };

                m_snapshotTargetTerminators.add(terminatorThread);
                terminatorThread.start();
            }
        }
        return retval;
    }


    private static void logSnapshotCompleteToZK(long txnId, int numHosts, boolean snapshotSuccess) {
        ZooKeeper zk = VoltDB.instance().getHostMessenger().getZK();

        final String snapshotPath = VoltZK.completed_snapshots + "/" + txnId;
        boolean success = false;
        while (!success) {
            Stat stat = new Stat();
            byte data[] = null;
            try {
                data = zk.getData(snapshotPath, false, stat);
            } catch (Exception e) {
                VoltDB.crashLocalVoltDB("This ZK get should never fail", true, e);
            }
            if (data == null) {
                VoltDB.crashLocalVoltDB("Data should not be null if the node exists", false, null);
            }

            try {
                JSONObject jsonObj = new JSONObject(new String(data, "UTF-8"));
                if (jsonObj.getLong("txnId") != txnId) {
                    VoltDB.crashLocalVoltDB("TxnId should match", false, null);
                }
                if (jsonObj.getInt("hosts") != numHosts) {
                    VoltDB.crashLocalVoltDB("Num hosts should match", false, null);
                }
                int numHostsFinished = jsonObj.getInt("finishedHosts") + 1;
                jsonObj.put("finishedHosts", numHostsFinished);
                if (!snapshotSuccess) {
                    hostLog.error("Snapshot failed at this node, snapshot will not be viable for log truncation");
                    jsonObj.put("isTruncation", false);
                }

                zk.setData(snapshotPath, jsonObj.toString(4).getBytes("UTF-8"), stat.getVersion());
            } catch (KeeperException.BadVersionException e) {
                continue;
            } catch (Exception e) {
                VoltDB.crashLocalVoltDB("This ZK call should never fail", true, e);
            }
            success = true;
        }

        /*
         * If we are running without command logging there will be no consumer for
         * the completed snapshot messages. Consume them here to bound space usage in ZK.
         */
        try {
            TreeSet<String> snapshots = new TreeSet<String>(zk.getChildren(VoltZK.completed_snapshots, false));
            while (snapshots.size() > 30) {
                try {
                    zk.delete(VoltZK.completed_snapshots + "/" + snapshots.first(), -1);
                } catch (NoNodeException e) {}
                catch (Exception e) {
                    VoltDB.crashLocalVoltDB(
                            "Deleting a snapshot completion record from ZK should only fail with NoNodeException", true, e);
                }
                snapshots.remove(snapshots.first());
            }
        } catch (Exception e) {
            VoltDB.crashLocalVoltDB("Retrieving list of completed snapshots from ZK should never fail", true, e);
        }

        try {
            VoltDB.instance().getHostMessenger().getZK().delete(
                    VoltZK.nodes_currently_snapshotting + "/" + VoltDB.instance().getHostMessenger().getHostId(), -1);
        } catch (NoNodeException e) {
            hostLog.warn("Expect the snapshot node to already exist during deletion", e);
        } catch (Exception e) {
            VoltDB.crashLocalVoltDB(e.getMessage(), true, e);
        }
    }

    /*
     * Do snapshot work exclusively until there is no more. Also blocks
     * until the fsync() and close() of snapshot data targets has completed.
     */
    public HashSet<Exception> completeSnapshotWork(ExecutionEngine ee) throws InterruptedException {
        HashSet<Exception> retval = new HashSet<Exception>();
        while (m_snapshotTableTasks != null) {
            Future<?> result = doSnapshotWork(ee, true);
            if (result != null) {
                try {
                    result.get();
                } catch (ExecutionException e) {
                    final boolean added = retval.add((Exception)e.getCause());
                    assert(added);
                } catch (Exception e) {
                    final boolean added = retval.add((Exception)e.getCause());
                    assert(added);
                }
            }
        }

        /**
         * Block until the sync has actually occurred in the forked threads.
         * The threads are spawned even in the blocking case to keep it simple.
         */
        if (m_snapshotTargetTerminators != null) {
            for (final Thread t : m_snapshotTargetTerminators) {
                t.join();
            }
            m_snapshotTargetTerminators = null;
        }

        return retval;
    }
}<|MERGE_RESOLUTION|>--- conflicted
+++ resolved
@@ -192,39 +192,6 @@
         return org.voltcore.utils.EstTime.currentTimeMillis() < m_quietUntil;
     }
 
-<<<<<<< HEAD
-    /**
-     * A class identifying a table that should be snapshotted as well as the destination
-     * for the resulting tuple blocks
-     */
-    public static class SnapshotTableTask {
-        public final int m_tableId;
-        public final boolean m_isReplicated;
-        public final String m_name;
-        private final SnapshotDataTarget m_target;
-        private final SnapshotDataFilter m_filters[];
-
-        public SnapshotTableTask(
-                final int tableId,
-                final SnapshotDataTarget target,
-                final SnapshotDataFilter filters[],
-                boolean isReplicated,
-                final String tableName) {
-            m_tableId = tableId;
-            m_target = target;
-            m_filters = filters;
-            m_isReplicated = isReplicated;
-            m_name = tableName;
-        }
-
-        @Override
-        public String toString() {
-            return ("SnapshotTableTask for " + m_name + " replicated " + m_isReplicated);
-        }
-    }
-
-=======
->>>>>>> d09535bc
     SnapshotSiteProcessor(Runnable onPotentialSnapshotWork, int snapshotPriority) {
         m_onPotentialSnapshotWork = onPotentialSnapshotWork;
         m_snapshotPriority = snapshotPriority;
@@ -363,12 +330,7 @@
             for (SnapshotDataFilter filter : currentTask.m_filters) {
                 valueForTarget = filter.filter(valueForTarget);
             }
-<<<<<<< HEAD
             retval = currentTask.m_target.write(valueForTarget, currentTask);
-=======
-
-            retval = currentTask.m_target.write(valueForTarget);
->>>>>>> d09535bc
             if (retval != null) {
                 final ListenableFuture<?> retvalFinal = retval;
                 retvalFinal.addListener(new Runnable() {
