--- conflicted
+++ resolved
@@ -520,11 +520,6 @@
                      */
                     JSONObject obj = new JSONObject(clientResponse.getAppStatusString());
                     final long snapshotTxnId = Long.valueOf(obj.getLong("txnId"));
-<<<<<<< HEAD
-=======
-                    int hosts = VoltDB.instance().getSiteTrackerForSnapshot()
-                                      .getAllHosts().size();
->>>>>>> 360153c9
                     try {
                         m_zk.delete(VoltZK.request_truncation_snapshot, -1);
                     } catch (Exception e) {
@@ -532,7 +527,7 @@
                                 "Unexpected error deleting truncation snapshot request", true, e);
                     }
 
-                    SiteTracker st = VoltDB.instance().getSiteTracker();
+                    SiteTracker st = VoltDB.instance().getSiteTrackerForSnapshot();
                     int hostId = SiteTracker.getHostForSite(st.getLocalSites()[0]);
                     if (!SnapshotSaveAPI.createSnapshotCompletionNode(nonce, snapshotTxnId,
                                                                       hostId, true)) {
