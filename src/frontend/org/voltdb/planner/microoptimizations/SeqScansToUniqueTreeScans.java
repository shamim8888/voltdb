/* This file is part of VoltDB.
 * Copyright (C) 2008-2014 VoltDB Inc.
 *
 * This program is free software: you can redistribute it and/or modify
 * it under the terms of the GNU Affero General Public License as
 * published by the Free Software Foundation, either version 3 of the
 * License, or (at your option) any later version.
 *
 * This program is distributed in the hope that it will be useful,
 * but WITHOUT ANY WARRANTY; without even the implied warranty of
 * MERCHANTABILITY or FITNESS FOR A PARTICULAR PURPOSE.  See the
 * GNU Affero General Public License for more details.
 *
 * You should have received a copy of the GNU Affero General Public License
 * along with VoltDB.  If not, see <http://www.gnu.org/licenses/>.
 */

package org.voltdb.planner.microoptimizations;

import java.util.ArrayList;
import java.util.List;

import org.voltdb.catalog.Index;
import org.voltdb.catalog.Table;
import org.voltdb.compiler.DeterminismMode;
import org.voltdb.planner.AbstractParsedStmt;
import org.voltdb.planner.CompiledPlan;
import org.voltdb.plannodes.AbstractPlanNode;
import org.voltdb.plannodes.IndexScanPlanNode;
import org.voltdb.plannodes.SeqScanPlanNode;
import org.voltdb.types.IndexType;
import org.voltdb.types.SortDirectionType;
import org.voltdb.utils.CatalogUtil;

/// An end-stage plan rewriter that replaces a plan that uses sequential scans
/// with a slightly less efficient one that uses deterministic (unique)
/// index scans in their place.
/// This optimization is intended for use where a non-deterministic result
/// can lead to unreliability -- where a query might be feeding information
/// to a database write within the same transaction.
/// Unlike the other MicroOptimization classes, this is not actually a
/// performance optimization. It is instead "optimizing for reliability".
public class SeqScansToUniqueTreeScans extends MicroOptimization {

    /**
     * Only applies when stronger determinism is needed.
     */
    @Override
    boolean shouldRun(DeterminismMode detMode) {
        return detMode != DeterminismMode.FASTER;
    }

    @Override
    public List<CompiledPlan> apply(CompiledPlan plan, AbstractParsedStmt parsedStmt) {
        this.m_parsedStmt = parsedStmt;
        ArrayList<CompiledPlan> retval = new ArrayList<CompiledPlan>();

        //TODO: This should not further penalize seqscan plans that have
        // already been post-sorted into strict order determinism,
        // so, check first for plan.isOrderDeterministic()?
        AbstractPlanNode planGraph = plan.rootPlanGraph;

        if (!plan.isOrderDeterministic()) {
            planGraph = recursivelyApply(planGraph);
            plan.rootPlanGraph = planGraph;
        }

        retval.add(plan);
        return retval;
    }

    AbstractPlanNode recursivelyApply(AbstractPlanNode plan)
    {
        assert(plan != null);

        // depth first:
        //     Find Sequential Scan node.
        //     Replace any unique tree index scan if possible.

        ArrayList<AbstractPlanNode> children = new ArrayList<AbstractPlanNode>();

        for (int i = 0; i < plan.getChildCount(); i++) {
            children.add(plan.getChild(i));
        }

        for (AbstractPlanNode child : children) {
            // TODO this will break when children feed multiple parents
            AbstractPlanNode newChild = recursivelyApply(child);
            // Do a graft into the (parent) plan only if a replacement for a child was found.
            if (newChild == child) {
                continue;
            }
            boolean replaced = plan.replaceChild(child, newChild);
            assert(true == replaced);
        }

        // skip the meat if this isn't a scan node
        if ((plan instanceof SeqScanPlanNode) == false) {
            return plan;
        }
        SeqScanPlanNode scanNode = (SeqScanPlanNode) plan;

        if (scanNode.isSubQuery() == true) {
            // This is a sub-query and can't have indexes
            return plan;
        }

        // got here? we're got ourselves a sequential scan over a real table
        assert (scanNode.getChildCount() == 0);
        String tableName = scanNode.getTargetTableName();
<<<<<<< HEAD
        Table table = db.getTables().get(tableName);
=======
        Table table = m_parsedStmt.m_db.getTables().get(tableName);
        assert(table != null);
>>>>>>> 42e354e7

        Index indexToScan = null;

        // Pick the narrowest index from all of the unique tree indexes.
        // note: This is not the same as picking the narrowest key in c++,
        // which is probably what you want if it turns out this optimization
        // does anything for performance at all.
        for (Index index : table.getIndexes()) {
            // skip non-unique indexes
            if (index.getUnique() == false) {
                continue;
            }
            // skip hash indexes
            else if (index.getType() != IndexType.BALANCED_TREE.getValue()) {
                continue;
            }
            else {
                if (indexToScan == null) {
                    indexToScan = index;
                }
                else {
                    if (CatalogUtil.getCatalogIndexSize(indexToScan) > CatalogUtil.getCatalogIndexSize(index)) {
                        indexToScan = index;
                    }
                }
            }
        }

        if (indexToScan == null) {
            return plan;
        }

        // make an index node from the scan node
        IndexScanPlanNode indexScanNode = new IndexScanPlanNode(scanNode, null, indexToScan, SortDirectionType.ASC);
        indexScanNode.setKeyIterate(true);
        indexScanNode.setForDeterminismOnly();

        return indexScanNode;
    }

}<|MERGE_RESOLUTION|>--- conflicted
+++ resolved
@@ -108,12 +108,8 @@
         // got here? we're got ourselves a sequential scan over a real table
         assert (scanNode.getChildCount() == 0);
         String tableName = scanNode.getTargetTableName();
-<<<<<<< HEAD
-        Table table = db.getTables().get(tableName);
-=======
         Table table = m_parsedStmt.m_db.getTables().get(tableName);
         assert(table != null);
->>>>>>> 42e354e7
 
         Index indexToScan = null;
 
