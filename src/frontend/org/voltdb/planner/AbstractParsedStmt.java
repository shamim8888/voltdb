/* This file is part of VoltDB.
 * Copyright (C) 2008-2013 VoltDB Inc.
 *
 * This program is free software: you can redistribute it and/or modify
 * it under the terms of the GNU Affero General Public License as
 * published by the Free Software Foundation, either version 3 of the
 * License, or (at your option) any later version.
 *
 * This program is distributed in the hope that it will be useful,
 * but WITHOUT ANY WARRANTY; without even the implied warranty of
 * MERCHANTABILITY or FITNESS FOR A PARTICULAR PURPOSE.  See the
 * GNU Affero General Public License for more details.
 *
 * You should have received a copy of the GNU Affero General Public License
 * along with VoltDB.  If not, see <http://www.gnu.org/licenses/>.
 */

package org.voltdb.planner;

import java.util.ArrayList;
import java.util.Collection;
import java.util.HashMap;
import java.util.HashSet;
import java.util.List;
import java.util.Set;

import org.hsqldb_voltpatches.VoltXMLElement;
import org.voltdb.VoltType;
import org.voltdb.catalog.Column;
import org.voltdb.catalog.Database;
import org.voltdb.catalog.Table;
import org.voltdb.expressions.AbstractExpression;
import org.voltdb.expressions.AggregateExpression;
import org.voltdb.expressions.ConstantValueExpression;
import org.voltdb.expressions.ExpressionUtil;
import org.voltdb.expressions.FunctionExpression;
import org.voltdb.expressions.ParameterValueExpression;
import org.voltdb.expressions.TupleValueExpression;
import org.voltdb.expressions.VectorValueExpression;
import org.voltdb.plannodes.SchemaColumn;
import org.voltdb.types.ExpressionType;
import org.voltdb.types.JoinType;

public abstract class AbstractParsedStmt {

    public String sql;

    // The initial value is a safety net for the case of parameter-less statements.
    private ParameterValueExpression[] m_paramList = new ParameterValueExpression[0];

    protected HashMap<Long, ParameterValueExpression> m_paramsById = new HashMap<Long, ParameterValueExpression>();

    public ArrayList<Table> tableList = new ArrayList<Table>();
    private Table m_DDLIndexedTable = null;

    public void setTable(Table tbl) {
        m_DDLIndexedTable = tbl;
    }

    public ArrayList<AbstractExpression> noTableSelectionList = new ArrayList<AbstractExpression>();

    protected ArrayList<AbstractExpression> aggregationList = null;

    // Hierarchical join representation
    public JoinNode joinTree = null;

    //User specified join order, null if none is specified
    public String joinOrder = null;

    // Store a table-hashed list of the columns actually used by this statement.
    // XXX An unfortunately counter-intuitive (but hopefully temporary) meaning here:
    // if this is empty, that means ALL the columns get used.
    public HashMap<Integer, HashSet<SchemaColumn>> scanColumns = new HashMap<Integer, HashSet<SchemaColumn>>();

    // Statement cache
    public List<StmtTableScan> stmtCache = new ArrayList<StmtTableScan>();
    public HashMap<String, Integer> tableAliasIndexMap = new HashMap<String, Integer>();

    protected final String[] m_paramValues;
    protected final Database m_db;

    static final String INSERT_NODE_NAME = "insert";
    static final String UPDATE_NODE_NAME = "update";
    static final String DELETE_NODE_NAME = "delete";
    static final String SELECT_NODE_NAME = "select";
    static final String UNION_NODE_NAME  = "union";

    /**
    * Class constructor
    * @param paramValues
    * @param db
    */
    protected AbstractParsedStmt(String[] paramValues, Database db) {
        this.m_paramValues = paramValues;
        this.m_db = db;
    }

    /**
     *
     * @param sql
     * @param xmlSQL
     * @param db
     */
    public static AbstractParsedStmt parse(String sql, VoltXMLElement stmtTypeElement, String[] paramValues,
            Database db, String joinOrder) {

        AbstractParsedStmt retval = null;

        if (stmtTypeElement == null) {
            System.err.println("Unexpected error parsing hsql parsed stmt xml");
            throw new RuntimeException("Unexpected error parsing hsql parsed stmt xml");
        }

        // create non-abstract instances
        if (stmtTypeElement.name.equalsIgnoreCase(INSERT_NODE_NAME)) {
            retval = new ParsedInsertStmt(paramValues, db);
        }
        else if (stmtTypeElement.name.equalsIgnoreCase(UPDATE_NODE_NAME)) {
            retval = new ParsedUpdateStmt(paramValues, db);
        }
        else if (stmtTypeElement.name.equalsIgnoreCase(DELETE_NODE_NAME)) {
            retval = new ParsedDeleteStmt(paramValues, db);
        }
        else if (stmtTypeElement.name.equalsIgnoreCase(SELECT_NODE_NAME)) {
            retval = new ParsedSelectStmt(paramValues, db);
        }
        else if (stmtTypeElement.name.equalsIgnoreCase(UNION_NODE_NAME)) {
            retval = new ParsedUnionStmt(paramValues, db);
        }
        else {
            throw new RuntimeException("Unexpected Element: " + stmtTypeElement.name);
        }

        // parse tables and parameters
        retval.parseTablesAndParams(stmtTypeElement);

        // parse specifics
        retval.parse(stmtTypeElement);

        // post parse action
        retval.postParse(sql, joinOrder);

        return retval;
    }

    /**
     *
     * @param stmtElement
     * @param db
     */
    abstract void parse(VoltXMLElement stmtElement);

    void parseTargetColumns(VoltXMLElement columnsNode, Table table, HashMap<Column, AbstractExpression> columns)
    {
        for (VoltXMLElement child : columnsNode.children) {
            assert(child.name.equals("column"));

            String name = child.attributes.get("name");
            assert(name != null);
            Column col = table.getColumns().getIgnoreCase(name.trim());

            assert(child.children.size() == 1);
            VoltXMLElement subChild = child.children.get(0);
            AbstractExpression expr = parseExpressionTree(subChild);
            assert(expr != null);
            expr.refineValueType(VoltType.get((byte)col.getType()), col.getSize());
            ExpressionUtil.finalizeValueTypes(expr);
            columns.put(col, expr);
        }
    }

    /**Parse tables and parameters
     * .
     * @param root
     * @param db
     */
    void parseTablesAndParams(VoltXMLElement root) {
        // Parse parameters first to satisfy a dependency of expression parsing
        // which happens during table scan parsing.
        for (VoltXMLElement node : root.children) {
            if (node.name.equalsIgnoreCase("parameters")) {
                parseParameters(node);
                break;
            }
        }
        for (VoltXMLElement node : root.children) {
            if (node.name.equalsIgnoreCase("tablescan")) {
                parseTable(node);
            } else if (node.name.equalsIgnoreCase("tablescans")) {
                parseTables(node);
            }
        }
    }

    /**Miscellaneous post parse activity
     * .
     * @param sql
     * @param joinOrder
     */
    void postParse(String sql, String joinOrder) {
        this.sql = sql;
        this.joinOrder = joinOrder;
    }

    /**
     * Convert a HSQL VoltXML expression to an AbstractExpression tree.
     * @param root
     * @return configured AbstractExpression
     */
    // -- the function is now also called by DDLCompiler with no AbstractParsedStmt in sight --
    // so, the methods COULD be relocated to class AbstractExpression or ExpressionUtil.
    public AbstractExpression parseExpressionTree(VoltXMLElement root) {
        String elementName = root.name.toLowerCase();
        AbstractExpression retval = null;

        if (elementName.equals("value")) {
            retval = parseValueExpression(root);
        }
        else if (elementName.equals("vector")) {
            retval = parseVectorExpression(root);
        }
        else if (elementName.equals("columnref")) {
            retval = parseColumnRefExpression(root);
        }
        else if (elementName.equals("operation")) {
            retval = parseOperationExpression(root);
        }
        else if (elementName.equals("aggregation")) {
            retval = parseAggregationExpression(root);
            if (aggregationList != null) {
                ExpressionUtil.finalizeValueTypes(retval);
                aggregationList.add(retval);
            }
        }
        else if (elementName.equals("function")) {
            retval = parseFunctionExpression(root);
        }
        else if (elementName.equals("asterisk")) {
            return null;
        }
        else {
            throw new PlanningErrorException("Unsupported expression node '" + elementName + "'");
        }

        return retval;
    }

    /**
     * Parse a Vector value for SQL-IN
     */
    private AbstractExpression parseVectorExpression(VoltXMLElement exprNode) {
        ArrayList<AbstractExpression> args = new ArrayList<AbstractExpression>();
        for (VoltXMLElement argNode : exprNode.children) {
            assert(argNode != null);
            // recursively parse each argument subtree (could be any kind of expression).
            AbstractExpression argExpr = parseExpressionTree(argNode);
            assert(argExpr != null);
            args.add(argExpr);
        }

        VectorValueExpression vve = new VectorValueExpression();
        vve.setArgs(args);
        return vve;
    }

    /**
     *
     * @param paramsById
     * @param exprNode
     * @return
     */
    private AbstractExpression parseValueExpression(VoltXMLElement exprNode) {
        String isParam = exprNode.attributes.get("isparam");
        String isPlannerGenerated = exprNode.attributes.get("isplannergenerated");

        // A ParameterValueExpression is needed to represent any user-provided or planner-injected parameter.
        boolean needParameter = (isParam != null) && (isParam.equalsIgnoreCase("true"));

        // A ConstantValueExpression is needed to represent a constant in the statement,
        // EVEN if that constant has been "parameterized" by the plan caching code.
        ConstantValueExpression cve = null;
        boolean needConstant = (needParameter == false) ||
            ((isPlannerGenerated != null) && (isPlannerGenerated.equalsIgnoreCase("true")));

        if (needConstant) {
            String type = exprNode.attributes.get("valuetype");
            VoltType vt = VoltType.typeFromString(type);
            int size = VoltType.MAX_VALUE_LENGTH;
            assert(vt != VoltType.VOLTTABLE);

            if ((vt != VoltType.STRING) && (vt != VoltType.VARBINARY)) {
                if (vt == VoltType.NULL) size = 0;
                else size = vt.getLengthInBytesForFixedTypes();
            }
            cve = new ConstantValueExpression();
            cve.setValueType(vt);
            cve.setValueSize(size);
            if ( ! needParameter && vt != VoltType.NULL) {
                String valueStr = exprNode.attributes.get("value");
                cve.setValue(valueStr);
            }
        }

        if (needParameter) {
            long id = Long.parseLong(exprNode.attributes.get("id"));
            ParameterValueExpression expr = m_paramsById.get(id);
            if (needConstant) {
                expr.setOriginalValue(cve);
                cve.setValue(m_paramValues[expr.getParameterIndex()]);
            }
            return expr;
        }
        return cve;
    }

    /**
     *
     * @param exprNode
     * @return
     */
    private TupleValueExpression parseColumnRefExpression(VoltXMLElement exprNode) {
        String alias = exprNode.attributes.get("alias");
        String tableName = exprNode.attributes.get("table");
        // When the column lacks required detail,
        // use the more detailed column that got attached to it as a columnref child.
        // This is the convention specific to the case of a column referenced in JOIN ... USING ...
        List<TupleValueExpression> childExprs = null;
        if (!exprNode.children.isEmpty()) {
            childExprs = new ArrayList<TupleValueExpression>();
            for (VoltXMLElement childRefExpr : exprNode.children) {
                if (childRefExpr.name.toLowerCase().equals("columnref")) {
                    childExprs.add(parseColumnRefExpression(childRefExpr));
                }
            }
        }
        String columnName = exprNode.attributes.get("column");

        if (tableName == null) {
            // Try to get table name from the first nested columnref expression if any
            if (childExprs != null && !childExprs.isEmpty()) {
                tableName = childExprs.get(0).getTableName();
            }
            // One last try
            if (tableName == null) {
                assert(m_DDLIndexedTable != null);
                tableName = m_DDLIndexedTable.getTypeName();
            }
        }
        assert(tableName != null);
        String tableAlias = exprNode.attributes.get("tablealias");
        if (tableAlias == null) {
            tableAlias = tableName;
        }

        // add table to the query cache
        addTableToStmtCache(tableName, tableAlias);

        TupleValueExpression expr = new TupleValueExpression(tableName, tableAlias, columnName, alias);
        if (childExprs != null && !childExprs.isEmpty()) {
            expr.setChildExpressions(childExprs);
        }
        expr.resolveForDB(m_db);
        addScanColumns(expr);
        return expr;
    }

    /**
     * Fills scanColumns with a list of the columns used in the plan, hashed by
     * table name.
     *
     * @param columnsNode
     */

    void addScanColumns(TupleValueExpression tveColumn)
    {
            SchemaColumn col = new SchemaColumn(tveColumn.getTableName(),
                                                tveColumn.getTableAlias(),
                                                tveColumn.getColumnName(),
                                                tveColumn.getColumnAlias(),
                                                tveColumn);
            HashSet<SchemaColumn> table_cols = null;
            assert(tableAliasIndexMap.containsKey(tveColumn.getTableAlias()) == true);
            int aliasIndex = tableAliasIndexMap.get(tveColumn.getTableAlias());
            if (!scanColumns.containsKey(aliasIndex))
            {
                table_cols = new HashSet<SchemaColumn>();
                scanColumns.put(aliasIndex, table_cols);
            }
            table_cols = scanColumns.get(aliasIndex);
            table_cols.add(col);
    }



    /**
    * Add table to the statement cache
    * @param tableName
    * @param tableAlias
    * @return index into the cache array
    */
    private int addTableToStmtCache(String tableName, String tableAlias) {
        // Create an index into the query Catalog cache
        if (!tableAliasIndexMap.containsKey(tableAlias)) {
            int nextIndex = stmtCache.size();
            tableAliasIndexMap.put(tableAlias, nextIndex);
            StmtTableScan tableCache = new StmtTableScan();
            tableCache.m_tableAlias = tableAlias;
            tableCache.m_table = getTableFromDB(tableName);
            assert(tableCache.m_table != null);
            stmtCache.add(tableCache);
            tableAliasIndexMap.put(tableAlias, nextIndex);
        }
        return tableAliasIndexMap.get(tableAlias);
    }

    /**
     *
     * @param paramsById
     * @param exprNode
     * @return
     */
    private AbstractExpression parseOperationExpression(VoltXMLElement exprNode) {

        String optype = exprNode.attributes.get("optype");
        ExpressionType exprType = ExpressionType.get(optype);
        AbstractExpression expr = null;

        if (exprType == ExpressionType.INVALID) {
            throw new PlanningErrorException("Unsupported operation type '" + optype + "'");
        }
        try {
            expr = exprType.getExpressionClass().newInstance();
        } catch (Exception e) {
            e.printStackTrace();
            throw new RuntimeException(e.getMessage(), e);
        }
        expr.setExpressionType(exprType);

        // get the first (left) node that is an element
        VoltXMLElement leftExprNode = exprNode.children.get(0);
        assert(leftExprNode != null);

        // recursively parse the left subtree (could be another operator or
        // a constant/tuple/param value operand).
        AbstractExpression leftExpr = parseExpressionTree(leftExprNode);
        assert((leftExpr != null) || (exprType == ExpressionType.AGGREGATE_COUNT));
        expr.setLeft(leftExpr);

        // get the second (right) node that is an element (might be null)
        VoltXMLElement rightExprNode = null;
        if (exprNode.children.size() > 1) {
            rightExprNode = exprNode.children.get(1);
        }

        if (expr.needsRightExpression()) {
            assert(rightExprNode != null);

            // recursively parse the right subtree
            AbstractExpression rightExpr = parseExpressionTree(rightExprNode);
            assert(rightExpr != null);
            expr.setRight(rightExpr);
        } else {
            assert(rightExprNode == null);
            if (exprType == ExpressionType.OPERATOR_CAST) {
                String valuetype = exprNode.attributes.get("valuetype");
                assert(valuetype != null);
                VoltType voltType = VoltType.typeFromString(valuetype);
                expr.setValueType(voltType);
                // We don't support parameterized casting, such as specifically to "VARCHAR(3)" vs. VARCHAR,
                // so assume max length for variable-length types (VARCHAR and VARBINARY).
                expr.setValueSize(voltType.getMaxLengthInBytes());
            }
        }

        return expr;
    }

    /**
     *
     * @param paramsById
     * @param exprNode
     * @return
     */

    private AbstractExpression parseAggregationExpression(VoltXMLElement exprNode)
    {
        String type = exprNode.attributes.get("optype");
        ExpressionType exprType = ExpressionType.get(type);

        if (exprType == ExpressionType.INVALID) {
            throw new PlanningErrorException("Unsupported aggregation type '" + type + "'");
        }

        // Allow expressions to read expression-specific data from exprNode.
        // The design fully abstracts other volt classes from the XML serialization.
        // So, this goes here instead of in derived Expression implementations.

        assert (exprNode.children.size() == 1);

        // get the single required child node
        VoltXMLElement childExprNode = exprNode.children.get(0);
        assert(childExprNode != null);

        // recursively parse the child subtree -- could (in theory) be an operator or
        // a constant, column, or param value operand or null in the specific case of "COUNT(*)".
        AbstractExpression childExpr = parseExpressionTree(childExprNode);
        if (childExpr == null) {
            assert(exprType == ExpressionType.AGGREGATE_COUNT);
            exprType = ExpressionType.AGGREGATE_COUNT_STAR;
        }

        AggregateExpression expr = new AggregateExpression(exprType);
        expr.setLeft(childExpr);

        String node;
        if ((node = exprNode.attributes.get("distinct")) != null && Boolean.parseBoolean(node)) {
            expr.setDistinct();
        }
        return expr;
    }


    /**
     *
     * @param paramsById
     * @param exprNode
     * @return a new Function Expression
     */
    private AbstractExpression parseFunctionExpression(VoltXMLElement exprNode) {
        String name = exprNode.attributes.get("name").toLowerCase();
        String disabled = exprNode.attributes.get("disabled");
        if (disabled != null) {
            throw new PlanningErrorException("Function '" + name + "' is not supported in VoltDB: " + disabled);
        }
        String value_type_name = exprNode.attributes.get("valuetype");
        VoltType value_type = VoltType.typeFromString(value_type_name);
        String id = exprNode.attributes.get("function_id");
        assert(id != null);
        int idArg = 0;
        try {
            idArg = Integer.parseInt(id);
        } catch (NumberFormatException nfe) {}
        assert(idArg > 0);
        String parameter = exprNode.attributes.get("parameter");
        String volt_alias = exprNode.attributes.get("volt_alias");
        if (volt_alias == null) {
            volt_alias = name; // volt shares the function name with HSQL
        }

        ArrayList<AbstractExpression> args = new ArrayList<AbstractExpression>();
        for (VoltXMLElement argNode : exprNode.children) {
            assert(argNode != null);
            // recursively parse each argument subtree (could be any kind of expression).
            AbstractExpression argExpr = parseExpressionTree(argNode);
            assert(argExpr != null);
            args.add(argExpr);
        }

        FunctionExpression expr = new FunctionExpression();
        expr.setAttributes(name, volt_alias, idArg);
        expr.setArgs(args);
        if (value_type != null) {
            expr.setValueType(value_type);
            expr.setValueSize(value_type.getMaxLengthInBytes());
        }

        if (parameter != null) {
            int parameter_idx = -1; // invalid argument index
            try {
                parameter_idx = Integer.parseInt(parameter);
            } catch (NumberFormatException nfe) {}
            assert(parameter_idx >= 0); // better be valid by now.
            assert(parameter_idx < args.size()); // must refer to a provided argument
            expr.setParameterArg(parameter_idx);
        }

        expr.resolveForDB(m_db);
        return expr;
    }

    /**
     * Build a WHERE expression for a single-table statement.
     */
    public AbstractExpression getSingleTableFilterExpression() {
        if (joinTree == null) { // Not possible.
            assert(joinTree != null);
            return null;
        }
        return joinTree.getSimpleFilterExpression();
    }

    /**
    *
    * @param tableNode
    */
    private void parseTable(VoltXMLElement tableNode) {
        String tableName = tableNode.attributes.get("table");
        assert(tableName != null);

        String tableAlias = tableNode.attributes.get("tablealias");
        if (tableAlias == null) {
            tableAlias = tableName;
        }
        // add table to the query cache
        int aliasIdx = addTableToStmtCache(tableName, tableAlias);

        AbstractExpression joinExpr = parseJoinCondition(tableNode);
        AbstractExpression whereExpr = parseWhereCondition(tableNode);

        Table table = getTableFromDB(tableName);
        tableList.add(table);

        // @TODO ENG_3038 This method of building join trees works for joins without
        // sub-queries

        // The join type of the leaf node is always INNER
        // For a new tree its node's ids start with 0 and keep incrementing by 1
        int nodeId = (joinTree == null) ? 0 : joinTree.m_id + 1;
        JoinNode leafNode = new JoinNode(nodeId, JoinType.INNER, aliasIdx, joinExpr, whereExpr);

        if (joinTree == null) {
            // this is the first table
            joinTree = leafNode;
        } else {
            // Build the tree by attaching the next table always to the right
            // The node's join type is determined by the type of its right node

            JoinType joinType = JoinType.get(tableNode.attributes.get("jointype"));
            assert(joinType != JoinType.INVALID);
            if (joinType == JoinType.FULL) {
                throw new PlanningErrorException("VoltDB does not support full outer joins");
            }

            JoinNode joinNode = new JoinNode(nodeId + 1, joinType, joinTree, leafNode);
            joinTree = joinNode;
       }
    }

    /**
     *
     * @param tablesNode
     */
    private void parseTables(VoltXMLElement tablesNode) {
        Set<String> visited = new HashSet<String>();

        for (VoltXMLElement node : tablesNode.children) {
            if (node.name.equalsIgnoreCase("tablescan")) {

                String visitedTable = node.attributes.get("tablealias");
                if (visitedTable == null) {
                    visitedTable = node.attributes.get("table");
                }

                assert(visitedTable != null);

                if( visited.contains(visitedTable)) {
                    throw new PlanningErrorException("Not unique table/alias: " + visitedTable);
                }

                parseTable(node);
<<<<<<< HEAD
                visited.add(visitedTable);
=======
                visited.add(table);
>>>>>>> 57a9d13c
            }
        }
    }

    /**
     * Populate the statement's paramList from the "parameters" element
     * @param paramsNode
     */
    private void parseParameters(VoltXMLElement paramsNode) {
        m_paramList = new ParameterValueExpression[paramsNode.children.size()];

        for (VoltXMLElement node : paramsNode.children) {
            if (node.name.equalsIgnoreCase("parameter")) {
                long id = Long.parseLong(node.attributes.get("id"));
                int index = Integer.parseInt(node.attributes.get("index"));
                String typeName = node.attributes.get("valuetype");
                String isVectorParam = node.attributes.get("isvector");
                VoltType type = VoltType.typeFromString(typeName);
                ParameterValueExpression pve = new ParameterValueExpression();
                pve.setParameterIndex(index);
                pve.setValueType(type);
                if (isVectorParam != null && isVectorParam.equalsIgnoreCase("true")) {
                    pve.setParamIsVector();
                }
                m_paramsById.put(id, pve);
                m_paramList[index] = pve;
            }
        }
    }

    /**
     * Collect value equivalence expressions across the entire SQL statement
     * @return a map of tuple value expressions to the other expressions,
     * TupleValueExpressions, ConstantValueExpressions, or ParameterValueExpressions,
     * that they are constrained to equal.
     */
    HashMap<AbstractExpression, Set<AbstractExpression>> analyzeValueEquivalence() {
        // collect individual where/join expressions
        analyzeJoinExpressions(joinTree);
        return joinTree.getAllEquivalenceFilters();
    }

    /**
     * Analyze join expressions
     */
    void analyzeJoinExpressions(JoinNode joinNode) {
        //assert (joinNode != null);
        if (joinNode == null) {
            return;
        }
        if (joinNode.m_tableAliasIndex != StmtTableScan.NULL_ALIAS_INDEX) {
            // Leaf node. Simply un-combine expressions and move them to the inner lists
            // The expressions will be classified later at the join node level.
            // If this is a single table select then classification is not required.
            assert(joinNode.m_leftNode == null && joinNode.m_rightNode == null);
            joinNode.m_joinInnerList.addAll(ExpressionUtil.uncombineAny(joinNode.m_joinExpr));
            joinNode.m_whereInnerList.addAll(ExpressionUtil.uncombineAny(joinNode.m_whereExpr));
            return;
        }

        assert(joinNode.m_leftNode != null && joinNode.m_rightNode != null);
        analyzeJoinExpressions(joinNode.m_leftNode);
        analyzeJoinExpressions(joinNode.m_rightNode);

        // At this moment all RIGHT joins are already converted to the LEFT ones
        assert (joinNode.m_joinType == JoinType.LEFT || joinNode.m_joinType == JoinType.INNER);

        ArrayList<AbstractExpression> joinList = new ArrayList<AbstractExpression>();
        ArrayList<AbstractExpression> whereList = new ArrayList<AbstractExpression>();

        // Collect node's own join and where expressions
        joinList.addAll(ExpressionUtil.uncombineAny(joinNode.m_joinExpr));
        whereList.addAll(ExpressionUtil.uncombineAny(joinNode.m_whereExpr));

        // Collect children expressions only if a child is a leaf. They are not classified yet
        if (joinNode.m_leftNode.m_tableAliasIndex != StmtTableScan.NULL_ALIAS_INDEX) {
            joinList.addAll(joinNode.m_leftNode.m_joinInnerList);
            joinNode.m_leftNode.m_joinInnerList.clear();
            whereList.addAll(joinNode.m_leftNode.m_whereInnerList);
            joinNode.m_leftNode.m_whereInnerList.clear();
        }
        if (joinNode.m_rightNode.m_tableAliasIndex != StmtTableScan.NULL_ALIAS_INDEX) {
            joinList.addAll(joinNode.m_rightNode.m_joinInnerList);
            joinNode.m_rightNode.m_joinInnerList.clear();
            whereList.addAll(joinNode.m_rightNode.m_whereInnerList);
            joinNode.m_rightNode.m_whereInnerList.clear();
        }

        Collection<Integer> outerTables = joinNode.m_leftNode.generateTableJoinOrder();
        Collection<Integer> innerTables = joinNode.m_rightNode.generateTableJoinOrder();

        // Classify join expressions into the following categories:
        // 1. The OUTER-only join conditions. If any are false for a given outer tuple,
        // then NO inner tuples should match it (and it can automatically get null-padded by the join
        // without even considering the inner table). Testing the outer-only conditions
        // COULD be considered as an optimal first step to processing each outer tuple
        // 2. The INNER-only join conditions apply to the inner tuples (even prior to considering any outer tuple).
        // if true for a given inner tuple, the condition has no effect, if false,
        // it prevents the inner tuple from matching ANY outer tuple,
        // In case of multi-tables join, they could be pushed down to a child node if this node is a join itself
        // 3. The two-sided expressions that get evaluated on each combination of outer and inner tuple
        // and either accept or reject that particular combination.
        // 4. The TVE expressions where neither inner nor outer tables are involved. This is not possible
        // for the currently supported two table joins but could change if number of tables > 2
        classifyJoinExpressions(joinList, outerTables, innerTables,  joinNode.m_joinOuterList,
                joinNode.m_joinInnerList, joinNode.m_joinInnerOuterList);

        // Apply implied transitive constant filter to join expressions
        // outer.partkey = ? and outer.partkey = inner.partkey is equivalent to
        // outer.partkey = ? and inner.partkey = ?
        applyTransitiveEquivalence(joinNode.m_joinOuterList, joinNode.m_joinInnerList, joinNode.m_joinInnerOuterList);

        // Classify where expressions into the following categories:
        // 1. The OUTER-only filter conditions. If any are false for a given outer tuple,
        // nothing in the join processing of that outer tuple will get it past this filter,
        // so it makes sense to "push this filter down" to pre-qualify the outer tuples before they enter the join.
        // 2. The INNER-only join conditions. If these conditions reject NULL inner tuple it make sense to
        // move them "up" to the join conditions, otherwise they must remain post-join conditions
        // to preserve outer join semantic
        // 3. The two-sided expressions. Same as the inner only conditions.
        // 4. The TVE expressions where neither inner nor outer tables are involved. Same as for the join expressions
        classifyJoinExpressions(whereList, outerTables, innerTables,  joinNode.m_whereOuterList,
                joinNode.m_whereInnerList, joinNode.m_whereInnerOuterList);

        // Apply implied transitive constant filter to where expressions
        applyTransitiveEquivalence(joinNode.m_whereOuterList, joinNode.m_whereInnerList, joinNode.m_whereInnerOuterList);

        // In case of multi-table joins certain expressions could be pushed down to the children
        // to improve join performance.
        pushDownExpressions(joinNode);
    }

    /**
     * Split the input expression list into the three categories
     * 1. TVE expressions with outer tables only
     * 2. TVE expressions with inner tables only
     * 3. TVE expressions with inner and outer tables
     * The outer tables are the tables reachable from the outer node of the join
     * The inner tables are the tables reachable from the inner node of the join
     * @param exprList expression list to split
     * @param outerTables outer table
     * @param innerTable outer table
     * @param outerList expressions with outer table only
     * @param innerList expressions with inner table only
     * @param innerOuterList with inner and outer tables
     */
    void classifyJoinExpressions(Collection<AbstractExpression> exprList,
            Collection<Integer> outerTables, Collection<Integer> innerTables,
            List<AbstractExpression> outerList, List<AbstractExpression> innerList,
            List<AbstractExpression> innerOuterList) {
        HashSet<Integer> tableAliasSet = new HashSet<Integer>();
        HashSet<Integer> outerSet = new HashSet<Integer>(outerTables);
        HashSet<Integer> innerSet = new HashSet<Integer>(innerTables);
        for (AbstractExpression expr : exprList) {
            tableAliasSet.clear();
            getTablesForExpression(expr, tableAliasSet);
            Integer tableAliasIdxs[] = tableAliasSet.toArray(new Integer[0]);
            if (tableAliasSet.isEmpty()) {
                noTableSelectionList.add(expr);
            } else {
                boolean outer = false;
                boolean inner = false;
                for (int aliasIdx : tableAliasIdxs) {
                    outer = outer || outerSet.contains(aliasIdx);
                    inner = inner || innerSet.contains(aliasIdx);
                }
                if (outer && inner) {
                    innerOuterList.add(expr);
                } else if (outer) {
                    outerList.add(expr);
                } else if (inner) {
                    innerList.add(expr);
                } else {
                    // can not be, right?
                    assert(false);
                }
            }
        }
    }

    /**
     * Apply implied transitive constant filter to join expressions
     * outer.partkey = ? and outer.partkey = inner.partkey is equivalent to
     * outer.partkey = ? and inner.partkey = ?
     * @param innerTableExprs inner table expressions
     * @param outerTableExprs outer table expressions
     * @param innerOuterTableExprs inner-outer tables expressions
     */
    private static void applyTransitiveEquivalence(List<AbstractExpression> outerTableExprs,
            List<AbstractExpression> innerTableExprs,
            List<AbstractExpression> innerOuterTableExprs)
    {
        List<AbstractExpression> simplifiedOuterExprs = applyTransitiveEquivalence(innerTableExprs, innerOuterTableExprs);
        List<AbstractExpression> simplifiedInnerExprs = applyTransitiveEquivalence(outerTableExprs, innerOuterTableExprs);
        outerTableExprs.addAll(simplifiedOuterExprs);
        innerTableExprs.addAll(simplifiedInnerExprs);
    }

    private static List<AbstractExpression>
    applyTransitiveEquivalence(List<AbstractExpression> singleTableExprs,
                               List<AbstractExpression> twoTableExprs)
    {
        ArrayList<AbstractExpression> simplifiedExprs = new ArrayList<AbstractExpression>();
        HashMap<AbstractExpression, Set<AbstractExpression> > eqMap1 =
                new HashMap<AbstractExpression, Set<AbstractExpression> >();
        ExpressionUtil.collectPartitioningFilters(singleTableExprs, eqMap1);

        for (AbstractExpression expr : twoTableExprs) {
            if (! ExpressionUtil.isColumnEquivalenceFilter(expr)) {
                continue;
            }
            AbstractExpression leftExpr = expr.getLeft();
            AbstractExpression rightExpr = expr.getRight();
            assert(leftExpr instanceof TupleValueExpression && rightExpr instanceof TupleValueExpression);
            Set<AbstractExpression> eqSet1 = eqMap1.get(leftExpr);
            AbstractExpression singleExpr = leftExpr;
            if (eqSet1 == null) {
                eqSet1 = eqMap1.get(rightExpr);
                if (eqSet1 == null) {
                    continue;
                }
                singleExpr = rightExpr;
            }

            for (AbstractExpression eqExpr : eqSet1) {
                if (eqExpr instanceof ConstantValueExpression) {
                    if (singleExpr == leftExpr) {
                        expr.setLeft(eqExpr);
                    } else {
                        expr.setRight(eqExpr);
                    }
                    simplifiedExprs.add(expr);
                    // Having more than one const value for a single column doesn't make
                    // much sense, right?
                    break;
                }
            }

        }

         twoTableExprs.removeAll(simplifiedExprs);
         return simplifiedExprs;
    }

    /**
     * Push down each WHERE expression on a given join node to the most specific child join
     * or table the expression applies to.
     *  1. The OUTER WHERE expressions can be pushed down to the outer (left) child for all joins
     *    (INNER and LEFT).
     *  2. The INNER WHERE expressions can be pushed down to the inner (right) child for the INNER joins.
     * @param joinNode JoinNode
     */
    private void pushDownExpressions(JoinNode joinNode) {
        assert (joinNode != null && joinNode.m_leftNode != null && joinNode.m_rightNode != null);
        JoinNode outerNode = joinNode.m_leftNode;
        if (outerNode.m_tableAliasIndex == StmtTableScan.NULL_ALIAS_INDEX) {
            pushDownExpressionsRecursively(outerNode, joinNode.m_whereOuterList);
        }
        JoinNode innerNode = joinNode.m_rightNode;
        if (innerNode.m_tableAliasIndex == StmtTableScan.NULL_ALIAS_INDEX && joinNode.m_joinType == JoinType.INNER) {
            pushDownExpressionsRecursively(innerNode, joinNode.m_whereInnerList);
        }
    }

    private void pushDownExpressionsRecursively(JoinNode joinNode, List<AbstractExpression> pushDownExprList) {
        assert(joinNode.m_tableAliasIndex == StmtTableScan.NULL_ALIAS_INDEX);
        // It is a join node. Classify pushed down expressions as inner, outer, or inner-outer
        // WHERE expressions.
        Collection<Integer> outerTables = joinNode.m_leftNode.generateTableJoinOrder();
        Collection<Integer> innerTables = joinNode.m_rightNode.generateTableJoinOrder();
        classifyJoinExpressions(pushDownExprList, outerTables, innerTables,
                joinNode.m_whereOuterList, joinNode.m_whereInnerList, joinNode.m_whereInnerOuterList);
        // Remove them from the original list
        pushDownExprList.clear();
        // Descend to the inner child
        pushDownExpressions(joinNode);
    }

    /**
     *
     * @param expr
     * @param tables
     */
    void getTablesForExpression(AbstractExpression expr, HashSet<Integer> tables) {
        List<TupleValueExpression> tves = ExpressionUtil.getTupleValueExpressions(expr);
        for (TupleValueExpression tupleExpr : tves) {
            String tableAlias = tupleExpr.getTableAlias();
            assert(tableAliasIndexMap.containsKey(tableAlias));
            tables.add(tableAliasIndexMap.get(tableAlias));
        }
    }

    protected Table getTableFromDB(String tableName) {
        Table table = m_db.getTables().getIgnoreCase(tableName);
        return table;
    }

    @Override
    public String toString() {
        String retval = "SQL:\n\t" + sql + "\n";

        retval += "PARAMETERS:\n\t";
        for (ParameterValueExpression param : m_paramList) {
            retval += param.toString() + " ";
        }

        retval += "\nTABLE SOURCES:\n\t";
        for (Table table : tableList) {
            retval += table.getTypeName() + " ";
        }

        retval += "\nSCAN COLUMNS:\n";
        if (!scanColumns.isEmpty())
        {
            for (int aliasIdx : scanColumns.keySet())
            {
                retval += "\tTable Alias: " + stmtCache.get(aliasIdx).m_tableAlias + ":\n";
                for (SchemaColumn col : scanColumns.get(aliasIdx))
                {
                    retval += "\t\tColumn: " + col.getColumnName() + ": ";
                    retval += col.getExpression().toString() + "\n";
                }
            }
        }
        else
        {
            retval += "\tALL\n";
        }

        retval += "\nJOIN TREE :\n";
        if (joinTree != null ) {
            retval += joinTree.toString();
        }

        retval += "NO TABLE SELECTION LIST:\n";
        int i = 0;
        for (AbstractExpression expr : noTableSelectionList)
            retval += "\t(" + String.valueOf(i++) + ") " + expr.toString() + "\n";

        return retval;
    }

    /** Parse a where or join clause. This behavior is common to all kinds of statements.
     */
    private AbstractExpression parseTableCondition(VoltXMLElement tableScan, String joinOrWhere)
    {
        AbstractExpression condExpr = null;
        for (VoltXMLElement childNode : tableScan.children) {
            if ( ! childNode.name.equalsIgnoreCase(joinOrWhere)) {
                continue;
            }
            assert(childNode.children.size() == 1);
            assert(condExpr == null);
            condExpr = parseExpressionTree(childNode.children.get(0));
            assert(condExpr != null);
            ExpressionUtil.finalizeValueTypes(condExpr);
        }
        return condExpr;
    }

    private AbstractExpression parseJoinCondition(VoltXMLElement tableScan)
    {
        return parseTableCondition(tableScan, "joincond");
    }

    private AbstractExpression parseWhereCondition(VoltXMLElement tableScan)
    {
        return parseTableCondition(tableScan, "wherecond");
    }

    public ParameterValueExpression[] getParameters() {
        return m_paramList;
    }

}<|MERGE_RESOLUTION|>--- conflicted
+++ resolved
@@ -658,11 +658,7 @@
                 }
 
                 parseTable(node);
-<<<<<<< HEAD
                 visited.add(visitedTable);
-=======
-                visited.add(table);
->>>>>>> 57a9d13c
             }
         }
     }
@@ -825,7 +821,7 @@
             } else {
                 boolean outer = false;
                 boolean inner = false;
-                for (int aliasIdx : tableAliasIdxs) {
+                for (Integer aliasIdx : tableAliasIdxs) {
                     outer = outer || outerSet.contains(aliasIdx);
                     inner = inner || innerSet.contains(aliasIdx);
                 }
