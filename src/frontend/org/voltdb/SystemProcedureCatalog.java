--- conflicted
+++ resolved
@@ -158,10 +158,7 @@
         builder.put("@Promote",                 new Config("org.voltdb.sysprocs.Promote",                  false, false, true,  0, VoltType.INVALID,   false, false, true,  true, false));
         builder.put("@ValidatePartitioning",    new Config("org.voltdb.sysprocs.ValidatePartitioning",     false, false, false, 0, VoltType.INVALID,   false, false, true,  true, false));
         builder.put("@GetHashinatorConfig",     new Config("org.voltdb.sysprocs.GetHashinatorConfig",      false, true,  false, 0, VoltType.INVALID,   true,  false, true,  true, false));
-<<<<<<< HEAD
-        builder.put("@ApplyBinaryLogSP",        new Config("org.voltdb.sysprocs.ApplyBinaryLogSP",         true, false, false, 0, VoltType.VARBINARY, true,  false, false,  true, true));
-=======
-        builder.put("@ApplyBinaryLogSP",        new Config("org.voltdb.sysprocs.ApplyBinaryLogSP",         true,  false, false, 0, VoltType.VARBINARY, true,  false, true,  true, true));
+        builder.put("@ApplyBinaryLogSP",        new Config("org.voltdb.sysprocs.ApplyBinaryLogSP",         true,  false, false, 0, VoltType.VARBINARY, true,  false, false, true, true));
         builder.put("@Ping",                    new Config(null,                                           true,  true,  false, 0, VoltType.INVALID,   false, false, true,  true, false));
         builder.put("@GetPartitionKeys",        new Config(null,                                           false, true,  true,  0, VoltType.INVALID,   false, false, true,  true, false));
         builder.put("@Subscribe",               new Config(null,                                           false, true,  false, 0, VoltType.INVALID,   false, false, true,  true, false));
@@ -170,7 +167,6 @@
         builder.put("@Explain",                 new Config(null,                                           true,  true,  false, 0, VoltType.INVALID,   false, false, true,  true, false));
         builder.put("@ExplainProc",             new Config(null,                                           true,  true,  false, 0, VoltType.INVALID,   false, false, true,  true, false));
         builder.put("@SendSentinel",            new Config(null,                                           true,  false, false, 0, VoltType.INVALID,   true,  false, false, true, false));
->>>>>>> d9ed96a3
         listing = builder.build();
     }
 }