/* This file is part of VoltDB.
 * Copyright (C) 2008-2015 VoltDB Inc.
 *
 * This program is free software: you can redistribute it and/or modify
 * it under the terms of the GNU Affero General Public License as
 * published by the Free Software Foundation, either version 3 of the
 * License, or (at your option) any later version.
 *
 * This program is distributed in the hope that it will be useful,
 * but WITHOUT ANY WARRANTY; without even the implied warranty of
 * MERCHANTABILITY or FITNESS FOR A PARTICULAR PURPOSE.  See the
 * GNU Affero General Public License for more details.
 *
 * You should have received a copy of the GNU Affero General Public License
 * along with VoltDB.  If not, see <http://www.gnu.org/licenses/>.
 */

package org.voltdb;

import java.io.UnsupportedEncodingException;
import java.util.ArrayList;
import java.util.Collection;
import java.util.HashSet;
import java.util.LinkedList;
import java.util.List;
import java.util.Map;
import java.util.Set;

import org.apache.zookeeper_voltpatches.CreateMode;
import org.apache.zookeeper_voltpatches.KeeperException;
import org.apache.zookeeper_voltpatches.ZooDefs.Ids;
import org.apache.zookeeper_voltpatches.ZooKeeper;
import org.json_voltpatches.JSONException;
import org.json_voltpatches.JSONObject;
import org.voltcore.logging.VoltLogger;
import org.voltcore.utils.Pair;
import org.voltcore.zk.CoreZK;
import org.voltcore.zk.ZKUtil;

/**
 * VoltZK provides constants for all voltdb-registered
 * ZooKeeper paths.
 */
public class VoltZK {
    public static final String root = "/db";

    public static final String buildstring = "/db/buildstring";
    public static final String catalogbytes = "/db/catalogbytes";
    //This node doesn't mean as much as it used to, it is accurate at startup
    //but isn't updated after elastic join. We use the cartographer for most things
    //now
    public static final String topology = "/db/topology";
    public static final String replicationconfig = "/db/replicationconfig";
    public static final String rejoinLock = "/db/rejoin_lock";
    public static final String restoreMarker = "/db/did_restore";
    public static final String perPartitionTxnIds = "/db/perPartitionTxnIds";
    public static final String operationMode = "/db/operation_mode";
    public static final String exportGenerations = "/db/export_generations";

    /*
     * Processes that want to block catalog updates create children here
     */
    public static final String catalogUpdateBlockers = "/db/catalog_update_blockers";

    // configuration (ports, interfaces, ...)
    public static final String cluster_metadata = "/db/cluster_metadata";

    /*
     * mailboxes
     *
     * Contents in the mailbox ZK nodes are all simple JSON objects. No nested
     * objects should be stored in them. They must all have a field called
     * "HSId" that maps to their host-site ID. Some of them may also contain a
     * "partitionId" field.
     */
    public static enum MailboxType {
        ClientInterface, ExecutionSite, Initiator, StatsAgent,
        OTHER
    }
    public static final String mailboxes = "/db/mailboxes";

    // snapshot and command log
    public static final String completed_snapshots = "/db/completed_snapshots";
    public static final String nodes_currently_snapshotting = "/db/nodes_currently_snapshotting";
    public static final String restore = "/db/restore";
    public static final String restore_barrier = "/db/restore_barrier";
    public static final String restore_barrier2 = "/db/restore_barrier2";
    public static final String restore_snapshot_id = "/db/restore/snapshot_id";
    public static final String request_truncation_snapshot = "/db/request_truncation_snapshot";
    public static final String snapshot_truncation_master = "/db/snapshot_truncation_master";
    public static final String test_scan_path = "/db/test_scan_path";   // (test only)
    public static final String truncation_snapshot_path = "/db/truncation_snapshot_path";
    public static final String user_snapshot_request = "/db/user_snapshot_request";
    public static final String user_snapshot_response = "/db/user_snapshot_response";
    public static final String commandlog_init_barrier = "/db/commmandlog_init_barrier";

    // leader election
    public static final String iv2masters = "/db/iv2masters";
    public static final String iv2appointees = "/db/iv2appointees";
    public static final String iv2mpi = "/db/iv2mpi";
    public static final String leaders = "/db/leaders";
    public static final String leaders_initiators = "/db/leaders/initiators";
    public static final String leaders_globalservice = "/db/leaders/globalservice";
    public static final String lastKnownLiveNodes = "/db/lastKnownLiveNodes";

    // flag of initialization process complete
    public static final String init_completed = "/db/init_completed";

    // start action of node in the current system (ephemeral)
    public static final String start_action = "/db/start_action";
    public static final String start_action_node = ZKUtil.joinZKPath(start_action, "node_");

    public static final String elasticJoinActiveBlocker = ZKUtil.joinZKPath(catalogUpdateBlockers, "join_blocker");
    public static final String rejoinActiveBlocker = ZKUtil.joinZKPath(catalogUpdateBlockers, "rejoin_blocker");
    public static final String request_truncation_snapshot_node = ZKUtil.joinZKPath(request_truncation_snapshot, "request_");


    // Synchronized State Machine
    public static final String syncStateMachine = "/db/synchronized_states";

    // Persistent nodes (mostly directories) to create on startup
    public static final String[] ZK_HIERARCHY = {
            root,
            mailboxes,
            cluster_metadata,
            operationMode,
            iv2masters,
            iv2appointees,
            iv2mpi,
            leaders,
            leaders_initiators,
            leaders_globalservice,
            lastKnownLiveNodes,
<<<<<<< HEAD
            elasticJoinActiveBlockers,
            request_truncation_snapshot,
            syncStateMachine,
=======
            catalogUpdateBlockers,
            request_truncation_snapshot
>>>>>>> 751fa1d0
    };

    /**
     * Race to create the persistent nodes.
     */
    public static void createPersistentZKNodes(ZooKeeper zk) {
        LinkedList<ZKUtil.StringCallback> callbacks = new LinkedList<ZKUtil.StringCallback>();
        for (int i=0; i < VoltZK.ZK_HIERARCHY.length; i++) {
            ZKUtil.StringCallback cb = new ZKUtil.StringCallback();
            callbacks.add(cb);
            zk.create(VoltZK.ZK_HIERARCHY[i], null, Ids.OPEN_ACL_UNSAFE, CreateMode.PERSISTENT, cb, null);
        }
        try {
            for (ZKUtil.StringCallback cb : callbacks) {
                cb.get();
            }
        } catch (org.apache.zookeeper_voltpatches.KeeperException.NodeExistsException e) {
            // this is an expected race.
        } catch (Exception e) {
            VoltDB.crashLocalVoltDB(e.getMessage(), true, e);
        }
    }

    /**
     * Helper method for parsing mailbox node contents into Java objects.
     * @throws JSONException
     */
    public static List<MailboxNodeContent> parseMailboxContents(List<String> jsons) throws JSONException {
        ArrayList<MailboxNodeContent> objects = new ArrayList<MailboxNodeContent>(jsons.size());
        for (String json : jsons) {
            MailboxNodeContent content = null;
            JSONObject jsObj = new JSONObject(json);
            long HSId = jsObj.getLong("HSId");
            Integer partitionId = null;
            if (jsObj.has("partitionId")) {
                partitionId = jsObj.getInt("partitionId");
            }
            content = new MailboxNodeContent(HSId, partitionId);
            objects.add(content);
        }
        return objects;
    }

    public static void updateClusterMetadata(Map<Integer, String> clusterMetadata) throws Exception {
        ZooKeeper zk = VoltDB.instance().getHostMessenger().getZK();

        List<String> metadataNodes = zk.getChildren(VoltZK.cluster_metadata, false);

        Set<Integer> hostIds = new HashSet<Integer>();
        for (String hostId : metadataNodes) {
            hostIds.add(Integer.valueOf(hostId));
        }

        /*
         * Remove anything that is no longer part of the cluster
         */
        Set<Integer> keySetCopy = new HashSet<Integer>(clusterMetadata.keySet());
        keySetCopy.removeAll(hostIds);
        for (Integer failedHostId : keySetCopy) {
            clusterMetadata.remove(failedHostId);
        }

        /*
         * Add anything that is new
         */
        Set<Integer> hostIdsCopy = new HashSet<Integer>(hostIds);
        hostIdsCopy.removeAll(clusterMetadata.keySet());
        List<Pair<Integer, ZKUtil.ByteArrayCallback>> callbacks =
            new ArrayList<Pair<Integer, ZKUtil.ByteArrayCallback>>();
        for (Integer hostId : hostIdsCopy) {
            ZKUtil.ByteArrayCallback cb = new ZKUtil.ByteArrayCallback();
            callbacks.add(Pair.of(hostId, cb));
            zk.getData(VoltZK.cluster_metadata + "/" + hostId, false, cb, null);
        }

        for (Pair<Integer, ZKUtil.ByteArrayCallback> p : callbacks) {
            Integer hostId = p.getFirst();
            ZKUtil.ByteArrayCallback cb = p.getSecond();
            try {
               clusterMetadata.put( hostId, new String(cb.getData(), "UTF-8"));
            } catch (KeeperException.NoNodeException e){}
        }
    }

    /**
     * Convert a list of ZK nodes named HSID_SUFFIX (such as that used by LeaderElector)
     * into a list of HSIDs.
     */
    public static List<Long> childrenToReplicaHSIds(Collection<String> children)
    {
        List<Long> replicas = new ArrayList<Long>(children.size());
        for (String child : children) {
            long HSId = Long.parseLong(CoreZK.getPrefixFromChildName(child));
            replicas.add(HSId);
        }
        return replicas;
    }

    public static void createStartActionNode(ZooKeeper zk, final int hostId, StartAction action) {
        byte [] startActionBytes = null;
        try {
            startActionBytes = action.toString().getBytes("UTF-8");
        } catch (UnsupportedEncodingException e) {
            VoltDB.crashLocalVoltDB("Utf-8 encoding is not supported in current platform", false, e);
        }

        zk.create(VoltZK.start_action_node + hostId, startActionBytes, Ids.OPEN_ACL_UNSAFE, CreateMode.EPHEMERAL,
                new ZKUtil.StringCallback(), null);
    }

    public static int getHostIDFromChildName(String childName) {
        return Integer.parseInt(childName.split("_")[1]);
    }

    public static void createCatalogUpdateBlocker(ZooKeeper zk, String node)
    {
        try {
            zk.create(node,
                      null,
                      Ids.OPEN_ACL_UNSAFE,
                      CreateMode.EPHEMERAL);
        } catch (KeeperException e) {
            if (e.code() != KeeperException.Code.NODEEXISTS) {
                VoltDB.crashLocalVoltDB("Unable to create catalog update blocker", true, e);
            }
        } catch (InterruptedException e) {
            VoltDB.crashLocalVoltDB("Unable to create catalog update blocker", true, e);
        }
    }

    public static boolean removeCatalogUpdateBlocker(ZooKeeper zk, String node, VoltLogger log)
    {
        try {
            ZKUtil.deleteRecursively(zk, node);
        } catch (KeeperException e) {
            if (e.code() != KeeperException.Code.NONODE) {
                if (log != null) {
                    log.error("Failed to remove catalog udpate blocker: " + e.getMessage(), e);
                }
                return false;
            }
        } catch (InterruptedException e) {
            return false;
        }
        return true;
    }
}<|MERGE_RESOLUTION|>--- conflicted
+++ resolved
@@ -131,14 +131,9 @@
             leaders_initiators,
             leaders_globalservice,
             lastKnownLiveNodes,
-<<<<<<< HEAD
-            elasticJoinActiveBlockers,
-            request_truncation_snapshot,
             syncStateMachine,
-=======
             catalogUpdateBlockers,
             request_truncation_snapshot
->>>>>>> 751fa1d0
     };
 
     /**
