--- conflicted
+++ resolved
@@ -37,11 +37,8 @@
 import java.util.List;
 import java.util.Map;
 import java.util.Map.Entry;
-<<<<<<< HEAD
-=======
 import java.util.NavigableMap;
 import java.util.NavigableSet;
->>>>>>> e57103b1
 import java.util.jar.JarEntry;
 import java.util.jar.JarFile;
 import java.util.regex.Matcher;
@@ -108,7 +105,6 @@
 import org.xml.sax.SAXParseException;
 
 import com.google_voltpatches.common.collect.ImmutableList;
-import java.util.Set;
 
 /**
  * Compiles a project XML file and some metadata into a Jarfile
@@ -1153,13 +1149,8 @@
         addDatabaseEstimatesInfo(m_estimates, db);
 
         // Process DDL exported tables
-<<<<<<< HEAD
-        Map<String, Set<String>> exportTables = voltDdlTracker.getExportedTables();
-        for (Entry<String, Set<String>> e : exportTables.entrySet()) {
-=======
         NavigableMap<String, NavigableSet<String>> exportTables = voltDdlTracker.getExportedTables();
         for (Entry<String, NavigableSet<String>> e : exportTables.entrySet()) {
->>>>>>> e57103b1
             String groupName = e.getKey();
             for (String tableName : e.getValue()) {
                 addExportTableToConnector(groupName, tableName, db);
