/* This file is part of VoltDB.
 * Copyright (C) 2008-2015 VoltDB Inc.
 *
 * This program is free software: you can redistribute it and/or modify
 * it under the terms of the GNU Affero General Public License as
 * published by the Free Software Foundation, either version 3 of the
 * License, or (at your option) any later version.
 *
 * This program is distributed in the hope that it will be useful,
 * but WITHOUT ANY WARRANTY; without even the implied warranty of
 * MERCHANTABILITY or FITNESS FOR A PARTICULAR PURPOSE.  See the
 * GNU Affero General Public License for more details.
 *
 * You should have received a copy of the GNU Affero General Public License
 * along with VoltDB.  If not, see <http://www.gnu.org/licenses/>.
 */

package org.voltdb.compiler;

import static org.voltdb.compiler.ProcedureCompiler.deriveShortProcedureName;

import java.util.Collection;
import java.util.HashMap;
import java.util.Map;
import java.util.Map.Entry;
import java.util.NavigableMap;
import java.util.NavigableSet;
import java.util.Set;
<<<<<<< HEAD
import java.util.SortedSet;
=======
>>>>>>> e57103b1
import java.util.TreeMap;
import java.util.TreeSet;

import org.voltdb.compiler.VoltCompiler.ProcedureDescriptor;
import org.voltdb.compiler.VoltCompiler.VoltCompilerException;

/**
 * Maintains and validates partition info.
 * Maps between table names and partition column names,
 * and procedures and their respective partition info
 * Column name is null if replicated.
 */
public class VoltDDLElementTracker {
    final VoltCompiler m_compiler;
    final Map<String, String> m_partitionMap = new HashMap<String, String>();
    final Map<String, ProcedureDescriptor> m_procedureMap =
            new HashMap<String, ProcedureDescriptor>();
    // map from export group name to a sorted set of table names in that group
<<<<<<< HEAD
    final Map<String, Set<String>> m_exportsByGroup = new TreeMap<String, Set<String>>();
=======
    final NavigableMap<String, NavigableSet<String>> m_exportsByGroup = new TreeMap<>();
>>>>>>> e57103b1
    // additional non-procedure classes for the jar
    final Set<String> m_extraClassses = new TreeSet<String>();
    final Set<String> m_importLines = new TreeSet<String>();

    /**
     * Constructor needs a compiler instance to throw VoltCompilerException.
     * @param compiler VoltCompiler instance
     */
    public VoltDDLElementTracker(VoltCompiler compiler) {
        m_compiler = compiler;
    }

    /**
     * Add a table/column partition mapping for a PARTITION/REPLICATE statements.
     * Validate input data and reject duplicates.
     *
     * @param tableName table name
     * @param colName column name
     */
    void addPartition(String tableName, String colName)
    {
        if (m_partitionMap.containsKey(tableName.toLowerCase())) {
            m_compiler.addInfo(String.format("Replacing partition column %s on table %s with column %s\n",
                        m_partitionMap.get(tableName.toLowerCase()), tableName,
                        colName));
        }

        m_partitionMap.put(tableName.toLowerCase(), colName.toLowerCase());
    }

    void removePartition(String tableName)
    {
        m_partitionMap.remove(tableName);
    }

    /**
     * Add additional non-procedure classes for the jar.
     */
    void addExtraClasses(Set<String> classNames) {
        m_extraClassses.addAll(classNames);
    }

    void addImportLine(String importLine) {
        m_importLines.add(importLine);
    }

    /**
     * Tracks the given procedure descriptor if it is not already tracked
     * @param descriptor a {@link VoltCompiler.ProcedureDescriptor}
     * @throws VoltCompilerException if it is already tracked
     */
    void add(ProcedureDescriptor descriptor) throws VoltCompilerException
    {
        assert descriptor != null;

        String className = descriptor.m_className;
        assert className != null && ! className.trim().isEmpty();

        String shortName = deriveShortProcedureName(className);

        if( m_procedureMap.containsKey(shortName)) {
            throw m_compiler.new VoltCompilerException(String.format(
                    "Procedure \"%s\" is already defined", className));
        }

        m_procedureMap.put(shortName, descriptor);
    }

    /**
     * Searches for and removes the Procedure provided in prior DDL statements
     * @param Name of procedure being removed
     * @throws VoltCompilerException if the procedure does not exist
     */
    void removeProcedure(String procName, boolean ifExists) throws VoltCompilerException
    {
        assert procName != null && ! procName.trim().isEmpty();

        String shortName = deriveShortProcedureName(procName);

        if( m_procedureMap.containsKey(shortName)) {
            m_procedureMap.remove(shortName);
        }
        else if (!ifExists) {
            throw m_compiler.new VoltCompilerException(String.format(
                    "Dropped Procedure \"%s\" is not defined", procName));
        }
    }

    /**
     * Associates the given partition info to the given tracked procedure
     * @param procedureName the short name of the procedure name
     * @param partitionInfo the partition info to associate with the procedure
     * @throws VoltCompilerException when there is no corresponding tracked
     *   procedure
     */
    void addProcedurePartitionInfoTo( String procedureName, String partitionInfo)
            throws VoltCompilerException {

        assert procedureName != null && ! procedureName.trim().isEmpty();
        assert partitionInfo != null && ! partitionInfo.trim().isEmpty();

        ProcedureDescriptor descriptor = m_procedureMap.get(procedureName);
        if( descriptor == null) {
            throw m_compiler.new VoltCompilerException(String.format(
                    "Partition in referencing an undefined procedure \"%s\"",
                    procedureName));
        }

        // need to re-instantiate as descriptor fields are final
        if( descriptor.m_singleStmt == null) {
            // the longer form costructor asserts on singleStatement
            descriptor = m_compiler.new ProcedureDescriptor(
                    descriptor.m_authGroups,
                    descriptor.m_class,
                    partitionInfo,
                    descriptor.m_language,
                    descriptor.m_scriptImpl);
        }
        else {
            descriptor = m_compiler.new ProcedureDescriptor(
                    descriptor.m_authGroups,
                    descriptor.m_className,
                    descriptor.m_singleStmt,
                    descriptor.m_joinOrder,
                    partitionInfo,
                    false,
                    descriptor.m_language,
                    descriptor.m_scriptImpl,
                    descriptor.m_class);
        }
        m_procedureMap.put(procedureName, descriptor);
    }

    /**
     * gets the list of tracked procedure descriptors
     * @return the list of tracked procedure descriptors
     */
    Collection<ProcedureDescriptor> getProcedureDescriptors() {
        return m_procedureMap.values();
    }

    /**
     * Track an exported table
     * @param tableName a table name
     * @param groupName
     * @throws VoltCompilerException when the given table is already exported
     */
    void addExportedTable(String tableName, String groupName)
    {
        assert tableName != null && ! tableName.trim().isEmpty();
        assert groupName != null && ! groupName.trim().isEmpty();

        // store uppercase in the catalog as typename
        groupName = groupName.toUpperCase();

        // insert the table's name into the export group
<<<<<<< HEAD
        Set<String> tableGroup = m_exportsByGroup.get(groupName);
=======
        NavigableSet<String> tableGroup = m_exportsByGroup.get(groupName);
>>>>>>> e57103b1
        if (tableGroup == null) {
            tableGroup = new TreeSet<String>();
            m_exportsByGroup.put(groupName, tableGroup);
        }
        tableGroup.add(tableName);
    }

    void removeExportedTable(String tableName)
    {
<<<<<<< HEAD
        for (Entry<String, Set<String>> groupTables : m_exportsByGroup.entrySet()) {
            if (groupTables.getValue().contains(tableName)) {
                groupTables.getValue().remove(tableName);
=======
        for (Entry<String, NavigableSet<String>> groupTables : m_exportsByGroup.entrySet()) {
            if(groupTables.getValue().remove(tableName)) {
                break;
>>>>>>> e57103b1
            }
        }
    }

    /**
     * Get a collection with tracked table exports
     * @return a collection with tracked table exports
     */
<<<<<<< HEAD
    Map<String, Set<String>> getExportedTables() {
=======
    NavigableMap<String, NavigableSet<String>> getExportedTables() {
>>>>>>> e57103b1
        return m_exportsByGroup;
    }

}<|MERGE_RESOLUTION|>--- conflicted
+++ resolved
@@ -26,10 +26,6 @@
 import java.util.NavigableMap;
 import java.util.NavigableSet;
 import java.util.Set;
-<<<<<<< HEAD
-import java.util.SortedSet;
-=======
->>>>>>> e57103b1
 import java.util.TreeMap;
 import java.util.TreeSet;
 
@@ -48,11 +44,7 @@
     final Map<String, ProcedureDescriptor> m_procedureMap =
             new HashMap<String, ProcedureDescriptor>();
     // map from export group name to a sorted set of table names in that group
-<<<<<<< HEAD
-    final Map<String, Set<String>> m_exportsByGroup = new TreeMap<String, Set<String>>();
-=======
     final NavigableMap<String, NavigableSet<String>> m_exportsByGroup = new TreeMap<>();
->>>>>>> e57103b1
     // additional non-procedure classes for the jar
     final Set<String> m_extraClassses = new TreeSet<String>();
     final Set<String> m_importLines = new TreeSet<String>();
@@ -209,11 +201,7 @@
         groupName = groupName.toUpperCase();
 
         // insert the table's name into the export group
-<<<<<<< HEAD
-        Set<String> tableGroup = m_exportsByGroup.get(groupName);
-=======
         NavigableSet<String> tableGroup = m_exportsByGroup.get(groupName);
->>>>>>> e57103b1
         if (tableGroup == null) {
             tableGroup = new TreeSet<String>();
             m_exportsByGroup.put(groupName, tableGroup);
@@ -223,15 +211,9 @@
 
     void removeExportedTable(String tableName)
     {
-<<<<<<< HEAD
-        for (Entry<String, Set<String>> groupTables : m_exportsByGroup.entrySet()) {
-            if (groupTables.getValue().contains(tableName)) {
-                groupTables.getValue().remove(tableName);
-=======
         for (Entry<String, NavigableSet<String>> groupTables : m_exportsByGroup.entrySet()) {
             if(groupTables.getValue().remove(tableName)) {
                 break;
->>>>>>> e57103b1
             }
         }
     }
@@ -240,11 +222,7 @@
      * Get a collection with tracked table exports
      * @return a collection with tracked table exports
      */
-<<<<<<< HEAD
-    Map<String, Set<String>> getExportedTables() {
-=======
     NavigableMap<String, NavigableSet<String>> getExportedTables() {
->>>>>>> e57103b1
         return m_exportsByGroup;
     }
 
