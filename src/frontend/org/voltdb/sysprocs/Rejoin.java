/* This file is part of VoltDB.
 * Copyright (C) 2008-2012 VoltDB Inc.
 *
 * VoltDB is free software: you can redistribute it and/or modify
 * it under the terms of the GNU General Public License as published by
 * the Free Software Foundation, either version 3 of the License, or
 * (at your option) any later version.
 *
 * VoltDB is distributed in the hope that it will be useful,
 * but WITHOUT ANY WARRANTY; without even the implied warranty of
 * MERCHANTABILITY or FITNESS FOR A PARTICULAR PURPOSE.  See the
 * GNU General Public License for more details.
 *
 * You should have received a copy of the GNU General Public License
 * along with VoltDB.  If not, see <http://www.gnu.org/licenses/>.
 */

package org.voltdb.sysprocs;

import java.util.ArrayList;
import java.util.List;
import java.util.Map;
import java.util.Set;

<<<<<<< HEAD
import org.apache.zookeeper_voltpatches.CreateMode;
import org.apache.zookeeper_voltpatches.ZooDefs.Ids;
import org.apache.zookeeper_voltpatches.ZooKeeper;
import org.voltdb.BackendTarget;
=======
>>>>>>> d593f740
import org.voltdb.DependencyPair;
import org.voltdb.ExecutionSite.SystemProcedureExecutionContext;
import org.voltdb.ParameterSet;
import org.voltdb.ProcInfo;
import org.voltdb.VoltDB;
import org.voltdb.VoltDBInterface;
import org.voltdb.VoltSystemProcedure;
import org.voltdb.VoltTable;
import org.voltdb.VoltZK;
import org.voltdb.VoltTable.ColumnInfo;
import org.voltdb.VoltType;
import org.voltdb.catalog.Cluster;
<<<<<<< HEAD
import org.voltdb.catalog.Procedure;
=======
import org.voltdb.catalog.Site;
>>>>>>> d593f740
import org.voltdb.dtxn.DtxnConstants;
import org.voltdb.dtxn.SiteTracker;
import org.voltcore.messaging.HostMessenger;

@ProcInfo(singlePartition = false)
public class Rejoin extends VoltSystemProcedure {

    private static final int DEP_rejoinAllNodeWork = (int)
        SysProcFragmentId.PF_rejoinPrepare | DtxnConstants.MULTIPARTITION_DEPENDENCY;

    private static final int DEP_rejoinAggregate = (int)
        SysProcFragmentId.PF_rejoinAggregate;

    //Turn on some sleeps to assist in creating interesting failures
    public static boolean debugFlag = false;

    @Override
    public void init() {
        registerPlanFragment(SysProcFragmentId.PF_rejoinBlock);
        registerPlanFragment(SysProcFragmentId.PF_rejoinPrepare);
        registerPlanFragment(SysProcFragmentId.PF_rejoinCommit);
        registerPlanFragment(SysProcFragmentId.PF_rejoinRollback);
        registerPlanFragment(SysProcFragmentId.PF_rejoinAggregate);
    }

    VoltTable phaseZeroBlock(int hostId, int rejoinHostId, String rejoiningHostName)
    {
        VoltTable retval = new VoltTable(
                new ColumnInfo("HostId", VoltType.INTEGER),
                new ColumnInfo("Error", VoltType.STRING) // string on failure, null on success
        );

        retval.addRow(hostId, null);
        return retval;
    }

    /**
     *
     * @param rejoiningHostname
     * @param portToConnect
     * @return
     */
    VoltTable phaseOnePrepare(
            int hostId,
            int rejoinHostId,
            String rejoiningHostname,
            int portToConnect,
            Set<Integer> liveHosts) {
        // verify valid hostId

        // connect
        VoltTable retval = new VoltTable(
                new ColumnInfo("HostId", VoltType.INTEGER),
                new ColumnInfo("Error", VoltType.STRING) // string on failure, null on success
        );

        if (debugFlag) {
            try {
                Thread.sleep(250);
            } catch (InterruptedException e) {
                e.printStackTrace();
            }
        }

        String error = null;

        // verify valid hostId
        VoltDBInterface instance = VoltDB.instance();
        SiteTracker st = instance.getSiteTracker();
        if (!st.getAllHosts().contains((rejoinHostId)))
        {
          // connect
            error = VoltDB.instance().doRejoinPrepare(
                    m_runner.getTxnState().txnId,
                    rejoinHostId,
                    rejoiningHostname,
                    portToConnect,
                    liveHosts);
        }
        else {
            error = "Unable to find a down node to replace or to agree on which nodes are down. Try again.";
        }

        retval.addRow(hostId, error);

        if (debugFlag) {
            try {
                Thread.sleep(250);
            } catch (InterruptedException e) {
                e.printStackTrace();
            }
        }
        return retval;
    }

    VoltTable aggregateResults(List<VoltTable> dependencies) {
        VoltTable retval = new VoltTable(
                new ColumnInfo("HostId", VoltType.INTEGER),
                new ColumnInfo("Error", VoltType.STRING) // string on failure, null on success
        );

        // take all the one-row result tables and collect any errors
        for (VoltTable table : dependencies) {
            table.advanceRow();
            String errMsg = table.getString(1);
            int hostId = (int) table.getLong(0);
            if (errMsg != null) {
                retval.addRow(hostId, errMsg);
            }
        }

        return retval;
    }

    VoltTable phaseThreeCommit(int rejoinHostId, SystemProcedureExecutionContext context) {
        VoltTable retval = new VoltTable(
                new ColumnInfo("HostId", VoltType.INTEGER),
                new ColumnInfo("Error", VoltType.STRING) // string on failure, null on success
        );

        if (debugFlag) {
            try {
                Thread.sleep(250);
            } catch (InterruptedException e) {
                e.printStackTrace();
            }
        }

        ArrayList<Integer> rejoiningSiteIds = new ArrayList<Integer>();
        ArrayList<Integer> rejoiningExecSiteIds = new ArrayList<Integer>();
        Cluster cluster = context.getCluster();
<<<<<<< HEAD
        throw new UnsupportedOperationException();
//        /*
//         * Retrieve the topology since it was last updated,
//         * and then validate it against what site tracker has
//         */
//        final ZooKeeper zk = VoltDB.instance().getHostMessenger().getZK();
//        for (Site site : cluster.getSites()) {
//            int siteId = Integer.parseInt(site.getTypeName());
//            int hostId = Integer.parseInt(site.getHost().getTypeName());
//            if (hostId == rejoinHostId) {
//                assert(site.getIsup() == false);
//                rejoiningSiteIds.add(siteId);
//                if (site.getIsexec() == true) {
//                    rejoiningExecSiteIds.add(siteId);
//                }
//            }
//        }
//        assert(rejoiningSiteIds.size() > 0);
//
//        StringBuilder sb = new StringBuilder();
//        for (int siteId : rejoiningSiteIds)
//        {
//            sb.append("set ");
//            String site_path = VoltDB.instance().getCatalogContext().catalog.
//                               getClusters().get("cluster").getSites().
//                               get(Integer.toString(siteId)).getPath();
//            sb.append(site_path).append(" ").append("isUp true");
//            sb.append("\n");
//        }
//        String catalogDiffCommands = sb.toString();
//
//        String error = VoltDB.instance().doRejoinCommitOrRollback(getTransactionId(), true);
//        context.getExecutionSite().updateClusterState(catalogDiffCommands);
//
//        retval.addRow(context.getSiteId(), error);
//
//        if (debugFlag) {
//            try {
//                Thread.sleep(250);
//            } catch (InterruptedException e) {
//                e.printStackTrace();
//            }
//        }
//
//        return retval;
=======
        for (Site site : cluster.getSites()) {
            int siteId = Integer.parseInt(site.getTypeName());
            int hostId = Integer.parseInt(site.getHost().getTypeName());
            if (hostId == rejoinHostId) {
                assert(site.getIsup() == false);
                rejoiningSiteIds.add(siteId);
                if (site.getIsexec() == true) {
                    rejoiningExecSiteIds.add(siteId);
                }
            }
        }
        assert(rejoiningSiteIds.size() > 0);

        StringBuilder sb = new StringBuilder();
        for (int siteId : rejoiningSiteIds)
        {
            sb.append("set ");
            String site_path = VoltDB.instance().getCatalogContext().catalog.
                               getClusters().get("cluster").getSites().
                               get(Integer.toString(siteId)).getPath();
            sb.append(site_path).append(" ").append("isUp true");
            sb.append("\n");
        }
        String catalogDiffCommands = sb.toString();

        String error = VoltDB.instance().doRejoinCommitOrRollback(m_runner.getTxnState().txnId, true);
        context.getExecutionSite().updateClusterState(catalogDiffCommands);

        retval.addRow(Integer.parseInt(context.getSite().getTypeName()), error);

        if (debugFlag) {
            try {
                Thread.sleep(250);
            } catch (InterruptedException e) {
                e.printStackTrace();
            }
        }

        return retval;
>>>>>>> d593f740
    }

    VoltTable phaseThreeRollback(int hostId) {
        VoltTable retval = new VoltTable(
                new ColumnInfo("HostId", VoltType.INTEGER),
                new ColumnInfo("Error", VoltType.STRING) // string on failure, null on success
        );

        if (debugFlag) {
            try {
                Thread.sleep(250);
            } catch (InterruptedException e) {
                e.printStackTrace();
            }
        }
        String error = VoltDB.instance().doRejoinCommitOrRollback(getTransactionId(), false);
        if (debugFlag) {
            try {
                Thread.sleep(250);
            } catch (InterruptedException e) {
                e.printStackTrace();
            }
        }

        retval.addRow(hostId, error);
        return retval;
    }

    @Override
    public DependencyPair executePlanFragment(
            Map<Integer, List<VoltTable>> dependencies, long fragmentId,
            ParameterSet params, SystemProcedureExecutionContext context) {

        HostMessenger messenger = VoltDB.instance().getHostMessenger();
        int hostId = messenger.getHostId();
        Object[] oparams = params.toArray();
        VoltTable depResult = null;

        if (fragmentId == SysProcFragmentId.PF_rejoinBlock)
        {
            int rejoinHostId = (Integer) oparams[0];
            String rejoiningHostName = (String) oparams[1];
            depResult = phaseZeroBlock(hostId, rejoinHostId, rejoiningHostName);
            return new DependencyPair(DEP_rejoinAllNodeWork, depResult);
        }
        else if (fragmentId == SysProcFragmentId.PF_rejoinPrepare) {
            int rejoinHostId = (Integer) oparams[0];
            String rejoiningHostName = (String) oparams[1];
            int portToConnect = (Integer) oparams[2];
            depResult =
                phaseOnePrepare(
                        hostId,
                        rejoinHostId,
                        rejoiningHostName,
                        portToConnect,
                        context.getExecutionSite().getSiteTracker().getAllHosts());
            return new DependencyPair(DEP_rejoinAllNodeWork, depResult);
        }
        else if (fragmentId == SysProcFragmentId.PF_rejoinCommit) {
            int rejoinHostId = (Integer) oparams[0];
            depResult = phaseThreeCommit(rejoinHostId, context);
            return new DependencyPair(DEP_rejoinAllNodeWork, depResult);
        }
        else if (fragmentId == SysProcFragmentId.PF_rejoinRollback) {
            depResult = phaseThreeRollback(hostId);
            return new DependencyPair(DEP_rejoinAllNodeWork, depResult);
        }
        else if (fragmentId == SysProcFragmentId.PF_rejoinAggregate) {
            depResult = aggregateResults(dependencies.get(DEP_rejoinAllNodeWork));
            return new DependencyPair(DEP_rejoinAggregate, depResult);
        }
        else {
            // really shouldn't ever get here
            assert(false);
            return null;
        }
    }

    public VoltTable[] run(SystemProcedureExecutionContext ctx, String rejoiningHostname, int portToConnect) {

        // pick a hostid to replace
        Set<Integer> downHosts = null;// = VoltDB.instance().getSiteTracker().getAllDownHosts();
        // if there are no down hosts from the point of view of this node
        if (downHosts.isEmpty()) {
            throw new VoltAbortException("Unable to find down node to replace.");
        }
        int hostId = downHosts.iterator().next();

        // start the chain of joining plan fragments

        VoltTable[] results;
        SynthesizedPlanFragment[] pfs = new SynthesizedPlanFragment[2];
        // create a work fragment to block the whole cluster so that no
        // long-tail execution site work can cause late failure (ENG-1051)
        pfs[1] = new SynthesizedPlanFragment();
        pfs[1].fragmentId = SysProcFragmentId.PF_rejoinBlock;
        pfs[1].outputDepId = DEP_rejoinAllNodeWork;
        pfs[1].inputDepIds = new int[]{};
        pfs[1].multipartition = true;
        pfs[1].parameters = new ParameterSet();
        pfs[1].parameters.setParameters(hostId, rejoiningHostname);

        // create a work fragment to aggregate the results.
        // Set the MULTIPARTITION_DEPENDENCY bit to require a dependency from every site.
        pfs[0] = new SynthesizedPlanFragment();
        pfs[0].fragmentId = SysProcFragmentId.PF_rejoinAggregate;
        pfs[0].outputDepId = DEP_rejoinAggregate;
        pfs[0].inputDepIds = new int[]{ DEP_rejoinAllNodeWork };
        pfs[0].multipartition = false;
        pfs[0].parameters = new ParameterSet();

        // distribute and execute these fragments providing pfs and id of the
        // aggregator's output dependency table.
        results = executeSysProcPlanFragments(pfs, DEP_rejoinAggregate);

        // create a work fragment to prepare to add the node to the cluster
        pfs[1] = new SynthesizedPlanFragment();
        pfs[1].fragmentId = SysProcFragmentId.PF_rejoinPrepare;
        pfs[1].outputDepId = DEP_rejoinAllNodeWork;
        pfs[1].inputDepIds = new int[]{};
        pfs[1].multipartition = true;
        pfs[1].parameters = new ParameterSet();
        pfs[1].parameters.setParameters(hostId, rejoiningHostname, portToConnect);

        // create a work fragment to aggregate the results.
        // Set the MULTIPARTITION_DEPENDENCY bit to require a dependency from every site.
        pfs[0] = new SynthesizedPlanFragment();
        pfs[0].fragmentId = SysProcFragmentId.PF_rejoinAggregate;
        pfs[0].outputDepId = DEP_rejoinAggregate;
        pfs[0].inputDepIds = new int[]{ DEP_rejoinAllNodeWork };
        pfs[0].multipartition = false;
        pfs[0].parameters = new ParameterSet();

        // distribute and execute these fragments providing pfs and id of the
        // aggregator's output dependency table.
        results = executeSysProcPlanFragments(pfs, DEP_rejoinAggregate);
        boolean shouldCommit = true;

        // figure out if there were any problems
        // base the commit/rollback decision on this
        assert(results.length == 1);
        VoltTable errorTable = results[0];
        if (errorTable.getRowCount() > 0)
            shouldCommit = false;

        pfs = new SynthesizedPlanFragment[2];
        // create a work fragment to prepare to add the node to the cluster
        pfs[1] = new SynthesizedPlanFragment();
        if (shouldCommit)
            pfs[1].fragmentId = SysProcFragmentId.PF_rejoinCommit;
        else
            pfs[1].fragmentId = SysProcFragmentId.PF_rejoinRollback;
        pfs[1].outputDepId = DEP_rejoinAllNodeWork;
        pfs[1].inputDepIds = new int[]{};
        pfs[1].multipartition = true;
        pfs[1].parameters = new ParameterSet();
        pfs[1].parameters.setParameters(hostId);

        // create a work fragment to aggregate the results.
        // Set the MULTIPARTITION_DEPENDENCY bit to require a dependency from every site.
        pfs[0] = new SynthesizedPlanFragment();
        pfs[0].fragmentId = SysProcFragmentId.PF_rejoinAggregate;
        pfs[0].outputDepId = DEP_rejoinAggregate;
        pfs[0].inputDepIds = new int[]{ DEP_rejoinAllNodeWork };
        pfs[0].multipartition = false;
        pfs[0].parameters = new ParameterSet();

        results = executeSysProcPlanFragments(pfs, DEP_rejoinAggregate);

        StringBuilder sb = new StringBuilder();
        assert(results.length == 1);
        if (errorTable.getRowCount() > 0) {
            while (errorTable.advanceRow()) {
                String s = errorTable.getString(1);
                if (s != null) {
                    sb.append(s);
                    sb.append('\n');
                }
            }
            throw new VoltAbortException(sb.toString());
        }

        return new VoltTable[0];
    }

}<|MERGE_RESOLUTION|>--- conflicted
+++ resolved
@@ -22,13 +22,10 @@
 import java.util.Map;
 import java.util.Set;
 
-<<<<<<< HEAD
 import org.apache.zookeeper_voltpatches.CreateMode;
 import org.apache.zookeeper_voltpatches.ZooDefs.Ids;
 import org.apache.zookeeper_voltpatches.ZooKeeper;
 import org.voltdb.BackendTarget;
-=======
->>>>>>> d593f740
 import org.voltdb.DependencyPair;
 import org.voltdb.ExecutionSite.SystemProcedureExecutionContext;
 import org.voltdb.ParameterSet;
@@ -41,11 +38,7 @@
 import org.voltdb.VoltTable.ColumnInfo;
 import org.voltdb.VoltType;
 import org.voltdb.catalog.Cluster;
-<<<<<<< HEAD
 import org.voltdb.catalog.Procedure;
-=======
-import org.voltdb.catalog.Site;
->>>>>>> d593f740
 import org.voltdb.dtxn.DtxnConstants;
 import org.voltdb.dtxn.SiteTracker;
 import org.voltcore.messaging.HostMessenger;
@@ -177,7 +170,6 @@
         ArrayList<Integer> rejoiningSiteIds = new ArrayList<Integer>();
         ArrayList<Integer> rejoiningExecSiteIds = new ArrayList<Integer>();
         Cluster cluster = context.getCluster();
-<<<<<<< HEAD
         throw new UnsupportedOperationException();
 //        /*
 //         * Retrieve the topology since it was last updated,
@@ -223,47 +215,6 @@
 //        }
 //
 //        return retval;
-=======
-        for (Site site : cluster.getSites()) {
-            int siteId = Integer.parseInt(site.getTypeName());
-            int hostId = Integer.parseInt(site.getHost().getTypeName());
-            if (hostId == rejoinHostId) {
-                assert(site.getIsup() == false);
-                rejoiningSiteIds.add(siteId);
-                if (site.getIsexec() == true) {
-                    rejoiningExecSiteIds.add(siteId);
-                }
-            }
-        }
-        assert(rejoiningSiteIds.size() > 0);
-
-        StringBuilder sb = new StringBuilder();
-        for (int siteId : rejoiningSiteIds)
-        {
-            sb.append("set ");
-            String site_path = VoltDB.instance().getCatalogContext().catalog.
-                               getClusters().get("cluster").getSites().
-                               get(Integer.toString(siteId)).getPath();
-            sb.append(site_path).append(" ").append("isUp true");
-            sb.append("\n");
-        }
-        String catalogDiffCommands = sb.toString();
-
-        String error = VoltDB.instance().doRejoinCommitOrRollback(m_runner.getTxnState().txnId, true);
-        context.getExecutionSite().updateClusterState(catalogDiffCommands);
-
-        retval.addRow(Integer.parseInt(context.getSite().getTypeName()), error);
-
-        if (debugFlag) {
-            try {
-                Thread.sleep(250);
-            } catch (InterruptedException e) {
-                e.printStackTrace();
-            }
-        }
-
-        return retval;
->>>>>>> d593f740
     }
 
     VoltTable phaseThreeRollback(int hostId) {
