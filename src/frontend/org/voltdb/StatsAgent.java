/* This file is part of VoltDB.
 * Copyright (C) 2008-2013 VoltDB Inc.
 *
 * This program is free software: you can redistribute it and/or modify
 * it under the terms of the GNU Affero General Public License as
 * published by the Free Software Foundation, either version 3 of the
 * License, or (at your option) any later version.
 *
 * This program is distributed in the hope that it will be useful,
 * but WITHOUT ANY WARRANTY; without even the implied warranty of
 * MERCHANTABILITY or FITNESS FOR A PARTICULAR PURPOSE.  See the
 * GNU Affero General Public License for more details.
 *
 * You should have received a copy of the GNU Affero General Public License
 * along with VoltDB.  If not, see <http://www.gnu.org/licenses/>.
 */
package org.voltdb;

import java.util.Map;

import org.cliffc_voltpatches.high_scale_lib.NonBlockingHashMap;
import org.cliffc_voltpatches.high_scale_lib.NonBlockingHashSet;
import org.json_voltpatches.JSONObject;
import org.voltcore.network.Connection;
import org.voltdb.TheHashinator.HashinatorConfig;
import org.voltdb.catalog.Procedure;
import org.voltdb.client.ClientResponse;

import com.google.common.base.Supplier;
import com.google.common.base.Suppliers;
import com.google.common.collect.ImmutableMap;

/**
 * Agent responsible for collecting stats on this host.
 */
public class StatsAgent extends OpsAgent
{
    private final NonBlockingHashMap<StatsSelector, NonBlockingHashMap<Long, NonBlockingHashSet<StatsSource>>> registeredStatsSources =
            new NonBlockingHashMap<StatsSelector, NonBlockingHashMap<Long, NonBlockingHashSet<StatsSource>>>();

    public StatsAgent()
    {
        super("StatsAgent");
        StatsSelector selectors[] = StatsSelector.values();
        for (int ii = 0; ii < selectors.length; ii++) {
            registeredStatsSources.put(selectors[ii], new NonBlockingHashMap<Long, NonBlockingHashSet<StatsSource>>());
        }
    }

    @Override
    protected void dispatchFinalAggregations(PendingOpsRequest request)
    {
        StatsSelector subselector = StatsSelector.valueOf(request.subselector);
        switch (subselector) {
        case PROCEDUREPROFILE:
            request.aggregateTables =
            aggregateProcedureProfileStats(request.aggregateTables);
            break;
        case PROCEDUREINPUT:
            request.aggregateTables =
            aggregateProcedureInputStats(request.aggregateTables);
            break;
        case PROCEDUREOUTPUT:
            request.aggregateTables =
            aggregateProcedureOutputStats(request.aggregateTables);
            break;

        default:
        }
    }

    private Supplier<Map<String, Boolean>> m_procInfo = getProcInfoSupplier();

    private Supplier<Map<String, Boolean>> getProcInfoSupplier() {
        return Suppliers.memoize(new Supplier<Map<String, Boolean>>() {
                @Override
                public Map<String, Boolean> get() {
                    ImmutableMap.Builder<String, Boolean> b = ImmutableMap.builder();
                    CatalogContext ctx = VoltDB.instance().getCatalogContext();
                    for (Procedure p : ctx.procedures) {
                        b.put(p.getClassname(), p.getReadonly());
                    }
                    return b.build();
                }
            });
    }

    /**
     * Check if proc is readonly?
     *
     * @param pname
     * @return
     */
    private boolean isReadOnlyProcedure(String pname) {
        final Boolean b = m_procInfo.get().get(pname);
        if (b == null) {
            return false;
        }
        return b;
    }

    /**
     * Produce PROCEDUREPROFILE aggregation of PROCEDURE subselector
     */
    private VoltTable[] aggregateProcedureProfileStats(VoltTable[] baseStats)
    {
        if (baseStats == null || baseStats.length != 1) {
            return baseStats;
        }

        StatsProcProfTable timeTable = new StatsProcProfTable();
        baseStats[0].resetRowPosition();
        while (baseStats[0].advanceRow()) {
            String pname = baseStats[0].getString("PROCEDURE");

            timeTable.updateTable(!isReadOnlyProcedure(pname),
                    baseStats[0].getLong("TIMESTAMP"),
                    pname,
                    baseStats[0].getLong("PARTITION_ID"),
                    baseStats[0].getLong("INVOCATIONS"),
                    baseStats[0].getLong("MIN_EXECUTION_TIME"),
                    baseStats[0].getLong("MAX_EXECUTION_TIME"),
                    baseStats[0].getLong("AVG_EXECUTION_TIME"),
                    baseStats[0].getLong("FAILURES"),
                    baseStats[0].getLong("ABORTS"));
        }
        return new VoltTable[] { timeTable.sortByAverage("EXECUTION_TIME") };
    }
    /**
     * Produce PROCEDUREINPUT aggregation of PROCEDURE subselector
     */
    private VoltTable[] aggregateProcedureInputStats(VoltTable[] baseStats)
    {
        if (baseStats == null || baseStats.length != 1) {
            return baseStats;
        }

        StatsProcInputTable timeTable = new StatsProcInputTable();
        baseStats[0].resetRowPosition();
        while (baseStats[0].advanceRow()) {
            String pname = baseStats[0].getString("PROCEDURE");
            timeTable.updateTable(!isReadOnlyProcedure(pname),
                    pname,
                    baseStats[0].getLong("PARTITION_ID"),
                    baseStats[0].getLong("TIMESTAMP"),
                    baseStats[0].getLong("INVOCATIONS"),
                    baseStats[0].getLong("MIN_PARAMETER_SET_SIZE"),
                    baseStats[0].getLong("MAX_PARAMETER_SET_SIZE"),
                    baseStats[0].getLong("AVG_PARAMETER_SET_SIZE")
                    );
        }
        return new VoltTable[] { timeTable.sortByInput("PROCEDURE_INPUT") };
    }

    /**
     * Produce PROCEDUREOUTPUT aggregation of PROCEDURE subselector
     */

    private VoltTable[] aggregateProcedureOutputStats(VoltTable[] baseStats)
    {
        if (baseStats == null || baseStats.length != 1) {
            return baseStats;
        }

        StatsProcOutputTable timeTable = new StatsProcOutputTable();
        baseStats[0].resetRowPosition();
        while (baseStats[0].advanceRow()) {
            String pname = baseStats[0].getString("PROCEDURE");
            timeTable.updateTable(!isReadOnlyProcedure(pname),
                    pname,
                    baseStats[0].getLong("PARTITION_ID"),
                    baseStats[0].getLong("TIMESTAMP"),
                    baseStats[0].getLong("INVOCATIONS"),
                    baseStats[0].getLong("MIN_RESULT_SIZE"),
                    baseStats[0].getLong("MAX_RESULT_SIZE"),
                    baseStats[0].getLong("AVG_RESULT_SIZE")
                    );
        }
        return new VoltTable[] { timeTable.sortByOutput("PROCEDURE_OUTPUT") };
    }


    /**
     * Need to release references to catalog related stats sources
     * to avoid hoarding references to the catalog.
     */
    public void notifyOfCatalogUpdate() {
        m_procInfo = getProcInfoSupplier();
        registeredStatsSources.put(StatsSelector.PROCEDURE,
                                   new NonBlockingHashMap<Long, NonBlockingHashSet<StatsSource>>());
    }

    @Override
    protected void collectStatsImpl(Connection c, long clientHandle, OpsSelector selector,
            ParameterSet params) throws Exception
            {
        JSONObject obj = new JSONObject();
        obj.put("selector", "STATISTICS");
        // parseParamsForStatistics has a clumsy contract, see definition
        String err = null;
        if (selector == OpsSelector.STATISTICS) {
            err = parseParamsForStatistics(params, obj);
        }
        else {
            err = "StatsAgent received non-STATISTICS selector: " + selector.name();
        }
        if (err != null) {
            sendErrorResponse(c, ClientResponse.GRACEFUL_FAILURE, err, clientHandle);
            return;
        }
        String subselector = obj.getString("subselector");

        // Some selectors can provide a single answer based on global data.
        // Intercept them and respond before doing the distributed stuff.
        if (subselector.equalsIgnoreCase("TOPO")) {
            PendingOpsRequest psr = new PendingOpsRequest(
                    selector,
                    subselector,
                    c,
                    clientHandle,
                    System.currentTimeMillis());
            collectTopoStats(psr);
            return;
        }
        else if (subselector.equalsIgnoreCase("PARTITIONCOUNT")) {
            PendingOpsRequest psr = new PendingOpsRequest(
                    selector,
                    subselector,
                    c,
                    clientHandle,
                    System.currentTimeMillis());
            collectPartitionCount(psr);
            return;
        }

        PendingOpsRequest psr =
                new PendingOpsRequest(
                        selector,
                        subselector,
                        c,
                        clientHandle,
                        System.currentTimeMillis());
        distributeOpsWork(psr, obj);
            }

    // Parse the provided parameter set object and fill in subselector and interval into
    // the provided JSONObject.  If there's an error, return that in the String, otherwise
    // return null.  Yes, ugly.  Bang it out, then refactor later.
    private String parseParamsForStatistics(ParameterSet params, JSONObject obj) throws Exception
    {
        if ((params.toArray().length < 1) || (params.toArray().length > 2)) {
            return "Incorrect number of arguments to @Statistics (expects 2, received " +
                    params.toArray().length + ")";
        }
        Object first = params.toArray()[0];
        if (!(first instanceof String)) {
            return "First argument to @Statistics must be a valid STRING selector, instead was " +
                    first;
        }
        String subselector = (String)first;
        try {
            StatsSelector s = StatsSelector.valueOf(subselector.toUpperCase());
            subselector = s.name();
        }
        catch (Exception e) {
            return "First argument to @Statistics must be a valid STRING selector, instead was " +
                    first;
        }

        boolean interval = false;
        if (params.toArray().length == 2) {
            interval = ((Number)(params.toArray()[1])).longValue() == 1L;
        }
        obj.put("subselector", subselector);
        obj.put("interval", interval);

        return null;
    }

    @Override
    protected void handleJSONMessage(JSONObject obj) throws Exception {
        VoltTable[] results = null;

        OpsSelector selector = OpsSelector.valueOf(obj.getString("selector").toUpperCase());
        if (selector == OpsSelector.STATISTICS) {
            results = collectDistributedStats(obj);
        }
        else {
            hostLog.warn("StatsAgent received a non-STATISTICS OPS selector: " + selector);
        }

        sendOpsResponse(results, obj);
    }

    private void collectTopoStats(PendingOpsRequest psr)
    {
        VoltTable[] tables = null;
        VoltTable topoStats = getStatsAggregate(StatsSelector.TOPO, false, psr.startTime);
        if (topoStats != null) {
            tables = new VoltTable[2];
            tables[0] = topoStats;
            VoltTable vt =
                    new VoltTable(
                            new VoltTable.ColumnInfo("HASHTYPE", VoltType.STRING),
                            new VoltTable.ColumnInfo("HASHCONFIG", VoltType.VARBINARY));
            tables[1] = vt;
            HashinatorConfig hashConfig = TheHashinator.getCurrentConfig();
            vt.addRow(hashConfig.type.toString(), hashConfig.configBytes);
        }
        psr.aggregateTables = tables;

        try {
            sendClientResponse(psr);
        } catch (Exception e) {
            VoltDB.crashLocalVoltDB("Unable to return TOPO results to client.", true, e);
        }
    }

    private void collectPartitionCount(PendingOpsRequest psr)
    {
        VoltTable[] tables = null;
        VoltTable pcStats = getStatsAggregate(StatsSelector.PARTITIONCOUNT, false, psr.startTime);
        if (pcStats != null) {
            tables = new VoltTable[1];
            tables[0] = pcStats;
        }
        psr.aggregateTables = tables;

        try {
            sendClientResponse(psr);
        } catch (Exception e) {
            VoltDB.crashLocalVoltDB("Unable to return PARTITIONCOUNT to client", true, e);
        }
    }

    private VoltTable[] collectDistributedStats(JSONObject obj) throws Exception
    {
        VoltTable[] stats = null;
        // dispatch to collection
        String subselectorString = obj.getString("subselector");
        boolean interval = obj.getBoolean("interval");
        StatsSelector subselector = StatsSelector.valueOf(subselectorString);
        switch (subselector) {
        case DR:
            stats = collectDRStats();
            break;
        case DRNODE:
            stats = collectDRNodeStats();
            break;
        case DRPARTITION:
            stats = collectDRPartitionStats();
            break;
        case SNAPSHOTSTATUS:
            stats = collectSnapshotStatusStats();
            break;
        case MEMORY:
            stats = collectMemoryStats(interval);
            break;
        case IOSTATS:
            stats = collectIOStats(interval);
            break;
        case INITIATOR:
            stats = collectInitiatorStats(interval);
            break;
        case TABLE:
            stats = collectTableStats(interval);
            break;
        case INDEX:
            stats = collectIndexStats(interval);
            break;
        case PROCEDURE:
        case PROCEDUREINPUT:
        case PROCEDUREOUTPUT:
        case PROCEDUREPROFILE:
            stats = collectProcedureStats(interval);
            break;
        case STARVATION:
            stats = collectStarvationStats(interval);
            break;
        case PLANNER:
            stats = collectPlannerStats(interval);
            break;
        case LIVECLIENTS:
            stats = collectLiveClientsStats(interval);
            break;
        case LATENCY:
            stats = collectLatencyStats(interval);
            break;
        case MANAGEMENT:
            stats = collectManagementStats(interval);
            break;
        case REBALANCE:
            stats = collectRebalanceStats(interval);
            break;
        case KSAFETY:
            stats = collectKSafetyStats(interval);
            break;
        default:
            // Should have been successfully groomed in collectStatsImpl().  Log something
            // for our information but let the null check below return harmlessly
            hostLog.warn("Received unknown stats selector in StatsAgent: " + subselector.name() +
                    ", this should be impossible.");
            stats = null;
        }

        return stats;
    }

    private VoltTable[] collectDRStats()
    {
        VoltTable[] stats = null;

        VoltTable[] partitionStats = collectDRPartitionStats();
        VoltTable[] nodeStats = collectDRNodeStats();
        if (partitionStats != null && nodeStats != null) {
            stats = new VoltTable[2];
            stats[0] = partitionStats[0];
            stats[1] = nodeStats[0];
        }
        return stats;
    }

    private VoltTable[] collectDRNodeStats()
    {
        Long now = System.currentTimeMillis();
        VoltTable[] stats = null;

        VoltTable nodeStats = getStatsAggregate(StatsSelector.DRNODE, false, now);
        if (nodeStats != null) {
            stats = new VoltTable[1];
            stats[0] = nodeStats;
        }
        return stats;
    }

    private VoltTable[] collectDRPartitionStats()
    {
        Long now = System.currentTimeMillis();
        VoltTable[] stats = null;

        VoltTable partitionStats = getStatsAggregate(StatsSelector.DRPARTITION, false, now);
        if (partitionStats != null) {
            stats = new VoltTable[1];
            stats[0] = partitionStats;
        }
        return stats;
    }

    private VoltTable[] collectSnapshotStatusStats()
    {
        Long now = System.currentTimeMillis();
        VoltTable[] stats = null;

        VoltTable ssStats = getStatsAggregate(StatsSelector.SNAPSHOTSTATUS, false, now);
        if (ssStats != null) {
            stats = new VoltTable[1];
            stats[0] = ssStats;
        }
        return stats;
    }

    private VoltTable[] collectMemoryStats(boolean interval)
    {
        Long now = System.currentTimeMillis();
        VoltTable[] stats = null;

        VoltTable mStats = getStatsAggregate(StatsSelector.MEMORY, interval, now);
        if (mStats != null) {
            stats = new VoltTable[1];
            stats[0] = mStats;
        }
        return stats;
    }

    private VoltTable[] collectIOStats(boolean interval)
    {
        Long now = System.currentTimeMillis();
        VoltTable[] stats = null;

        VoltTable iStats = getStatsAggregate(StatsSelector.IOSTATS, interval, now);
        if (iStats != null) {
            stats = new VoltTable[1];
            stats[0] = iStats;
        }
        return stats;
    }

    private VoltTable[] collectInitiatorStats(boolean interval)
    {
        Long now = System.currentTimeMillis();
        VoltTable[] stats = null;

        VoltTable iStats = getStatsAggregate(StatsSelector.INITIATOR, interval, now);
        if (iStats != null) {
            stats = new VoltTable[1];
            stats[0] = iStats;
        }
        return stats;
    }

    private VoltTable[] collectTableStats(boolean interval)
    {
        Long now = System.currentTimeMillis();
        VoltTable[] stats = null;

        VoltTable tStats = getStatsAggregate(StatsSelector.TABLE, interval, now);
        if (tStats != null) {
            stats = new VoltTable[1];
            stats[0] = tStats;
        }
        return stats;
    }

    private VoltTable[] collectIndexStats(boolean interval)
    {
        Long now = System.currentTimeMillis();
        VoltTable[] stats = null;

        VoltTable tStats = getStatsAggregate(StatsSelector.INDEX, interval, now);
        if (tStats != null) {
            stats = new VoltTable[1];
            stats[0] = tStats;
        }
        return stats;
    }

    private VoltTable[] collectProcedureStats(boolean interval)
    {
        Long now = System.currentTimeMillis();
        VoltTable[] stats = null;

        VoltTable pStats = getStatsAggregate(StatsSelector.PROCEDURE, interval, now);
        if (pStats != null) {
            stats = new VoltTable[1];
            stats[0] = pStats;
        }
        return stats;
    }

    private VoltTable[] collectStarvationStats(boolean interval)
    {
        Long now = System.currentTimeMillis();
        VoltTable[] stats = null;

        VoltTable sStats = getStatsAggregate(StatsSelector.STARVATION, interval, now);
        if (sStats != null) {
            stats = new VoltTable[1];
            stats[0] = sStats;
        }
        return stats;
    }

    private VoltTable[] collectPlannerStats(boolean interval)
    {
        Long now = System.currentTimeMillis();
        VoltTable[] stats = null;

        VoltTable pStats = getStatsAggregate(StatsSelector.PLANNER, interval, now);
        if (pStats != null) {
            stats = new VoltTable[1];
            stats[0] = pStats;
        }
        return stats;
    }

    private VoltTable[] collectLiveClientsStats(boolean interval)
    {
        Long now = System.currentTimeMillis();
        VoltTable[] stats = null;

        VoltTable lStats = getStatsAggregate(StatsSelector.LIVECLIENTS, interval, now);
        if (lStats != null) {
            stats = new VoltTable[1];
            stats[0] = lStats;
        }
        return stats;
    }

    // Latency stats have been broken since 3.0.  Putting these hooks
    // in here so that ALL selectors in SysProcSelector go through
    // this path and nothing uses the legacy sysproc
    private VoltTable[] collectLatencyStats(boolean interval)
    {
        Long now = System.currentTimeMillis();
        VoltTable[] stats = null;

        VoltTable lStats = getStatsAggregate(StatsSelector.LATENCY, interval, now);
        if (lStats != null) {
            stats = new VoltTable[1];
            stats[0] = lStats;
        }
        return stats;
    }

    // This is just a roll-up of MEMORY, TABLE, INDEX, PROCEDURE, INITIATOR, IO, and
    // STARVATION
    private VoltTable[] collectManagementStats(boolean interval)
    {
        VoltTable[] mStats = collectMemoryStats(interval);
        VoltTable[] iStats = collectInitiatorStats(interval);
        VoltTable[] pStats = collectProcedureStats(interval);
        VoltTable[] ioStats = collectIOStats(interval);
        VoltTable[] tStats = collectTableStats(interval);
        VoltTable[] indStats = collectIndexStats(interval);
        VoltTable[] sStats = collectStarvationStats(interval);
        // Ugh, this is ugly.  Currently need to return null if
        // we're missing any of the tables so that we
        // don't screw up the aggregation in handleStatsResponse (see my rant there)
        if (mStats == null || iStats == null || pStats == null ||
                ioStats == null || tStats == null || indStats == null ||
                sStats == null)
        {
            return null;
        }
        VoltTable[] stats = new VoltTable[7];
        stats[0] = mStats[0];
        stats[1] = iStats[0];
        stats[2] = pStats[0];
        stats[3] = ioStats[0];
        stats[4] = tStats[0];
        stats[5] = indStats[0];
        stats[6] = sStats[0];

        return stats;
    }

<<<<<<< HEAD
    private VoltTable[] collectRebalanceStats(boolean interval)
    {
        Long now = System.currentTimeMillis();
        VoltTable[] stats = null;

        VoltTable mStats = getStatsAggregate(StatsSelector.REBALANCE, interval, now);
        if (mStats != null) {
            stats = new VoltTable[1];
            stats[0] = mStats;
        }
        return stats;
    }

    private VoltTable[] collectKSafetyStats(boolean interval)
    {
        Long now = System.currentTimeMillis();
        VoltTable[] stats = null;

        VoltTable mStats = getStatsAggregate(StatsSelector.KSAFETY, interval, now);
        if (mStats != null) {
            stats = new VoltTable[1];
            stats[0] = mStats;
        }
        return stats;
    }

    public synchronized void registerStatsSource(StatsSelector selector, long siteId, StatsSource source) {
=======
    public void registerStatsSource(StatsSelector selector, long siteId, StatsSource source) {
>>>>>>> c52a5744
        assert selector != null;
        assert source != null;
        final NonBlockingHashMap<Long, NonBlockingHashSet<StatsSource>> siteIdToStatsSources = registeredStatsSources.get(selector);
        assert siteIdToStatsSources != null;

        //Racy putIfAbsent idiom, may return existing map value from another thread http://goo.gl/jptTS7
        NonBlockingHashSet<StatsSource> statsSources = siteIdToStatsSources.get(siteId);
        if (statsSources == null) {
            statsSources = new NonBlockingHashSet<StatsSource>();
            NonBlockingHashSet<StatsSource> oldval = siteIdToStatsSources.putIfAbsent(siteId, statsSources);
            if (oldval != null) statsSources = oldval;
        }
        statsSources.add(source);
    }

    /**
     * Get aggregate statistics on this node for the given selector.
     * If you need both site-wise and node-wise stats, register the appropriate StatsSources for that
     * selector with each siteId and then some other value for the node-level stats (PLANNER stats uses -1).
     * This call will automagically aggregate every StatsSource registered for every 'site'ID for that selector.
     *
     * @param selector    @Statistics selector keyword
     * @param interval    true if processing a reporting interval
     * @param now         current timestamp
     * @return  statistics VoltTable results
     */
    public VoltTable getStatsAggregate(
            final StatsSelector selector,
            final boolean interval,
            final Long now) {
        return getStatsAggregateInternal(selector, interval, now, null);
    }

    private VoltTable getStatsAggregateInternal(
            final StatsSelector selector,
            final boolean interval,
            final Long now,
            VoltTable prevResults)
    {

        assert selector != null;
        final NonBlockingHashMap<Long, NonBlockingHashSet<StatsSource>> siteIdToStatsSources = registeredStatsSources.get(selector);

        // There are cases early in rejoin where we can get polled before the server is ready to provide
        // stats.  Just return null for now, which will result in no tables from this node.
        if (siteIdToStatsSources == null || siteIdToStatsSources.isEmpty()) {
            return null;
        }

        // Just need a random site's list to do some things
        NonBlockingHashSet<StatsSource> sSources = siteIdToStatsSources.entrySet().iterator().next().getValue();

        //There is a window registering the first source where the empty set is visible, don't panic it's coming
        while (sSources.isEmpty()) {
            Thread.yield();
        }

        /*
         * Some sources like TableStats use VoltTable to keep track of
         * statistics. We need to use the table schema the VoltTable has in this
         * case.
         */
        VoltTable.ColumnInfo columns[] = null;
        final StatsSource firstSource = sSources.iterator().next();
        if (!firstSource.isEEStats())
            columns = firstSource.getColumnSchema().toArray(new VoltTable.ColumnInfo[0]);
        else {
            final VoltTable table = firstSource.getStatsTable();
            if (table == null)
                return null;
            columns = new VoltTable.ColumnInfo[table.getColumnCount()];
            for (int i = 0; i < columns.length; i++)
                columns[i] = new VoltTable.ColumnInfo(table.getColumnName(i),
                        table.getColumnType(i));
        }

        // Append to previous results if provided.
        final VoltTable resultTable = prevResults != null ? prevResults : new VoltTable(columns);

        for (NonBlockingHashSet<StatsSource> statsSources : siteIdToStatsSources.values()) {

            //The window where it is empty exists here to
            while (statsSources.isEmpty()) {
                Thread.yield();
            }

            assert statsSources != null;
            for (final StatsSource ss : statsSources) {
                assert ss != null;
                /*
                 * Some sources like TableStats use VoltTable to keep track of
                 * statistics
                 */
                if (ss.isEEStats()) {
                    final VoltTable table = ss.getStatsTable();
                    // this table can be null during recovery, at least
                    if (table != null) {
                        while (table.advanceRow()) {
                            resultTable.add(table);
                        }
                        table.resetRowPosition();
                    }
                } else {
                    Object statsRows[][] = ss.getStatsRows(interval, now);
                    for (Object[] row : statsRows) {
                        resultTable.addRow(row);
                    }
                }
            }
        }
        return resultTable;
    }
}<|MERGE_RESOLUTION|>--- conflicted
+++ resolved
@@ -624,7 +624,6 @@
         return stats;
     }
 
-<<<<<<< HEAD
     private VoltTable[] collectRebalanceStats(boolean interval)
     {
         Long now = System.currentTimeMillis();
@@ -651,10 +650,7 @@
         return stats;
     }
 
-    public synchronized void registerStatsSource(StatsSelector selector, long siteId, StatsSource source) {
-=======
     public void registerStatsSource(StatsSelector selector, long siteId, StatsSource source) {
->>>>>>> c52a5744
         assert selector != null;
         assert source != null;
         final NonBlockingHashMap<Long, NonBlockingHashSet<StatsSource>> siteIdToStatsSources = registeredStatsSources.get(selector);
