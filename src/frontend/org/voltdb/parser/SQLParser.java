/* This file is part of VoltDB.
 * Copyright (C) 2008-2015 VoltDB Inc.
 *
 * This program is free software: you can redistribute it and/or modify
 * it under the terms of the GNU Affero General Public License as
 * published by the Free Software Foundation, either version 3 of the
 * License, or (at your option) any later version.
 *
 * This program is distributed in the hope that it will be useful,
 * but WITHOUT ANY WARRANTY; without even the implied warranty of
 * MERCHANTABILITY or FITNESS FOR A PARTICULAR PURPOSE.  See the
 * GNU Affero General Public License for more details.
 *
 * You should have received a copy of the GNU Affero General Public License
 * along with VoltDB.  If not, see <http://www.gnu.org/licenses/>.
 */

package org.voltdb.parser;

import java.io.BufferedReader;
import java.io.File;
import java.io.IOException;
import java.io.StringReader;
import java.math.BigDecimal;
import java.text.ParseException;
import java.text.SimpleDateFormat;
import java.util.ArrayList;
import java.util.Date;
import java.util.List;
import java.util.Map;
import java.util.regex.Matcher;
import java.util.regex.Pattern;

import org.voltdb.utils.Encoder;

import com.google_voltpatches.common.collect.ImmutableMap;

/**
 * Provides an API for performing various parse operations on SQL/DML/DDL text.
 *
 * Keep the regular expressions private and just expose methods needed for parsing.
 */
public class SQLParser extends SQLPatternFactory
{
    public static class Exception extends RuntimeException
    {
        public Exception(String message, Object... args)
        {
            super(String.format(message, args));
        }

        public Exception(Throwable cause)
        {
            super(cause.getMessage(), cause);
        }

        public Exception(Throwable cause, String message, Object... args)
        {
            super(String.format(message, args), cause);
        }

        private static final long serialVersionUID = -4043500523038225173L;
    }

    //private static final VoltLogger COMPILER_LOG = new VoltLogger("COMPILER");

    //========== Private Parsing Data ==========

    /**
     * Pattern: PARTITION PROCEDURE|TABLE ...
     *
     * Capture groups:
     *  (1) target type: "procedure" or "table"
     */
    private static final Pattern PAT_PARTITION_ANY_PREAMBLE =
            SPF.statement(
                SPF.token("partition"),
                SPF.capture(SPF.tokenAlternatives("procedure", "table")),
                SPF.anyClause()
            ).compile();

    /**
     * Pattern: PARTITION TABLE tablename ON COLUMN columnname
     *
     * NB supports only unquoted table and column names
     *
     * Capture groups:
     *  (1) table name
     *  (2) column name
     */
    private static final Pattern PAT_PARTITION_TABLE =
        SPF.statement(
            SPF.token("partition"), SPF.token("table"), SPF.capture(SPF.ddlName()),
            SPF.token("on"), SPF.token("column"), SPF.capture(SPF.ddlName())
        ).compile();

    /**
     * PARTITION PROCEDURE procname ON TABLE tablename COLUMN columnname [PARAMETER paramnum]
     *
     * NB supports only unquoted table and column names
     *
     * Capture groups:
     *  (1) Procedure name
     *  (2) Table name
     *  (3) Column name
     *  (4) Parameter number
     */
    private static final Pattern PAT_PARTITION_PROCEDURE =
        SPF.statement(
            SPF.token("partition"), SPF.token("procedure"), SPF.capture(SPF.ddlName()),
            SPF.token("on"), SPF.token("table"), SPF.capture(SPF.ddlName()),
            SPF.token("column"), SPF.capture(SPF.ddlName()),
            SPF.optional(SPF.clause(SPF.token("parameter"), SPF.capture(SPF.integer())))
        ).compile();

    //TODO: Convert to pattern factory usage below this point.
    //TODO: Consider implementing FIXME/TODO comments -- and TESTING --
    // prior to conversion to pattern factory.

    /**
     * CREATE PROCEDURE from Java class statement regex
     * NB supports only unquoted table and column names
     * Capture groups:
     *  (1) ALLOW/PARTITION clauses - needs further parsing
     *  (2) Class name
     */
    private static final Pattern PAT_CREATE_PROCEDURE_FROM_CLASS = Pattern.compile(String.format(
            "(?i)" +                  // ignore case instruction
            "\\A" +                   // beginning of statement
            "CREATE\\s+PROCEDURE" +   // CREATE PROCEDURE tokens with whitespace separator
            "((?:\\s+%s)*)" +         // (group 1) optional ALLOW and or PARTITION clause(s)
            "\\s+FROM\\s+CLASS\\s+" + // FROM CLASS tokens with whitespace terminators
            "([\\w$.]+)" +            // (group 2) class name
            "\\s*" +                  // trailing whitespace
            ";\\z",                   // required semicolon at end of statement
            formatCreateProcedureClause(true)));

    /**
     * CREATE PROCEDURE with single SELECT or DML statement regex
     * NB supports only unquoted table and column names
     * Capture groups:
     *  (1) Procedure name
     *  (2) ALLOW/PARTITION clauses - needs further parsing
     *  (3) SELECT or DML statement
     */
    private static final Pattern PAT_CREATE_PROCEDURE_FROM_SQL = Pattern.compile(String.format(
            "(?i)" +                    // ignore case instruction
            "\\A" +                     // beginning of statement
            "CREATE\\s+PROCEDURE\\s+" + // CREATE PROCEDURE tokens with whitespace terminators
            "([\\w.$]+)" +              // (group 1) procedure name
            "((?:\\s+%s)*)" +           // (group 2) optional ALLOW and or PARTITION clause(s)
            "\\s+AS\\s+" +              // AS token with surrounding whitespace
            "(.+)" +                    // (group 3) SELECT or DML statement
            ";\\z",                     // required semicolon at end of statement
            formatCreateProcedureClause(true)));

    /**
     * CREATE PROCEDURE with inline implementation script, e.g. Groovy, statement regex
     * NB supports only unquoted table and column names
     * Capture groups:
     *  (1) Procedure name
     *  (2) ALLOW/PARTITION clauses - needs further parsing
     *  (3) Code block content
     *  (4) Language name
     */
    private static final Pattern PAT_CREATE_PROCEDURE_AS_SCRIPT = Pattern.compile(
            String.format(
                //FIXME: ignore case instruction is redundant w/ Pattern.CASE_INSENSITIVE below
                "(?i)" +                    // ignore case instruction
                "\\A" +                     // beginning of statement
                "CREATE\\s+PROCEDURE\\s+" + // CREATE PROCEDURE tokens with whitespace terminators
                "([\\w.$]+)" +              // (group 1) procedure name
                "((?:\\s+%s)*)" +           // (group 2) optional ALLOW and or PARTITION clause(s)
                "\\s+AS\\s+" +              // AS token with surrounding whitespace
                "%s" +                      // leading block delimiter ###
                "(.+)" +                    // (group 3) code block content
                "%s" +                      // trailing block delimiter ###
                "\\s+LANGUAGE\\s+" +        // LANGUAGE token with surrounding whitespace
                "(GROOVY)" +                // (group 4) language name
                "\\S*" +                    // optional trailing whitespace BUG? should be \\s*?
                ";\\z",                     // required semicolon at end of statement
                formatCreateProcedureClause(true), SQLLexer.BLOCK_DELIMITER, SQLLexer.BLOCK_DELIMITER),
            Pattern.CASE_INSENSITIVE | Pattern.MULTILINE | Pattern.DOTALL);

    /**
     * Pattern for parsing the ALLOW and PARTITION clauses inside CREATE PROCEDURE statements.
     * Capture groups are enabled.
     */
    private static final Pattern PAT_ANY_CREATE_PROCEDURE_STATEMENT_CLAUSE = Pattern.compile(
            formatCreateProcedureClause(false),
            Pattern.CASE_INSENSITIVE | Pattern.MULTILINE | Pattern.DOTALL);

    /**
     * DROP PROCEDURE  statement regex
     */
    private static final Pattern PAT_DROP_PROCEDURE = Pattern.compile(
            "(?i)" +                                // ignore case
            "\\A" +                                 // beginning of statement
            "DROP" +                                // DROP token
            "\\s+" +                                // one or more spaces
            "PROCEDURE" +                           // PROCEDURE token
            "\\s+" +                                // one or more spaces
            "([\\w$.]+)" +                          // (1) class name or procedure name
            "(\\s+IF EXISTS)?" +                    // (2) <optional IF EXISTS>
            "\\s*" +                                // zero or more spaces
            ";" +                                   // semi-colon terminator
            "\\z"                                   // end of statement
            );

    /**
     * IMPORT CLASS with pattern for matching classfiles in
     * the current classpath.
     */
    private static final Pattern PAT_IMPORT_CLASS = Pattern.compile(
            "(?i)" +                                // (ignore case)
            "\\A" +                                 // (start statement)
            "IMPORT\\s+CLASS\\s+" +                 // IMPORT CLASS
            "([^;]+)" +                             // (1) class matching pattern
            ";\\z"                                  // (end statement)
            );

    /**
     * Regex to parse the CREATE ROLE statement with optional WITH clause.
     * Leave the WITH clause argument as a single group because regexes
     * aren't capable of producing a variable number of groups.
     * Capture groups are tagged as (1) and (2) in comments below.
     */
    private static final Pattern PAT_CREATE_ROLE = Pattern.compile(
            "(?i)" +                            // (ignore case)
            "\\A" +                             // (start statement)
            "CREATE\\s+ROLE\\s+" +              // CREATE ROLE
            "([\\w.$]+)" +                      // (1) <role name>
            "(?:\\s+WITH\\s+" +                 // (start optional WITH clause block)
                "(\\w+(?:\\s*,\\s*\\w+)*)" +    //   (2) <comma-separated argument string>
            ")?" +                              // (end optional WITH clause block)
            ";\\z"                              // (end statement)
            );

    /**
     * Regex to parse the DROP ROLE statement.
     * Capture group is tagged as (1) in comments below.
     */
    private static final Pattern PAT_DROP_ROLE = Pattern.compile(
            "(?i)" +                            // (ignore case)
            "\\A" +                             // (start statement)
            "DROP\\s+ROLE\\s+" +                // DROP ROLE
            "([\\w.$]+)" +                      // (1) <role name>
            "(\\s+IF EXISTS)?" +                // (2) <optional IF EXISTS>
            ";\\z"                              // (end statement)
            );

    /**
     * NB supports only unquoted table names
     * Captures 1 group, the table name.
     */
    private static final Pattern PAT_REPLICATE_TABLE = Pattern.compile(
            "(?i)" +                    // ignore case instruction
            "\\A" +                     // beginning of statement
            "REPLICATE\\s+TABLE\\s+" +  // REPLICATE TABLE tokens with whitespace terminators
            "([\\w$]+)" +               // (group 1) table name
            "\\s*" +                    // optional whitespace
            ";\\z"                      // semicolon at end of statement
            );

    /**
     * EXPORT TABLE statement regex
     * NB supports only unquoted table names
     * Capture groups are tagged as (1) in comments below.
     */
    private static final Pattern PAT_EXPORT_TABLE = Pattern.compile(
            "(?i)" +                            // (ignore case)
            "\\A"  +                            // start statement
            "EXPORT\\s+TABLE\\s+"  +            // EXPORT TABLE
            "([\\w.$]+)" +                      // (group 1) <table name>
            "(?:\\s+TO\\s+STREAM\\s+" +         // begin optional TO STREAM <export target> clause
            "([\\w.$]+)" +                      // (group 2) <export target>
            ")?" +                              // end optional TO STREAM <export target> clause
            "\\s*;\\z"                          // (end statement)
            );
    /**
     *  If the statement starts with either create procedure, create role, drop, partition,
     *  replicate, export, or import, the first match group is set to respectively procedure,
     *  role, drop, partition, replicate, export, or import.
     */
    private static final Pattern PAT_ALL_VOLTDB_STATEMENT_PREAMBLES = Pattern.compile(
            "(?i)" +                               // ignore case instruction
            //TODO: why not factor \\A out of the group -- it's common to all options
            "(" +                                  // start (group 1)
            // <= means zero-width positive lookbehind.
            // This means that the "CREATE\\s{}" is required to match but is not part of the capture.
            "(?<=\\ACREATE\\s{0,1024})" +          //TODO: 0 min whitespace should be 1?
            "(?:PROCEDURE|ROLE)|" +                // token options after CREATE
            // the rest are stand-alone token options
            "\\ADROP|" +
            "\\APARTITION|" +
            "\\AREPLICATE|" +
            "\\AEXPORT|" +
            "\\AIMPORT" +
            ")" +                                  // end (group 1)
            "\\s"                                  // one required whitespace to terminate keyword
            );

    //========== Patterns from SQLCommand ==========

    private static final Pattern EscapedSingleQuote = Pattern.compile("''", Pattern.MULTILINE);
    private static final Pattern SingleLineComments = Pattern.compile(
            "^\\s*" +       // ignore whitespace indent prior to comment
            "(\\/\\/|--)" + // (group 1 -- not used?) '--' or even C++-style '//' comment starter
            ".*$",          // commented out text continues to end of line
            Pattern.MULTILINE);
    private static final Pattern MidlineComments = Pattern.compile(
            "(\\/\\/|--)" + //  (group 1 -- not used?) '--' or even C++-style '//' comment starter
            ".*$",          // commented out text continues to end of line
            Pattern.MULTILINE);
    private static final Pattern Extract = Pattern.compile("'[^']*'", Pattern.MULTILINE);
    private static final Pattern AutoSplitParameters = Pattern.compile("[\\s,]+", Pattern.MULTILINE);

    /**
     * Matches a command followed by an SQL CRUD statement verb
     */
    private static final Pattern ParserStringKeywords = Pattern.compile(
            "\\s*" +                                          // 0 or more spaces
            "(" +                                             // start group 1
              "exec|execute|explain|explainproc" +            // command
            ")" +                                             // end group 1
            "\\s+" +                                          // one or more spaces
            "(" +                                             // start group 2
              "select|insert|update|upsert|delete|truncate" + // SQL CRUD statement verb
            ")" +                                             // end group 2
            "\\s+", // one or more spaces
            Pattern.MULTILINE | Pattern.CASE_INSENSITIVE);

    // HELP can support sub-commands someday. Capture group 1 is the sub-command.
    private static final Pattern HelpToken = Pattern.compile(
            "^\\s*" +         // optional indent at start of line
            "help" +          // required HELP command token
            "\\s*" +          // optional whitespace
<<<<<<< HEAD
            "(.*)" +          // optional subcommand BUG: subcommand should require prior whitespace.
=======
            "(.*)" +          // optional subcommand (group 1) BUG: subcommand should require prior whitespace.
>>>>>>> 00d362fc
            //FIXME: simplify -- a prior .* starves out all of these optional patterns
            "\\s*" +          // optional whitespace before semicolon
            //FIXME: strangely allowing more than one strictly adjacent semicolon.
            ";*" +            // optional semicolons
            "\\s*$",          // optional terminating whitespace
            Pattern.CASE_INSENSITIVE);
    private static final Pattern GoToken = Pattern.compile(
            "^\\s*" +              // optional indent at start of line
            "go" +                 // required GO command token
            //TODO: allow "\\s*" + // optional whitespace before semicolon
            //FIXME: strangely allowing more than one strictly adjacent semicolon.
            ";*" +                 // optional semicolons
<<<<<<< HEAD
            "\\s*$",               //
=======
            "\\s*$",               // optional terminating whitespace
>>>>>>> 00d362fc
            Pattern.CASE_INSENSITIVE);
    private static final Pattern ExitToken = Pattern.compile(
            "^\\s*" +         // optional indent at start of line
            "(exit|quit)" +   // required command (group 1 -- probably not used)
<<<<<<< HEAD
            //TODO: allow "\\s*" + // optional whitespace before semicolon
=======
            "\\s*" +          // optional whitespace before semicolon
>>>>>>> 00d362fc
            //FIXME: strangely allowing more than one strictly adjacent semicolon.
            ";*" +            // optional semicolons
            "\\s*$",          // optional terminating whitespace
            Pattern.CASE_INSENSITIVE);
    private static final Pattern ShowToken = Pattern.compile(
            "^\\s*" +         // optional indent at start of line
<<<<<<< HEAD
            "list|show" +     // keyword alternatives -- BUG! SHOULD BE in a group (non-capturing)
            "\\s+" +          // one or more spaces
            "([a-z+])" +      // subcommand (group 1) -- 2 BUGS
            // long-term, move + outside '[]'s for "([a-z]+)" +
            // short-term, over-specify as "(proc|procedure|tables|classes)" + // See ***Note***
            //TODO: allow "\\s*" + // optional whitespace before semicolon
=======
            "(?:list|show)" + // keyword alternatives, synonymous so don't bother capturing
            "\\s+" +          // one or more spaces
            "(proc|procedure|tables|classes)" + // subcommand (group 1) over-specified, see ***Note***
            "\\s*" + // optional whitespace before semicolon
            // long-term, move + outside '[]'s for "([a-z]+)" +
>>>>>>> 00d362fc
            //FIXME: strangely allowing more than one strictly adjacent semicolon.
            ";*" +            // optional semicolons
            "\\s*$",          // optional terminating whitespace
            Pattern.CASE_INSENSITIVE);
    // ***Note***
<<<<<<< HEAD
    // TODO: It would be nice to be very forgiving initially about subcommands as in:
    // "([a-z]*)" + // alphabetic subcommand (group 1)
    // That would allow list/show command processing to be "locked in" here even if the
    // subcommand was later found to be garbage -- or missing.
    // A custom error message could usefully explain the correct list/show command options.
    // For now, with a strict match for only valid list/show subcommands, invalid or
    // missing subcommands fail through to the generic @AdHoc sql statement
    // processor which unhelpfully claims that show or list is some kind of syntax error.
=======
    // TODO: It would be better to be very forgiving initially about subcommands as in:
    // "([a-z]*)" + // alphabetic subcommand (group 1)
    // or even
    // "([^;\\s]*)" + // non-space non-semicolon subcommand (group 1)
    // That would allow list/show command processing to be "locked in" here even if the
    // subcommand was later found to be garbage -- or missing or followed by garbage.
    // A custom error message could usefully explain the correct list/show command options.
    // For now, with a strict match for only valid list/show subcommands, invalid or
    // missing subcommands or directives with extra garbage sharacters fail
    // through to the generic @AdHoc sql statement processor which unhelpfully
    // claims that show or list is some kind of syntax error.
>>>>>>> 00d362fc
    // The reason NOT to fix this right away is that sqlcmd has a bug so that it
    // tries to parse things like list and show commands on each new line of input
    // EVEN when it is processing the middle of a multi-line sql statement. So, it could
    // legitimately encounter the line "list integer" (in the middle of a create
<<<<<<< HEAD
    // table statement) and passing it on to @AdHoc is the correct behavior.
    // It should NOT treat this case as an invalid list subcommand.
    // Once that bug is fixed, we can go back to very general subcommand matching here.
    // For now (as before) look for only the specific valid subcommands and let @AdHoc
    // give its misleading error messages for the actual invalid subcommands.
=======
    // table statement) and must correctly pass it on to @AdHoc.
    // It should NOT treat this case as an invalid list subcommand.
    // Once that bug is fixed, we can shift to very general subcommand and
    // end-of-directive matching here and for other directives.
    // For now (as before) look for only the specific valid subcommands and let @AdHoc
    // give its misleading error messages for any invalid usage.
>>>>>>> 00d362fc
    private static final Pattern SemicolonToken = Pattern.compile(
            "^.*" +           // match anything
            //FIXME: simplify -- a prior .* starves out this next optional pattern
            "\\s*" +          // optional whitespace
            ";+" +            // one required semicolon at end except for
            "\\s*$",          // optional terminating whitespace
            Pattern.CASE_INSENSITIVE);
    private static final Pattern RecallToken = Pattern.compile(
            "^\\s*" +      // optional indent at start of line
            "recall\\s+" + // required RECALL command token, whitespace terminated
<<<<<<< HEAD
            "([^;]+)" +    // required non-whitespace non-semicolon parameter (group 1)
=======
            //TODO: For now, at least until the directive processor is fixed,
            // avoid false positives on uses of "recall" as a schema name by
            // completely failing to recognize a recall directive that does
            // not have its expected integer argument.
            // When the directive processing is fixed,
            // this pattern match can be generalized to something like
            // "([^;]+)" +    // required non-whitespace non-semicolon parameter (group 1)
            // leaving it to ParseRecallResults to produce a more precise
            // error message than the @AdHoc fallback could give.
            "([0-9]+)" +   // required integer parameter (group 1)
>>>>>>> 00d362fc
            "\\s*" +       // optional whitespace
            //FIXME: strangely allowing more than one strictly adjacent semicolon.
            ";*" +         // optional semicolons
            "\\s*$",       // optional terminating whitespace
            Pattern.CASE_INSENSITIVE);
    private static final Pattern FileToken = Pattern.compile(
            "^\\s*" +      // optional indent at start of line
            "file\\s+" +   // required FILE command token, whitespace terminated
            "['\"]*" +     // optional opening quotes of either kind (ignored) (?)
            "([^;'\"]+)" + // file path assumed to end at the next quote or semicolon
            "['\"]*" +     // optional closing quotes -- assumed to match opening quotes (?)
            "\\s*" +       // optional whitespace
            //FIXME: strangely allowing more than one strictly adjacent semicolon.
            ";*" +         // optional semicolons
            "\\s*",        // more optional whitespace
            Pattern.CASE_INSENSITIVE);
    private static final Pattern FileBatchToken = Pattern.compile(
            "^\\s*" +      // optional indent at start of line
            "file\\s+" +   // required FILE command token, whitespace terminated
            "-batch\\s+" + // required -batch option token, whitespace terminated
            "['\"]*" +     // optional opening quotes of either kind (ignored) (?)
            "([^;'\"]+)" + // file path assumed to end at the next quote or semicolon
            "['\"]*" +     // optional closing quotes -- assumed to match opening quotes (?)
            "\\s*" +       // optional whitespace
            //FIXME: strangely allowing more than one strictly adjacent semicolon.
            ";*" +         // optional semicolons
            "\\s*",        // more optional whitespace
            Pattern.CASE_INSENSITIVE);
<<<<<<< HEAD
    private static final Pattern FileInlineBatchToken = Pattern.compile(
            "^\\s*" +            // optional indent at start of line
            "file\\s+" +         // required FILE command token, whitespace terminated
            "-inlinebatch\\s+" + // required -inlinebatch option token, whitespace terminated
            "([^\\s]+)" +          // delimiter: a string of non-whitespace characters
            "\\s*",              // optional whitespace
            Pattern.CASE_INSENSITIVE);


    // Query Execution
    private static final Pattern ExecuteCall = Pattern.compile(
            "^" +              //TODO: allow indent at start of line -- or is input always trimmed?
            "(exec|execute)" + // required command alternatives TODO: make non-grouping?
            " ",               //TODO: allow any whitespace(s), not just ' '
=======

    // Query Execution
    private static final Pattern ExecuteCall = Pattern.compile(
            "^" +                   //TODO: allow indent at start of line -- or is input always trimmed?
            "(?:exec|execute)\\s+", // required command or alias whitespace terminated non-grouping
>>>>>>> 00d362fc
            Pattern.MULTILINE + Pattern.CASE_INSENSITIVE);
    // Match queries that start with "explain" (case insensitive).  We'll convert them to @Explain invocations.
    private static final Pattern ExplainCall = Pattern.compile(
            "^" +           //TODO: allow indent at start of line -- or is input always trimmed?
<<<<<<< HEAD
            "explain" +     // required command
            " ",            //TODO: allow any whitespace(s), not just ' '
            Pattern.MULTILINE + Pattern.CASE_INSENSITIVE);
    // Match queries that start with "explainproc" (case insensitive).  We'll convert them to @ExplainProc invocations.
    private static final Pattern ExplainProcCall = Pattern.compile(
            "^" +           //TODO: allow indent at start of line -- or is input always trimmed?
            "explainProc" + // required command
            " ",            //TODO: allow any whitespace(s), not just ' '
=======
            "explain\\s+",  // required command, whitespace terminated
            Pattern.MULTILINE + Pattern.CASE_INSENSITIVE);
    // Match queries that start with "explainproc" (case insensitive).  We'll convert them to @ExplainProc invocations.
    private static final Pattern ExplainProcCall = Pattern.compile(
            "^" +              //TODO: allow indent at start of line -- or is input always trimmed?
            "explainProc\\s+", // required command, whitespace terminated
>>>>>>> 00d362fc
            Pattern.MULTILINE + Pattern.CASE_INSENSITIVE);

    private static final SimpleDateFormat DateParser = new SimpleDateFormat("yyyy-MM-dd HH:mm:ss.SSS");
    private static final Pattern Unquote = Pattern.compile("^'|'$", Pattern.MULTILINE);

    private static final Map<String, String> FRIENDLY_TYPE_NAMES =
            ImmutableMap.<String, String>builder().put("tinyint", "byte numeric")
                                                  .put("smallint", "short numeric")
                                                  .put("int", "numeric")
                                                  .put("integer", "numeric")
                                                  .put("bigint", "long numeric")
                                                  .build();

    // The argument capture group for LOAD/REMOVE CLASSES loosely captures everything
    // through the trailing semi-colon. It relies on post-parsing code to make sure
    // the argument is reasonable.
    // Capture group 1 for LOAD CLASSES is the jar file.
    private static final SingleArgumentCommandParser loadClassesParser =
            new SingleArgumentCommandParser("load classes", "jar file");
    private static final SingleArgumentCommandParser removeClassesParser =
            new SingleArgumentCommandParser("remove classes", "class selector");
    private static final Pattern ClassSelectorToken = Pattern.compile(
            "^[\\w*.$]+$", Pattern.CASE_INSENSITIVE);

    //========== Public Interface ==========

    /**
     * Match statement against pattern for all VoltDB-specific statement preambles
     * @param statement  statement to match against
     * @return           pattern matcher object
     */
    public static Matcher matchAllVoltDBStatementPreambles(String statement)
    {
        return PAT_ALL_VOLTDB_STATEMENT_PREAMBLES.matcher(statement);
    }

    /**
     * Match statement against create role pattern
     * @param statement  statement to match against
     * @return           pattern matcher object
     */
    public static Matcher matchCreateRole(String statement)
    {
        return PAT_CREATE_ROLE.matcher(statement);
    }

    /**
     * Match statement against drop role pattern
     * @param statement  statement to match against
     * @return           pattern matcher object
     */
    public static Matcher matchDropRole(String statement)
    {
        return PAT_DROP_ROLE.matcher(statement);
    }

    /**
     * Match statement against export table pattern
     * @param statement  statement to match against
     * @return           pattern matcher object
     */
    public static Matcher matchExportTable(String statement)
    {
        return PAT_EXPORT_TABLE.matcher(statement);
    }

    /**
     * Match statement against import class pattern
     * @param statement  statement to match against
     * @return           pattern matcher object
     */
    public static Matcher matchImportClass(String statement)
    {
        return PAT_IMPORT_CLASS.matcher(statement);
    }

    /**
     * Match statement against pattern for start of any partition statement
     * @param statement  statement to match against
     * @return           pattern matcher object
     */
    public static Matcher matchPartitionStatementPreamble(String statement)
    {
        return PAT_PARTITION_ANY_PREAMBLE.matcher(statement);
    }

    /**
     * Match statement against pattern for partition table statement
     * @param statement  statement to match against
     * @return           pattern matcher object
     */
    public static Matcher matchPartitionTable(String statement)
    {
        return PAT_PARTITION_TABLE.matcher(statement);
    }

    /**
     * Match statement against pattern for partition procedure statement
     * @param statement  statement to match against
     * @return           pattern matcher object
     */
    public static Matcher matchPartitionProcedure(String statement)
    {
        return PAT_PARTITION_PROCEDURE.matcher(statement);
    }

    /**
     * Match statement against pattern for create procedure as SQL
     * with allow/partition clauses
     * @param statement  statement to match against
     * @return           pattern matcher object
     */
    public static Matcher matchCreateProcedureAsSQL(String statement)
    {
        return PAT_CREATE_PROCEDURE_FROM_SQL.matcher(statement);
    }

    /**
     * Match statement against pattern for create procedure as script
     * with allow/partition clauses
     * @param statement  statement to match against
     * @return           pattern matcher object
     */
    public static Matcher matchCreateProcedureAsScript(String statement)
    {
        return PAT_CREATE_PROCEDURE_AS_SCRIPT.matcher(statement);
    }

    /**
     * Match statement against pattern for create procedure from class
     * @param statement  statement to match against
     * @return           pattern matcher object
     */
    public static Matcher matchCreateProcedureFromClass(String statement)
    {
        return PAT_CREATE_PROCEDURE_FROM_CLASS.matcher(statement);
    }

    /**
     * Match statement against pattern for drop procedure
     * @param statement  statement to match against
     * @return           pattern matcher object
     */
    public static Matcher matchDropProcedure(String statement)
    {
        return PAT_DROP_PROCEDURE.matcher(statement);
    }

    /**
     * Match statement against pattern for allow/partition clauses of create procedure statement
     * @param statement  statement to match against
     * @return           pattern matcher object
     */
    public static Matcher matchAnyCreateProcedureStatementClause(String statement)
    {
        return PAT_ANY_CREATE_PROCEDURE_STATEMENT_CLAUSE.matcher(statement);
    }

    /**
     * Match statement against pattern for replicate table
     * @param statement  statement to match against
     * @return           pattern matcher object
     */
    public static Matcher matchReplicateTable(String statement)
    {
        return PAT_REPLICATE_TABLE.matcher(statement);
    }

    /**
     * Build an ALLOW clause that can be used to assign roles in CREATE PROCEDURE statements.
     * @param nonCapturing the regex group doesn't capture
     * @return pattern string
     *
     * Regex Description:
     * <pre>
     *  ALLOW\\s+                   -- ALLOW token and trailing whitespace
     *  ( or (?:                    -- begin group (1 if capturing)
     *    [\\w.$]+                  -- first role name
     *    (?:                       -- begin non-capturing group for additional role names
     *      \\s*,\\s*               -- comma and optional surrounding whitespace
     *      [\\w.$]+                -- additional role name
     *    )*                        -- end non-capturing group for additional role names with repetition
     *  )                           -- end group
     * </pre>
     *
     * Capture groups (if not non-capturing):
     *  (1) Entire role list with commas and internal whitespace
     */
    private static String formatProcedureAllowClause(boolean nonCapturing)
    {
        final String groupPrefix = nonCapturing ? "(?:" : "(";
        return String.format("ALLOW\\s+%s[\\w.$]+(?:\\s*,\\s*[\\w.$]+)*)", groupPrefix);
    }

    /**
     * Build a PARTITION clause for a CREATE PROCEDURE statement.
     * NB supports only unquoted table and column names
     *
     * @param nonCapturing the regex group doesn't capture
     * @return pattern string
     *
     * Regex Description:
     * <pre>
     *  PARTITION\\s+               -- PARTITION token plus whitespace
     *  ON\\s+TABLE\\s+             -- ON TABLE tokens plus whitespace
     *  ([\\w$]+) or (?:[\\w$]+)    -- table name group (1 if capturing)
     *  \\s+COLUMN\\s+              -- COLUMN token and whitespace
     *  ([\\w$]+) or (?:[\\w$]+)    -- column name group (2 if capturing)
     *  (?:                         -- begin optional non-capturing parameter group
     *    \\s+PARAMETER\\s+         -- PARAMETER token and whitespace
     *    (\\d+)                    -- parameter number group (3 if capturing)
     *  )?                          -- end optional non-capturing parameter group
     * </pre>
     *
     * Capture groups (if not non-capturing):
     *  (1) Table name
     *  (2) Column name
     *  (3) Parameter index
     */
    private static final String formatProcedurePartitionClause(boolean nonCapturing)
    {
        final String groupPrefix = nonCapturing ? "(?:" : "(";
        return String.format(
            "PARTITION\\s+ON\\s+TABLE\\s+%s[\\w$]+)\\s+COLUMN\\s+%s[\\w$]+)(?:\\s+PARAMETER\\s+%s\\d+))?",
            groupPrefix, groupPrefix, groupPrefix);
    }

    /**
     * Optional ALLOW or PARTITION clause that can modify CREATE PROCEDURE statements.
     * Capture must be enabled to distinguish which clause (ALLOW or PARTITION)
     * was matched based on whether group 1 (roles for ALLOW) or 2
     * (table for PARTITION) is non-empty.
     * The caller should try to match any number of repetitions to
     * support any number of ALLOW clauses and up to one PARTITION clause.
     * Used this way, the patterns will match all possible clause orderings
     * BUT will also allow a false positive match on two or more PARTITION
     * clauses. The caller is responsible for detecting that invalid case.
     *
     * Regex Description:
     * <pre>
     *  (?:"                        -- begin OR group with both possible clauses (non-capturing)
     *    (?:<allow-clause>)        -- ALLOW clause group (non-capturing)
     *    |                         -- OR operator
     *    (?:<partition-clause>)    -- PARTITION clause group (non-capturing)
     *  )                           -- end OR group with both possible clauses
     * </pre>
     *
     * Capture groups (if not non-capturing):
     *  (1) Entire role list with commas and internal whitespace
     *  (2) Partitioning table name
     *  (3) Partitioning column name
     *  (4) Partitioning parameter index
     */
    private static final String formatCreateProcedureClause(boolean nonCapturing)
    {
        return String.format("(?:(?:%s)|(?:%s))",
                             formatProcedureAllowClause(nonCapturing),
                             formatProcedurePartitionClause(nonCapturing));
    }

    //========== Other utilities from or for SQLCommand ==========

    /**
     * Parses locally-interpreted commands with a prefix and a single quoted
     * or unquoted string argument.
     * This can be more general if the need arises, e.g. more than one argument
     * or other argument data types.
     */
    public static class SingleArgumentCommandParser
    {
        final String prefix;
        final Pattern patPrefix;
        final Pattern patFull;
        final String argName;

        /**
         * Constructor
         * @param prefix  command prefix (blank separator is replaced with \s+)
         */
        SingleArgumentCommandParser(String prefix, String argName)
        {
            // Replace single space with flexible whitespace pattern.
            this.prefix = prefix.toUpperCase();
            String prefixPat = prefix.replace(" ", "\\s+");
            this.patPrefix = Pattern.compile(
                    String.format(
                        "^\\s*" + // optional indent at start of line
                        "%s" +    // modified prefix
                        "\\s" +   // a required whitespace
                        ".*$",    // arbitrary end matter?
                        prefixPat),
                    Pattern.CASE_INSENSITIVE);
            this.patFull = Pattern.compile(
                    String.format(
                        "^\\s*" +   // optional indent at start of line
                        "%s" +      // modified prefix
                        "\\s+" +    // a required whitespace
                        "([^;]+)" + // at least one other non-semicolon character (?)
                        "[;\\s]*$", // optional trailing semicolons or whitespace
                        prefixPat),
                    Pattern.CASE_INSENSITIVE);
            this.argName = argName;
        }

        /**
         * Parse line and return argument or null if parsing fails.
         * @param line  input line
         * @return      output argument or null if parsing fails
         */
        String parse(String line) throws SQLParser.Exception
        {
            // If it doesn't start with the expected command prefix return null.
            // Allows better errors for missing or inappropriate arguments,
            // rather than passing it along to the engine for a strange error.
            if (line == null || !this.patPrefix.matcher(line).matches()) {
                return null;
            }
            Matcher matcher = this.patFull.matcher(line);
            String arg = null;
            if (matcher.matches()) {
                arg = parseOptionallyQuotedString(matcher.group(1));
                if (arg == null) {
                    throw new SQLParser.Exception("Bad %s argument to %s: %s", this.argName, this.prefix, arg);
                }
            }
            else {
                throw new SQLParser.Exception("Missing %s argument to %s.", this.argName, this.prefix);
            }

            return arg;
        }

        private static String parseOptionallyQuotedString(String sIn) throws SQLParser.Exception
        {
            String sOut = null;
            if (sIn != null) {
                // If it starts with a quote make sure it ends with the same one.
                if (sIn.startsWith("'") || sIn.startsWith("\"")) {
                    if (sIn.length() > 1 && sIn.endsWith(sIn.substring(0, 1))) {
                        sOut = sIn.substring(1, sIn.length() - 1);
                    }
                    else {
                        throw new SQLParser.Exception("Quoted string is not properly closed: %s", sIn);
                    }
                }
                else {
                    // Unquoted string returned as is.
                    sOut = sIn;
                }
            }
            return sOut;
        }
    }

    public static List<String> parseQuery(String query)
    {
        if (query == null) {
            return null;
        }

        //* enable to debug */ System.err.println("Parsing command queue:\n" + query);
        /*
         * Mark any parser string keyword matches by interposing the #SQL_PARSER_STRING_KEYWORD#
         * tag. Which is later stripped at the end of this procedure. This tag is here to
         * aide the evaluation of SetOp and AutoSplit REGEXPs, meaning that an
         * 'explain select foo from bar will cause SetOp and AutoSplit match on the select as
         * is prefixed with the #SQL_PARSER_STRING_KEYWORD#
         *
         * For example
         *     'explain select foo from bar'
         *  becomes
         *     'explain #SQL_PARSER_STRING_KEYWORD#select foo from bar'
         */
        query = ParserStringKeywords.matcher(query).replaceAll(" $1 #SQL_PARSER_STRING_KEYWORD#$2 ");
        /*
         * strip out single line comments
         */
        query = SingleLineComments.matcher(query).replaceAll("");
        /*
         * replace all escaped single quotes with the #(SQL_PARSER_ESCAPE_SINGLE_QUOTE) tag
         */
        query = EscapedSingleQuote.matcher(query).replaceAll("#(SQL_PARSER_ESCAPE_SINGLE_QUOTE)");

        /*
         * move all single quoted strings into the string fragments list, and do in place
         * replacements with numbered instances of the #(SQL_PARSER_STRING_FRAGMENT#[n]) tag
         *
         */
        Matcher stringFragmentMatcher = Extract.matcher(query);
        ArrayList<String> stringFragments = new ArrayList<String>();
        int i = 0;
        while (stringFragmentMatcher.find()) {
            stringFragments.add(stringFragmentMatcher.group());
            query = stringFragmentMatcher.replaceFirst("#(SQL_PARSER_STRING_FRAGMENT#" + i + ")");
            stringFragmentMatcher = Extract.matcher(query);
            i++;
        }

        // strip out inline comments
        // At the point, all the quoted strings have been pulled out of the code because they may contain semicolons
        // and they will not be restored until after the split. So any user's quoted string will be safe here.
        query = MidlineComments.matcher(query).replaceAll("");

        String[] sqlFragments = query.split("\\s*;+\\s*");

        ArrayList<String> queries = new ArrayList<String>();
        for (String fragment : sqlFragments) {
            fragment = SingleLineComments.matcher(fragment).replaceAll("");
            fragment = fragment.trim();
            if (fragment.isEmpty()) {
                continue;
            }
            if (fragment.indexOf("#(SQL_PARSER_STRING_FRAGMENT#") > -1) {
                int k = 0;
                for (String strFrag : stringFragments) {
                    fragment = fragment.replace("#(SQL_PARSER_STRING_FRAGMENT#" + k + ")", strFrag);
                    k++;
                }
            }
            fragment = fragment.replace("#(SQL_PARSER_ESCAPE_SINGLE_QUOTE)", "''");
            fragment = fragment.replace("#SQL_PARSER_STRING_KEYWORD#","");
            queries.add(fragment);
        }
        return queries;
    }

    public static boolean parseWholeLineComment(String line)
    {
        return SingleLineComments.matcher(line).matches();
    }

    public static List<String> parseProcedureCallParameters(String query)
    {
        if (query == null) {
            return null;
        }

        query = SingleLineComments.matcher(query).replaceAll("");
        query = EscapedSingleQuote.matcher(query).replaceAll("#(SQL_PARSER_ESCAPE_SINGLE_QUOTE)");
        Matcher stringFragmentMatcher = Extract.matcher(query);
        ArrayList<String> stringFragments = new ArrayList<String>();
        int i = 0;
        while (stringFragmentMatcher.find()) {
            stringFragments.add(stringFragmentMatcher.group());
            query = stringFragmentMatcher.replaceFirst("#(SQL_PARSER_STRING_FRAGMENT#" + i + ")");
            stringFragmentMatcher = Extract.matcher(query);
            i++;
        }
        query = AutoSplitParameters.matcher(query).replaceAll(",");
        String[] sqlFragments = query.split("\\s*,+\\s*");
        ArrayList<String> queries = new ArrayList<String>();
        for (int j = 0; j<sqlFragments.length; j++) {
            sqlFragments[j] = sqlFragments[j].trim();
            if (sqlFragments[j].length() != 0) {
                if (sqlFragments[j].indexOf("#(SQL_PARSER_STRING_FRAGMENT#") > -1) {
                    for (int k = 0; k<stringFragments.size(); k++) {
                        sqlFragments[j] = sqlFragments[j].replace("#(SQL_PARSER_STRING_FRAGMENT#" + k + ")", stringFragments.get(k));
                    }
                }
                sqlFragments[j] = sqlFragments[j].replace("#(SQL_PARSER_ESCAPE_SINGLE_QUOTE)", "''");
                sqlFragments[j] = sqlFragments[j].trim();
                queries.add(sqlFragments[j]);
            }
        }
        return queries;
    }

    /**
     * Check for statement terminated by semi-colon.
     * @param statement  statement to check
     * @return           true if it is terminated by a semi-colon
     */
    public static boolean isSemiColonTerminated(String statement)
    {
        return SemicolonToken.matcher(statement).matches();
    }

    /**
     * Check for EXIT command.
     * @param statement  statement to check
     * @return           true if it is EXIT command
     */
    public static boolean isExitCommand(String statement)
    {
        return ExitToken.matcher(statement).matches();
    }

    /**
     * Check for GO command.
     * @param statement  statement to check
     * @return           true if it is GO command
     */
    public static boolean isGoCommand(String statement)
    {
        return GoToken.matcher(statement).matches();
    }

    /**
     * Results from parseRecallStatement
     */
    public static class ParseRecallResults
    {
        // These are declared public because trying to declare them as private
        // and force use of public accessors gets a mysterious NoSuchMethodError.
        public final int line;
        public final String error;

        ParseRecallResults(int line, String error)
        {
            this.line = line;
            this.error = error;
        }
        // Attempts to use these methods gets a mysterious NoSuchMethodError,
        // so keep them disabled and keep the attributes public for now.
        // public int getLine() { return line; }
        // public String getError() { return error; }
    }

    /**
     * Parse RECALL statement for sqlcmd.
     * @param statement  statement to parse
     * @param lineMax    maximum line # (0-n)
     * @return           results object or NULL if statement wasn't recognized
     */
    public static ParseRecallResults parseRecallStatement(String statement, int lineMax)
    {
        Matcher matcher = RecallToken.matcher(statement);
        if (matcher.matches()) {
            try {
                int line = Integer.parseInt(matcher.group(1)) - 1;
                if (line < 0 || line > lineMax) {
                    throw new NumberFormatException();
                }
                return new ParseRecallResults(line, null);
            }
            catch(NumberFormatException e)
            {
                return new ParseRecallResults(-1, String.format("Invalid RECALL reference: '%s'", matcher.group(1)));
            }
        }
        return null;
    }

    public static final class FileInfo {
        private final File m_file;
        private final boolean m_batch;

        FileInfo(String fileName, boolean b) {
            m_file = new File(fileName);
            m_batch = b;
        }

        public File getFile() {
            return m_file;
        }

        public boolean isBatch() {
            return m_batch;
        }
    }

    /**
     * An enum that describes the options that can be applied
     * to sqlcmd's "file" command
     */
    static public enum FileOption {
        PLAIN,
        BATCH,
        INLINEBATCH
    }

    /**
     * This class encapsulates information produced by
     * parsing sqlcmd's "file" command.
     */
    public static final class FileInfo {
        private final FileOption m_option;
        private final File m_file;
        private final String m_delimiter;

        FileInfo(FileOption option, String filenameOrDelimiter) {
            m_option = option;
            switch (option) {
            case PLAIN:
            case BATCH:
                m_file = new File(filenameOrDelimiter);
                m_delimiter = null;
                break;
            case INLINEBATCH:
            default:
                assert(option == FileOption.INLINEBATCH);
                m_file = null;
                m_delimiter = filenameOrDelimiter;
                break;
            }
        }

        public File getFile() {
            return m_file;
        }

        public String getDelimiter() {
            assert (m_option == FileOption.INLINEBATCH);
            return m_delimiter;
        }

        public boolean isBatch() {
            return m_option == FileOption.BATCH
                    || m_option == FileOption.INLINEBATCH;
        }

        public FileOption getOption() {
            return m_option;
        }

        @Override
        public String toString() {
            return "FILE command: " + m_option.name() +
                    ", file: \"" + m_file.getName() +
                    "\", delimiter: " + m_delimiter;
        }

        public String canonicalBatchCommandString() {
            // TODO Auto-generated method stub
            return "FILE -" + m_option.name() + " " +
                    ( m_file == null ? m_delimiter : m_file.getPath());
        }
    }

    /** @return a dummy FileInfo instance to describe System.in **/
    public static FileInfo systemInFileInfo() { return new FileInfo(FileOption.PLAIN, "Standard Input"); }

    /**
     * Parse FILE statement for sqlcmd.
     * @param statement  statement to parse
     * @return           File object or NULL if statement wasn't recognized
     */
    public static FileInfo parseFileStatement(String statement)
    {
        Matcher batchMatcher = FileBatchToken.matcher(statement);
        if (batchMatcher.matches()) {
<<<<<<< HEAD
            return new FileInfo(FileOption.BATCH, batchMatcher.group(1));
        }

        Matcher inlineBatchMatcher = FileInlineBatchToken.matcher(statement);
        if (inlineBatchMatcher.matches()) {
            return new FileInfo(FileOption.INLINEBATCH, inlineBatchMatcher.group(1));
        }

        // Note: this pattern can match a lot of stuff that it probably
        // shouldn't.  See ENG-7794.
        Matcher matcher = FileToken.matcher(statement);
        if (matcher.matches()) {
            return new FileInfo(FileOption.PLAIN, matcher.group(1));
=======
            return new FileInfo(batchMatcher.group(1), true);
        }
        Matcher matcher = FileToken.matcher(statement);
        if (matcher.matches()) {
            return new FileInfo(matcher.group(1), false);
>>>>>>> 00d362fc
        }

        return null;
    }

    /**
     * Parse SHOW or LIST statement for sqlcmd.
     * @param statement  statement to parse
     * @return           results object or NULL if statement wasn't recognized
     */
    public static String parseShowStatementSubcommand(String statement)
    {
        Matcher matcher = ShowToken.matcher(statement);
        if (matcher.matches()) {
            return matcher.group(1);
        }
        return null;
    }

    /**
     * Parse HELP statement for sqlcmd.
     * The sub-command will be "" if the user just typed HELP.
     * @param statement  statement to parse
     * @return           Sub-command or NULL if statement wasn't recognized
     */
    public static String parseHelpStatement(String statement)
    {
        Matcher matcher = HelpToken.matcher(statement);
        if (matcher.matches()) {
            return matcher.group(1).trim();
        }
        return null;
    }

    /**
     * Parse a date string.
     * @param dateIn  input date string
     * @return        Date object
     * @throws SQLParser.Exception
     */
    public static Date parseDate(String dateIn) throws SQLParser.Exception
    {
        // Don't ask... Java is such a crippled language!
        DateParser.setLenient(true);

        // Remove any quotes around the timestamp value.  ENG-2623
        try {
            return DateParser.parse(dateIn.replaceAll("^\"|\"$", "").replaceAll("^'|'$", ""));
        }
        catch (ParseException e) {
            throw new SQLParser.Exception(e);
        }
    }

    /**
     * Results returned by parseExecuteCall()
     */
    public static class ExecuteCallResults
    {
        public String query = null;
        public String procedure = null;
        public List<String> params = null;
        public List<String> paramTypes = null;

        // Uppercase param.
        // Remove any quotes.
        // Trim
        private static String preprocessParam(String param)
        {
            if ((param.charAt(0) == '\'' && param.charAt(param.length()-1) == '\'') ||
                    (param.charAt(0) == '"' && param.charAt(param.length()-1) == '"')) {
                // The position of the closing quote, param.length()-1 is where to end the substring
                // to get a result with two fewer characters.
                param = param.substring(1, param.length()-1);
            }
            param = param.trim();
            param = param.toUpperCase();
            return param;
        }

        private static String friendlyTypeDescription(String paramType) {
            String friendly = FRIENDLY_TYPE_NAMES.get(paramType);
            if (friendly != null) {
                return friendly;
            }
            return paramType;
        }

        public Object[] getParameterObjects() throws SQLParser.Exception
        {
            Object[] objectParams = new Object[this.params.size()];
            int i = 0;
            try {
                for (; i < this.params.size(); i++) {
                    String paramType = this.paramTypes.get(i);
                    String param = this.params.get(i);
                    Object objParam = null;
                    // For simplicity, handle first the types that don't allow null as a special value.
                    if (paramType.equals("bit")) {
                        //TODO: upper/mixed case Yes and True should be treated as "1"?
                        //TODO: non-0 integers besides 1 should be treated as "1"?
                        //TODO: garbage values and null should be rejected, not accepted as "0":
                        //      (case-insensitive) "no"/"false"/"0" should be required for "0"?
                        if (param.equals("yes") || param.equals("true") || param.equals("1")) {
                            objParam = (byte)1;
                        } else {
                            objParam = (byte)0;
                        }
                    }
                    else if (paramType.equals("statisticscomponent") ||
                             paramType.equals("sysinfoselector") ||
                             paramType.equals("metadataselector")) {
                        objParam = preprocessParam(param);
                    }
                    else if ( ! "null".equalsIgnoreCase(param)) {
                        if (paramType.equals("tinyint")) {
                            objParam = Byte.parseByte(param);
                        }
                        else if (paramType.equals("smallint")) {
                            objParam = Short.parseShort(param);
                        }
                        else if (paramType.equals("int") || paramType.equals("integer")) {
                            objParam = Integer.parseInt(param);
                        }
                        else if (paramType.equals("bigint")) {
                            objParam = Long.parseLong(param);
                        }
                        else if (paramType.equals("float")) {
                            objParam = Double.parseDouble(param);
                        }
                        else if (paramType.equals("varchar")) {
                            objParam = Unquote.matcher(param).replaceAll("").replace("''","'");
                        }
                        else if (paramType.equals("decimal")) {
                            objParam = new BigDecimal(param);
                        }
                        else if (paramType.equals("timestamp")) {
                            objParam = parseDate(param);
                        }
                        else if (paramType.equals("varbinary") || paramType.equals("tinyint_array")) {
                            String val = Unquote.matcher(param).replaceAll("");
                            objParam = Encoder.hexDecode(val);
                            // Make sure we have an even number of characters, otherwise it is an invalid byte string
                            if (param.length() % 2 == 1) {
                                throw new SQLParser.Exception(
                                        "Invalid varbinary value (%s) (param %d) : "
                                        + "must have an even number of hex characters to be valid.",
                                        param, i+1);
                            }
                        }
                        else {
                            throw new SQLParser.Exception("Unsupported Data Type: %s", paramType);
                        }
                    } // else param is keyword "null", so leave objParam as null.
                    objectParams[i] = objParam;
                }
            } catch (NumberFormatException nfe) {
                throw new SQLParser.Exception(nfe,
                        "Invalid parameter:  Expected a %s value, got '%s' (param %d).",
                        friendlyTypeDescription(this.paramTypes.get(i)), this.params.get(i), i+1);
            }
            return objectParams;
        }

        // No public constructor.
        ExecuteCallResults()
        {}
    }

    /**
     * Parse EXECUTE procedure call.
     * @param statement   statement to parse
     * @param procedures  maps procedures to parameter signature maps
     * @return            results object or NULL if statement wasn't recognized
     * @throws SQLParser.Exception
     */
    public static ExecuteCallResults parseExecuteCall(
            String statement,
            Map<String,Map<Integer, List<String>>> procedures) throws SQLParser.Exception
    {
        return parseExecuteCallInternal(statement, procedures, false);
    }

    /**
     * Parse EXECUTE procedure call for testing without looking up parameter types.
     * @param statement   statement to parse
     * @param procedures  maps procedures to parameter signature maps
     * @return            results object or NULL if statement wasn't recognized
     * @throws SQLParser.Exception
     */
    public static ExecuteCallResults parseExecuteCallWithoutParameterTypes(
            String statement,
            Map<String,Map<Integer, List<String>>> procedures) throws SQLParser.Exception
    {
        return parseExecuteCallInternal(statement, procedures, true);
    }

    /**
     * Private implementation of parse EXECUTE procedure call.
     * Also supports short-circuiting procedure lookup for testing.
     * @param statement   statement to parse
     * @param procedures  maps procedures to parameter signature maps
     * @return            results object or NULL if statement wasn't recognized
     * @throws SQLParser.Exception
     */
    private static ExecuteCallResults parseExecuteCallInternal(
            String statement,
            Map<String,Map<Integer, List<String>>> procedures,
            boolean mockTypes) throws SQLParser.Exception
    {
        Matcher matcher = ExecuteCall.matcher(statement);
        if (matcher.find()) {
            ExecuteCallResults results = new ExecuteCallResults();
            results.query = matcher.replaceFirst("");
            results.params = parseProcedureCallParameters(results.query);
            results.procedure = results.params.remove(0);
            // TestSqlCmdInterface doesn't need/want the param types
            if (mockTypes) {
                // Mock everything as integer.
                results.paramTypes = new ArrayList<String>(results.params.size());
                for (int i = 0; i < results.params.size(); ++i) {
                    results.paramTypes.add("integer");
                }
            }
            else {
                Map<Integer, List<String>> signature = procedures.get(results.procedure);
                if (signature == null) {
                    throw new SQLParser.Exception("Undefined procedure: %s", results.procedure);
                }

                results.paramTypes = signature.get(results.params.size());
                if (results.paramTypes == null || results.params.size() != results.paramTypes.size()) {
                    String expectedSizes = "";
                    for (Integer expectedSize : signature.keySet()) {
                        expectedSizes += expectedSize + ", ";
                    }
                    throw new SQLParser.Exception(
                            "Invalid parameter count for procedure: %s (expected: %s received: %d)",
                            results.procedure, expectedSizes, results.params.size());
                }
            }

            return results;
        }
        return null;
    }

    /**
     * Parse EXPLAIN <query>
     * @param statement  statement to parse
     * @return           query parameter string or NULL if statement wasn't recognized
     */
    public static String parseExplainCall(String statement)
    {
        if (ExplainCall.matcher(statement).find()) {
            // This all could probably be done more elegantly via a group extracted
            // from a more comprehensive regexp.
            String query = statement.substring("explain ".length());
            return query;
        }
        return null;
    }

    /**
     * Parse EXPLAINPROC <procedure>
     * @param statement  statement to parse
     * @return           query parameter string or NULL if statement wasn't recognized
     */
    public static String parseExplainProcCall(String statement)
    {
        if (ExplainProcCall.matcher(statement).find()) {
            // This all could probably be done more elegantly via a group extracted
            // from a more comprehensive regexp.
            String query = statement.substring("explainProc ".length());
            // Clean up any extra spaces from between explainproc and the proc name.
            query = query.trim();
            return query;
        }
        return null;
    }

    /**
     * Check if query is DDL
     * @param query  query to check
     * @return       true if query is DDL
     */
    public static boolean queryIsDDL(String query)
    {
        return SQLLexer.extractDDLToken(query) != null;
    }

    /**
     * Handle internally translated commands.
     * @param statement  input statement
     * @return           translated statement (may be unchanged)
     * @throws SQLParser.Exception
     */
    public static String translateStatement(String statement) throws SQLParser.Exception
    {
        // LOAD CLASS <jar>?
        String arg = loadClassesParser.parse(statement);
        if (arg != null) {
            if (! new File(arg).isFile()) {
                throw new SQLParser.Exception("Jar file not found: %s", arg);
            }
            return String.format("exec @UpdateClasses '%s', NULL;", arg);
        }

        // REMOVE CLASS <class-selector>?
        arg = removeClassesParser.parse(statement);
        if (arg != null) {
            // reject obviously bad class selectors
            if (!ClassSelectorToken.matcher(arg).matches()) {
                throw new SQLParser.Exception("Bad characters in class selector: %s", arg);
            }
            return String.format("exec @UpdateClasses NULL, '%s';", arg);
        }

        // None of the above - return the untranslated input command.
        return statement;
    }

    /**
     * Make sure that a batch starts with a DDL statement by checking the first keyword.
     * @param batch  A SQL string containing multiple statements separated by semicolons
     * @return true if the first keyword of the first statement is a DDL verb
     *     like CREATE, ALTER, DROP, PARTITION, or EXPORT
     */
    public static boolean batchBeginsWithDDLKeyword(String batch) {
<<<<<<< HEAD
        // This method is really supposed to look at a single statement, but it seems
        // also to work for a batch of statements.
        return queryIsDDL(batch);
=======

        BufferedReader reader = new BufferedReader(new StringReader(batch));
        String line;
        try {
            while ((line = reader.readLine()) != null) {

                line = SingleLineComments.matcher(line).replaceAll("");
                line = line.trim();
                if (line.equals(""))
                    continue;

                // we have a non-blank line that contains more than just a comment.
                return queryIsDDL(line);
            }
        }
        catch (IOException e) {
            // This should never happen for a StringReader
            assert(false);
        }


        // degenerate batch: no lines are non-blank or non-comment
        return false;
>>>>>>> 00d362fc
    }
}<|MERGE_RESOLUTION|>--- conflicted
+++ resolved
@@ -335,11 +335,7 @@
             "^\\s*" +         // optional indent at start of line
             "help" +          // required HELP command token
             "\\s*" +          // optional whitespace
-<<<<<<< HEAD
-            "(.*)" +          // optional subcommand BUG: subcommand should require prior whitespace.
-=======
             "(.*)" +          // optional subcommand (group 1) BUG: subcommand should require prior whitespace.
->>>>>>> 00d362fc
             //FIXME: simplify -- a prior .* starves out all of these optional patterns
             "\\s*" +          // optional whitespace before semicolon
             //FIXME: strangely allowing more than one strictly adjacent semicolon.
@@ -352,55 +348,28 @@
             //TODO: allow "\\s*" + // optional whitespace before semicolon
             //FIXME: strangely allowing more than one strictly adjacent semicolon.
             ";*" +                 // optional semicolons
-<<<<<<< HEAD
-            "\\s*$",               //
-=======
             "\\s*$",               // optional terminating whitespace
->>>>>>> 00d362fc
             Pattern.CASE_INSENSITIVE);
     private static final Pattern ExitToken = Pattern.compile(
             "^\\s*" +         // optional indent at start of line
             "(exit|quit)" +   // required command (group 1 -- probably not used)
-<<<<<<< HEAD
-            //TODO: allow "\\s*" + // optional whitespace before semicolon
-=======
             "\\s*" +          // optional whitespace before semicolon
->>>>>>> 00d362fc
             //FIXME: strangely allowing more than one strictly adjacent semicolon.
             ";*" +            // optional semicolons
             "\\s*$",          // optional terminating whitespace
             Pattern.CASE_INSENSITIVE);
     private static final Pattern ShowToken = Pattern.compile(
             "^\\s*" +         // optional indent at start of line
-<<<<<<< HEAD
-            "list|show" +     // keyword alternatives -- BUG! SHOULD BE in a group (non-capturing)
-            "\\s+" +          // one or more spaces
-            "([a-z+])" +      // subcommand (group 1) -- 2 BUGS
-            // long-term, move + outside '[]'s for "([a-z]+)" +
-            // short-term, over-specify as "(proc|procedure|tables|classes)" + // See ***Note***
-            //TODO: allow "\\s*" + // optional whitespace before semicolon
-=======
             "(?:list|show)" + // keyword alternatives, synonymous so don't bother capturing
             "\\s+" +          // one or more spaces
-            "(proc|procedure|tables|classes)" + // subcommand (group 1) over-specified, see ***Note***
+            "(proc|procedures|tables|classes)" + // subcommand (group 1) over-specified, see ***Note***
             "\\s*" + // optional whitespace before semicolon
             // long-term, move + outside '[]'s for "([a-z]+)" +
->>>>>>> 00d362fc
             //FIXME: strangely allowing more than one strictly adjacent semicolon.
             ";*" +            // optional semicolons
             "\\s*$",          // optional terminating whitespace
             Pattern.CASE_INSENSITIVE);
     // ***Note***
-<<<<<<< HEAD
-    // TODO: It would be nice to be very forgiving initially about subcommands as in:
-    // "([a-z]*)" + // alphabetic subcommand (group 1)
-    // That would allow list/show command processing to be "locked in" here even if the
-    // subcommand was later found to be garbage -- or missing.
-    // A custom error message could usefully explain the correct list/show command options.
-    // For now, with a strict match for only valid list/show subcommands, invalid or
-    // missing subcommands fail through to the generic @AdHoc sql statement
-    // processor which unhelpfully claims that show or list is some kind of syntax error.
-=======
     // TODO: It would be better to be very forgiving initially about subcommands as in:
     // "([a-z]*)" + // alphabetic subcommand (group 1)
     // or even
@@ -412,25 +381,16 @@
     // missing subcommands or directives with extra garbage sharacters fail
     // through to the generic @AdHoc sql statement processor which unhelpfully
     // claims that show or list is some kind of syntax error.
->>>>>>> 00d362fc
     // The reason NOT to fix this right away is that sqlcmd has a bug so that it
     // tries to parse things like list and show commands on each new line of input
     // EVEN when it is processing the middle of a multi-line sql statement. So, it could
     // legitimately encounter the line "list integer" (in the middle of a create
-<<<<<<< HEAD
-    // table statement) and passing it on to @AdHoc is the correct behavior.
-    // It should NOT treat this case as an invalid list subcommand.
-    // Once that bug is fixed, we can go back to very general subcommand matching here.
-    // For now (as before) look for only the specific valid subcommands and let @AdHoc
-    // give its misleading error messages for the actual invalid subcommands.
-=======
     // table statement) and must correctly pass it on to @AdHoc.
     // It should NOT treat this case as an invalid list subcommand.
     // Once that bug is fixed, we can shift to very general subcommand and
     // end-of-directive matching here and for other directives.
     // For now (as before) look for only the specific valid subcommands and let @AdHoc
     // give its misleading error messages for any invalid usage.
->>>>>>> 00d362fc
     private static final Pattern SemicolonToken = Pattern.compile(
             "^.*" +           // match anything
             //FIXME: simplify -- a prior .* starves out this next optional pattern
@@ -441,9 +401,6 @@
     private static final Pattern RecallToken = Pattern.compile(
             "^\\s*" +      // optional indent at start of line
             "recall\\s+" + // required RECALL command token, whitespace terminated
-<<<<<<< HEAD
-            "([^;]+)" +    // required non-whitespace non-semicolon parameter (group 1)
-=======
             //TODO: For now, at least until the directive processor is fixed,
             // avoid false positives on uses of "recall" as a schema name by
             // completely failing to recognize a recall directive that does
@@ -454,7 +411,6 @@
             // leaving it to ParseRecallResults to produce a more precise
             // error message than the @AdHoc fallback could give.
             "([0-9]+)" +   // required integer parameter (group 1)
->>>>>>> 00d362fc
             "\\s*" +       // optional whitespace
             //FIXME: strangely allowing more than one strictly adjacent semicolon.
             ";*" +         // optional semicolons
@@ -483,7 +439,6 @@
             ";*" +         // optional semicolons
             "\\s*",        // more optional whitespace
             Pattern.CASE_INSENSITIVE);
-<<<<<<< HEAD
     private static final Pattern FileInlineBatchToken = Pattern.compile(
             "^\\s*" +            // optional indent at start of line
             "file\\s+" +         // required FILE command token, whitespace terminated
@@ -495,37 +450,18 @@
 
     // Query Execution
     private static final Pattern ExecuteCall = Pattern.compile(
-            "^" +              //TODO: allow indent at start of line -- or is input always trimmed?
-            "(exec|execute)" + // required command alternatives TODO: make non-grouping?
-            " ",               //TODO: allow any whitespace(s), not just ' '
-=======
-
-    // Query Execution
-    private static final Pattern ExecuteCall = Pattern.compile(
             "^" +                   //TODO: allow indent at start of line -- or is input always trimmed?
             "(?:exec|execute)\\s+", // required command or alias whitespace terminated non-grouping
->>>>>>> 00d362fc
             Pattern.MULTILINE + Pattern.CASE_INSENSITIVE);
     // Match queries that start with "explain" (case insensitive).  We'll convert them to @Explain invocations.
     private static final Pattern ExplainCall = Pattern.compile(
             "^" +           //TODO: allow indent at start of line -- or is input always trimmed?
-<<<<<<< HEAD
-            "explain" +     // required command
-            " ",            //TODO: allow any whitespace(s), not just ' '
-            Pattern.MULTILINE + Pattern.CASE_INSENSITIVE);
-    // Match queries that start with "explainproc" (case insensitive).  We'll convert them to @ExplainProc invocations.
-    private static final Pattern ExplainProcCall = Pattern.compile(
-            "^" +           //TODO: allow indent at start of line -- or is input always trimmed?
-            "explainProc" + // required command
-            " ",            //TODO: allow any whitespace(s), not just ' '
-=======
             "explain\\s+",  // required command, whitespace terminated
             Pattern.MULTILINE + Pattern.CASE_INSENSITIVE);
     // Match queries that start with "explainproc" (case insensitive).  We'll convert them to @ExplainProc invocations.
     private static final Pattern ExplainProcCall = Pattern.compile(
             "^" +              //TODO: allow indent at start of line -- or is input always trimmed?
             "explainProc\\s+", // required command, whitespace terminated
->>>>>>> 00d362fc
             Pattern.MULTILINE + Pattern.CASE_INSENSITIVE);
 
     private static final SimpleDateFormat DateParser = new SimpleDateFormat("yyyy-MM-dd HH:mm:ss.SSS");
@@ -1069,24 +1005,6 @@
         return null;
     }
 
-    public static final class FileInfo {
-        private final File m_file;
-        private final boolean m_batch;
-
-        FileInfo(String fileName, boolean b) {
-            m_file = new File(fileName);
-            m_batch = b;
-        }
-
-        public File getFile() {
-            return m_file;
-        }
-
-        public boolean isBatch() {
-            return m_batch;
-        }
-    }
-
     /**
      * An enum that describes the options that can be applied
      * to sqlcmd's "file" command
@@ -1167,7 +1085,6 @@
     {
         Matcher batchMatcher = FileBatchToken.matcher(statement);
         if (batchMatcher.matches()) {
-<<<<<<< HEAD
             return new FileInfo(FileOption.BATCH, batchMatcher.group(1));
         }
 
@@ -1181,13 +1098,6 @@
         Matcher matcher = FileToken.matcher(statement);
         if (matcher.matches()) {
             return new FileInfo(FileOption.PLAIN, matcher.group(1));
-=======
-            return new FileInfo(batchMatcher.group(1), true);
-        }
-        Matcher matcher = FileToken.matcher(statement);
-        if (matcher.matches()) {
-            return new FileInfo(matcher.group(1), false);
->>>>>>> 00d362fc
         }
 
         return null;
@@ -1517,11 +1427,6 @@
      *     like CREATE, ALTER, DROP, PARTITION, or EXPORT
      */
     public static boolean batchBeginsWithDDLKeyword(String batch) {
-<<<<<<< HEAD
-        // This method is really supposed to look at a single statement, but it seems
-        // also to work for a batch of statements.
-        return queryIsDDL(batch);
-=======
 
         BufferedReader reader = new BufferedReader(new StringReader(batch));
         String line;
@@ -1545,6 +1450,5 @@
 
         // degenerate batch: no lines are non-blank or non-comment
         return false;
->>>>>>> 00d362fc
     }
 }