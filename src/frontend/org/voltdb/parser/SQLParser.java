--- conflicted
+++ resolved
@@ -1079,15 +1079,12 @@
             return "FILE command: " + m_option.name() +
                     ", file: \"" + m_file.getName() +
                     "\", delimiter: " + m_delimiter;
-<<<<<<< HEAD
         }
 
         public String canonicalBatchCommandString() {
             // TODO Auto-generated method stub
             return "FILE -" + m_option.name() + " " +
                     ( m_file == null ? m_delimiter : m_file.getPath());
-=======
->>>>>>> a1b4dde0
         }
     }
 
@@ -1101,23 +1098,6 @@
      */
     public static FileInfo parseFileStatement(String statement)
     {
-<<<<<<< HEAD
-        Matcher batchMatcher = FileBatchToken.matcher(statement);
-        if (batchMatcher.matches()) {
-            return new FileInfo(FileOption.BATCH, batchMatcher.group(1));
-        }
-
-        Matcher inlineBatchMatcher = FileInlineBatchToken.matcher(statement);
-        if (inlineBatchMatcher.matches()) {
-            return new FileInfo(FileOption.INLINEBATCH, inlineBatchMatcher.group(1));
-        }
-
-        // Note: this pattern can match a lot of stuff that it probably
-        // shouldn't.  See ENG-7794.
-        Matcher matcher = FileToken.matcher(statement);
-        if (matcher.matches()) {
-            return new FileInfo(FileOption.PLAIN, matcher.group(1));
-=======
         Matcher fileMatcher = FileToken.matcher(statement);
 
         if (! fileMatcher.lookingAt()) {
@@ -1143,7 +1123,6 @@
 
             throw new SQLParser.Exception(
                     "Did not find valid delimiter for \"file -inlinebatch\" command.");
->>>>>>> a1b4dde0
         }
 
         // It is either a plain or a -batch file command.
