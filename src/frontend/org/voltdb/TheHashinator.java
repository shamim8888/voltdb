/* This file is part of VoltDB.
 * Copyright (C) 2008-2013 VoltDB Inc.
 *
 * This program is free software: you can redistribute it and/or modify
 * it under the terms of the GNU Affero General Public License as
 * published by the Free Software Foundation, either version 3 of the
 * License, or (at your option) any later version.
 *
 * This program is distributed in the hope that it will be useful,
 * but WITHOUT ANY WARRANTY; without even the implied warranty of
 * MERCHANTABILITY or FITNESS FOR A PARTICULAR PURPOSE.  See the
 * GNU Affero General Public License for more details.
 *
 * You should have received a copy of the GNU Affero General Public License
 * along with VoltDB.  If not, see <http://www.gnu.org/licenses/>.
 */

package org.voltdb;

import java.io.IOException;
import java.lang.reflect.Constructor;
import java.nio.ByteBuffer;
import java.nio.ByteOrder;
import java.util.Map;
import java.util.concurrent.atomic.AtomicReference;

import org.apache.hadoop_voltpatches.util.PureJavaCrc32C;
import org.voltcore.logging.VoltLogger;
import org.voltcore.utils.Pair;
import org.voltdb.sysprocs.saverestore.HashinatorSnapshotData;

import com.google.common.base.Charsets;
import com.google.common.base.Throwables;
import org.voltdb.dtxn.UndoAction;

/**
 * Class that maps object values to partitions. It's rather simple
 * really. It'll get more complicated if you give it time.
 */
public abstract class TheHashinator {

    public static enum HashinatorType {
        LEGACY(0, LegacyHashinator.class)
        , ELASTIC(1, ElasticHashinator.class);

        public final int typeId;
        public final Class<? extends TheHashinator> hashinatorClass;
        private HashinatorType(int typeId, Class<? extends TheHashinator> hashinatorClass) {
            this.typeId = typeId;
            this.hashinatorClass = hashinatorClass;
        }
        public int typeId() {
            return typeId;
        }
    };

    /**
     * Uncompressed configuration data accessor.
     * @return configuration data bytes
     */
    public abstract byte[] getConfigBytes();

    /**
     * Implementer should return compressed (cooked) bytes for serialization.
     * @return config bytes
     * @throws IOException
     */
    public abstract byte[] getCookedBytes() throws IOException;

    protected static final VoltLogger hostLogger = new VoltLogger("HOST");

     /*
     * Stamped instance, version associated with hash function, only update for newer versions
     */
    private static final AtomicReference<Pair<Long, ? extends TheHashinator>> instance =
            new AtomicReference<Pair<Long, ? extends TheHashinator>>();

    /**
     * Initialize TheHashinator with the specified implementation class and configuration.
     * The starting version number will be 0.
     */
    public static void initialize(Class<? extends TheHashinator> hashinatorImplementation, byte config[]) {
        instance.set(Pair.of(0L, constructHashinator( hashinatorImplementation, config, false)));
    }

    /**
     * Helper method to do the reflection boilerplate to call the constructor
     * of the selected hashinator and convert the exceptions to runtime exceptions.
     * @param hashinatorImplementation  hashinator class
     * @param configBytes  config data (raw or cooked)
     * @param cooked  true if configBytes is cooked, i.e. in wire serialization format
     * @return  the constructed hashinator
     */
    public static TheHashinator
        constructHashinator(
                Class<? extends TheHashinator> hashinatorImplementation,
                byte configBytes[], boolean cooked) {
        try {
            Constructor<? extends TheHashinator> constructor =
                    hashinatorImplementation.getConstructor(byte[].class, boolean.class);
            return constructor.newInstance(configBytes, cooked);
        } catch (Exception e) {
            Throwables.propagate(e);
        }
        return null;
    }

    /**
     * Protected methods that implement hashination of specific data types.
     * Only string/varbinary and integer hashination is supported. String/varbinary
     * get the same handling once they the string is converted to UTF-8 binary
     * so there is only one protected method for bytes.
     *
     * Longs are converted to bytes in little endian order for elastic, modulus for legacy.
     */
    abstract public int pHashinateLong(long value);
    abstract public int pHashinateBytes(byte[] bytes);
    abstract public long pGetConfigurationSignature();
    abstract protected Pair<HashinatorType, byte[]> pGetCurrentConfig();
    abstract public Map<Long, Integer> pPredecessors(int partition);
    abstract public Pair<Long, Integer> pPredecessor(int partition, long token);
    abstract public Map<Long, Long> pGetRanges(int partition);

    /**
     * Returns the configuration signature
     * @return the configuration signature
     */
    static public long getConfigurationSignature() {
        return instance.get().getSecond().pGetConfigurationSignature();
    }

    /**
     * It computes a signature from the given configuration bytes
     * @param config configuration byte array
     * @return signature from the given configuration bytes
     */
    static public long computeConfigurationSignature(byte [] config) {
        PureJavaCrc32C crc = new PureJavaCrc32C();
        crc.update(config);
        return crc.getValue();
    }

    /**
     * Given a long value, pick a partition to store the data. It's only called for legacy
     * hashinator, elastic hashinator hashes all types the same way through hashinateBytes().
     *
     * @param value The value to hash.
     * @param partitionCount The number of partitions to choose from.
     * @return A value between 0 and partitionCount-1, hopefully pretty evenly
     * distributed.
     */
    static int hashinateLong(long value) {
        return instance.get().getSecond().pHashinateLong(value);
    }

    /**
     * Given an byte[] bytes, pick a partition to store the data.
     *
     * @param value The value to hash.
     * @param partitionCount The number of partitions to choose from.
     * @return A value between 0 and partitionCount-1, hopefully pretty evenly
     * distributed.
     */
    static int hashinateBytes(byte[] bytes) {
        if (bytes == null) {
            return 0;
        } else {
            return instance.get().getSecond().pHashinateBytes(bytes);
        }
    }

    /**
     * Given an object, map it to a partition.
     * DON'T EVER MAKE ME PUBLIC
     */
    private static int hashToPartition(Object obj) {
        HashinatorType type = getConfiguredHashinatorType();
        if (type == HashinatorType.LEGACY) {
            // Annoying, legacy hashes numbers and bytes differently, need to preserve that.
            if (obj == null || VoltType.isNullVoltType(obj)) {
                return 0;
            } else if (obj instanceof Long) {
                long value = ((Long) obj).longValue();
                return hashinateLong(value);
            } else if (obj instanceof Integer) {
                long value = ((Integer)obj).intValue();
                return hashinateLong(value);
            } else if (obj instanceof Short) {
                long value = ((Short)obj).shortValue();
                return hashinateLong(value);
            } else if (obj instanceof Byte) {
                long value = ((Byte)obj).byteValue();
                return hashinateLong(value);
            }
        }
        return hashinateBytes(valueToBytes(obj));
    }

    /**
     * Converts the object into bytes for hashing.
     * @param obj
     * @return null if the obj is null or is a Volt null type.
     */
    public static byte[] valueToBytes(Object obj) {
        long value = 0;
        byte[] retval = null;

        if (VoltType.isNullVoltType(obj)) {
            return null;
        } else if (obj instanceof Long) {
            value = ((Long) obj).longValue();
        } else if (obj instanceof String ) {
            retval = ((String) obj).getBytes(Charsets.UTF_8);
        } else if (obj instanceof Integer) {
            value = ((Integer)obj).intValue();
        } else if (obj instanceof Short) {
            value = ((Short)obj).shortValue();
        } else if (obj instanceof Byte) {
            value = ((Byte)obj).byteValue();
        } else if (obj instanceof byte[]) {
            retval = (byte[]) obj;
        }

        if (retval == null) {
            ByteBuffer buf = ByteBuffer.allocate(8);
            buf.order(ByteOrder.LITTLE_ENDIAN);
            buf.putLong(value);
            retval = buf.array();
        }

        return retval;
    }

    /**
     * Converts a byte array with type back to the original partition value.
     * This is the inverse of {@see TheHashinator#valueToBytes(Object)}.
     * @param type VoltType of partition parameter.
     * @param value Byte array representation of partition parameter.
     * @return Java object of the correct type.
     */
    private static Object bytesToValue(VoltType type, byte[] value) {
        if ((type == VoltType.NULL) || (value == null)) {
            return null;
        }

        ByteBuffer buf = ByteBuffer.wrap(value);
        buf.order(ByteOrder.LITTLE_ENDIAN);

        switch (type) {
        case BIGINT:
            return buf.getLong();
        case STRING:
            return new String(value, Charsets.UTF_8);
        case INTEGER:
            return buf.getInt();
        case SMALLINT:
            return buf.getShort();
        case TINYINT:
            return buf.get();
        case VARBINARY:
            return value;
        default:
            throw new RuntimeException(
                    "TheHashinator#bytesToValue failed to convert a non-partitionable type.");
        }
    }

    /**
     * Given the type of the targeting partition parameter and an object,
     * coerce the object to the correct type and hash it.
     * NOTE NOTE NOTE NOTE!  THIS SHOULD BE THE ONLY WAY THAT YOU FIGURE OUT THE PARTITIONING
     * FOR A PARAMETER!
     * @return The partition best set up to execute the procedure.
     * @throws VoltTypeException
     */
    public static int getPartitionForParameter(int partitionType, Object invocationParameter)
        throws VoltTypeException
    {
        final VoltType partitionParamType = VoltType.get((byte)partitionType);

        // Special cases:
        // 1) if the user supplied a string for a number column,
        // try to do the conversion. This makes it substantially easier to
        // load CSV data or other untyped inputs that match DDL without
        // requiring the loader to know precise the schema.
        // 2) For legacy hashinators, if we have a numeric column but the param is in a byte
        // array, convert the byte array back to the numeric value
        if (invocationParameter != null && partitionParamType.isPartitionableNumber()) {
            if (invocationParameter.getClass() == String.class) {
                {
                    Object tempParam = ParameterConverter.stringToLong(
                            invocationParameter,
                            partitionParamType.classFromType());
                    // Just in case someone managed to feed us a non integer
                    if (tempParam != null) {
                        invocationParameter = tempParam;
                    }
                }
            }
            else if (getConfiguredHashinatorType() == HashinatorType.LEGACY &&
                     invocationParameter.getClass() == byte[].class) {
                invocationParameter = bytesToValue(partitionParamType, (byte[])invocationParameter);
            }
        }

        return hashToPartition(invocationParameter);
    }

    /**
     * Update the hashinator in a thread safe manner with a newer version of the hash function.
     * A version number must be provided and the new config will only be used if it is greater than
     * the current version of the hash function.
<<<<<<< HEAD
     *
     * Returns an action for undoing the hashinator update
     */
    public static UndoAction updateHashinator(
            Class<? extends TheHashinator> hashinatorImplementation, long version, byte config[]) {
=======
     * @param hashinatorImplementation  hashinator class
     * @param version  hashinator version/txn id
     * @param configBytes  config data (format determined by cooked flag)
     * @param cooked  compressible wire serialization format if true
     */
    public static byte[] updateHashinator(
            Class<? extends TheHashinator> hashinatorImplementation,
            long version,
            byte configBytes[],
            boolean cooked) {
>>>>>>> 8b9b4135
        while (true) {
            final Pair<Long, ? extends TheHashinator> snapshot = instance.get();
            if (version > snapshot.getFirst()) {
                Pair<Long, ? extends TheHashinator> update =
<<<<<<< HEAD
                        Pair.of(version, constructHashinator(hashinatorImplementation, config));
                if (instance.compareAndSet(snapshot, update)) {
                    return new UndoAction() {
                        @Override
                        public void release() {}

                        @Override
                        public void undo() {
                            instance.set(snapshot);
                        }
                    };
                }
            } else {
                return new UndoAction() {

                    @Override
                    public void release() {}

                    @Override
                    public void undo() {}
                };
=======
                        Pair.of(version, constructHashinator(hashinatorImplementation,
                                                             configBytes,
                                                             cooked));
                if (instance.compareAndSet(snapshot, update)) {
                    // Always stored and returned in standard (non-wire) format.
                    return update.getSecond().getConfigBytes();
                }
            }
            else {
                return snapshot.getSecond().getConfigBytes();
>>>>>>> 8b9b4135
            }
        }
    }

    /**
     * By default returns LegacyHashinator.class, but for development another hashinator
     * can be specified using the environment variable HASHINATOR
     */
    public static Class<? extends TheHashinator> getConfiguredHashinatorClass() {
        HashinatorType type = getConfiguredHashinatorType();
        switch (type) {
        case LEGACY:
            return LegacyHashinator.class;
        case ELASTIC:
            return ElasticHashinator.class;
        }
        throw new RuntimeException("Should not reach here");
    }

    private static volatile HashinatorType configuredHashinatorType = null;

    /**
     * By default returns HashinatorType.LEGACY, but for development another hashinator
     * can be specified using the environment variable or the Java property HASHINATOR
     */
    public static HashinatorType getConfiguredHashinatorType() {
        if (configuredHashinatorType != null) {
            return configuredHashinatorType;
        }
        String hashinatorType = System.getenv("HASHINATOR");
        if (hashinatorType == null) {
            hashinatorType = System.getProperty("HASHINATOR", HashinatorType.LEGACY.name());
        }
        if (hostLogger.isDebugEnabled()) {
            hostLogger.debug("Overriding hashinator to use " + hashinatorType);
        }
        configuredHashinatorType = HashinatorType.valueOf(hashinatorType.trim().toUpperCase());
        return configuredHashinatorType;
    }

    public static void setConfiguredHashinatorType(HashinatorType type) {
        configuredHashinatorType = type;
    }

    /**
     * Get a basic configuration for the currently selected hashinator type based
     * on the current partition count. If Elastic is in play
     */
    public static byte[] getConfigureBytes(int partitionCount) {
        HashinatorType type = getConfiguredHashinatorType();
        switch (type) {
        case LEGACY:
            return LegacyHashinator.getConfigureBytes(partitionCount);
        case ELASTIC:
            return ElasticHashinator.getConfigureBytes(partitionCount, ElasticHashinator.DEFAULT_TOKENS_PER_PARTITION);
        }
        throw new RuntimeException("Should not reach here");
    }

    public static Pair<HashinatorType, byte[]> getCurrentConfig() {
        return instance.get().getSecond().pGetCurrentConfig();
    }

    public static Map<Long, Integer> predecessors(int partition) {
        return instance.get().getSecond().pPredecessors(partition);
    }

    public static Pair<Long, Integer> predecessor(int partition, long token) {
        return instance.get().getSecond().pPredecessor(partition, token);
    }

    /**
     * Get the ranges the given partition is assigned to.
     * @param partition
     * @return A map of ranges, the key is the start of a range, the value is
     * the corresponding end. Ranges returned in the map are [start, end).
     * The ranges may or may not be contiguous.
     */
    public static Map<Long, Long> getRanges(int partition) {
        return instance.get().getSecond().pGetRanges(partition);
    }

    /**
     * Get optimized configuration data for wire serialization.
     * @return optimized configuration data
     * @throws IOException
     */
    public static synchronized HashinatorSnapshotData serializeConfiguredHashinator()
            throws IOException
    {
        HashinatorSnapshotData hashData = null;
        Pair<Long, ? extends TheHashinator> currentInstance = instance.get();
        switch (getConfiguredHashinatorType()) {
          case LEGACY:
            break;
          case ELASTIC: {
            byte[] cookedData = currentInstance.getSecond().getCookedBytes();
            hashData = new HashinatorSnapshotData(cookedData, currentInstance.getFirst());
            break;
          }
        }
        return hashData;
    }

    /**
     * Update the current configured hashinator class. Used by snapshot restore.
     * @param version
     * @param config
     * @return config data after unpacking
     */
    public static byte[] updateConfiguredHashinator(long version, byte config[]) {
        return updateHashinator(getConfiguredHashinatorClass(), version, config, true);
    }

    public static Pair<Long, byte[]> getCurrentVersionedConfig()
    {
        Pair<Long, ? extends TheHashinator> currentHashinator = instance.get();
        return Pair.of(currentHashinator.getFirst(), currentHashinator.getSecond().pGetCurrentConfig().getSecond());
    }
}<|MERGE_RESOLUTION|>--- conflicted
+++ resolved
@@ -310,30 +310,23 @@
      * Update the hashinator in a thread safe manner with a newer version of the hash function.
      * A version number must be provided and the new config will only be used if it is greater than
      * the current version of the hash function.
-<<<<<<< HEAD
      *
      * Returns an action for undoing the hashinator update
-     */
-    public static UndoAction updateHashinator(
-            Class<? extends TheHashinator> hashinatorImplementation, long version, byte config[]) {
-=======
      * @param hashinatorImplementation  hashinator class
      * @param version  hashinator version/txn id
      * @param configBytes  config data (format determined by cooked flag)
      * @param cooked  compressible wire serialization format if true
      */
-    public static byte[] updateHashinator(
+    public static UndoAction updateHashinator(
             Class<? extends TheHashinator> hashinatorImplementation,
             long version,
             byte configBytes[],
             boolean cooked) {
->>>>>>> 8b9b4135
         while (true) {
             final Pair<Long, ? extends TheHashinator> snapshot = instance.get();
             if (version > snapshot.getFirst()) {
                 Pair<Long, ? extends TheHashinator> update =
-<<<<<<< HEAD
-                        Pair.of(version, constructHashinator(hashinatorImplementation, config));
+                        Pair.of(version, constructHashinator(hashinatorImplementation, configBytes, cooked));
                 if (instance.compareAndSet(snapshot, update)) {
                     return new UndoAction() {
                         @Override
@@ -354,18 +347,6 @@
                     @Override
                     public void undo() {}
                 };
-=======
-                        Pair.of(version, constructHashinator(hashinatorImplementation,
-                                                             configBytes,
-                                                             cooked));
-                if (instance.compareAndSet(snapshot, update)) {
-                    // Always stored and returned in standard (non-wire) format.
-                    return update.getSecond().getConfigBytes();
-                }
-            }
-            else {
-                return snapshot.getSecond().getConfigBytes();
->>>>>>> 8b9b4135
             }
         }
     }
@@ -474,9 +455,9 @@
      * Update the current configured hashinator class. Used by snapshot restore.
      * @param version
      * @param config
-     * @return config data after unpacking
-     */
-    public static byte[] updateConfiguredHashinator(long version, byte config[]) {
+     * @return UndoAction Undo action to revert hashinator update
+     */
+    public static UndoAction updateConfiguredHashinator(long version, byte config[]) {
         return updateHashinator(getConfiguredHashinatorClass(), version, config, true);
     }
 
