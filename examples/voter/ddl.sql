
-- Tell sqlcmd to batch the following commands together,
-- so that the schema loads quickly.
file -inlinebatch END_OF_BATCH

-- contestants table holds the contestants numbers (for voting) and names
CREATE TABLE contestants
(
  contestant_number integer     NOT NULL
, contestant_name   varchar(50) NOT NULL
, CONSTRAINT PK_contestants PRIMARY KEY
  (
    contestant_number
  )
);

-- votes table holds every valid vote.
--   voters are not allowed to submit more than <x> votes, x is passed to client application
CREATE TABLE votes
(
  phone_number       bigint     NOT NULL
, state              varchar(2) NOT NULL
, contestant_number  integer    NOT NULL
);

PARTITION TABLE votes ON COLUMN phone_number;

-- Map of Area Codes and States for geolocation classification of incoming calls
CREATE TABLE area_code_state
(
  area_code smallint   NOT NULL
, state     varchar(2) NOT NULL
, CONSTRAINT PK_area_code_state PRIMARY KEY
  (
    area_code
  )
);

-- rollup of votes by phone number, used to reject excessive voting
CREATE VIEW v_votes_by_phone_number
(
  phone_number
, num_votes
)
AS
   SELECT phone_number
        , COUNT(*)
     FROM votes
 GROUP BY phone_number
;

-- rollup of votes by contestant and state for the heat map and results
CREATE VIEW v_votes_by_contestant_number_state
(
  contestant_number
, state
, num_votes
)
AS
   SELECT contestant_number
        , state
        , COUNT(*)
     FROM votes
 GROUP BY contestant_number
        , state
;

END_OF_BATCH

-- Update classes from jar so that the server will know about classes
-- but not procedures yet.
-- This command cannot be part of a DDL batch.
LOAD CLASSES voter-procs.jar;

-- The following CREATE PROCEDURE statements can all be batched.
<<<<<<< HEAD
file -inlinebatch END_OF_BATCH
=======
file -inlinebatch END_OF_2ND_BATCH
>>>>>>> a1b4dde0

-- stored procedures
CREATE PROCEDURE FROM CLASS voter.Initialize;
CREATE PROCEDURE FROM CLASS voter.Results;
CREATE PROCEDURE PARTITION ON TABLE votes COLUMN phone_number FROM CLASS voter.Vote;
CREATE PROCEDURE FROM CLASS voter.ContestantWinningStates;
CREATE PROCEDURE FROM CLASS voter.GetStateHeatmap;

<<<<<<< HEAD
END_OF_BATCH
=======
END_OF_2ND_BATCH
>>>>>>> a1b4dde0
<|MERGE_RESOLUTION|>--- conflicted
+++ resolved
@@ -73,11 +73,7 @@
 LOAD CLASSES voter-procs.jar;
 
 -- The following CREATE PROCEDURE statements can all be batched.
-<<<<<<< HEAD
-file -inlinebatch END_OF_BATCH
-=======
 file -inlinebatch END_OF_2ND_BATCH
->>>>>>> a1b4dde0
 
 -- stored procedures
 CREATE PROCEDURE FROM CLASS voter.Initialize;
@@ -86,8 +82,4 @@
 CREATE PROCEDURE FROM CLASS voter.ContestantWinningStates;
 CREATE PROCEDURE FROM CLASS voter.GetStateHeatmap;
 
-<<<<<<< HEAD
-END_OF_BATCH
-=======
-END_OF_2ND_BATCH
->>>>>>> a1b4dde0
+END_OF_2ND_BATCH